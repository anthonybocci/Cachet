--- conflicted
+++ resolved
@@ -24,11 +24,8 @@
             'vendor/bower_components/jquery-serialize-object/jquery.serialize-object.js',
             'vendor/bower_components/chartjs/Chart.js',
             'vendor/bower_components/jquery-sparkline/dist/jquery.sparkline.js',
-<<<<<<< HEAD
             'vendor/bower_components/sweetalert/dist/sweetalert.min.js',
-=======
             'resources/assets/js/password-strength.js',
->>>>>>> b4f7adfd
             'resources/assets/js/app.js',
             'resources/assets/js/**/*.js'
         ], 'public/dist/js/all.js', './')
