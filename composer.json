{
    "name": "cachethq/cachet",
    "description": "An open source status page system, for everyone.",
    "keywords": [
        "laravel",
        "cachet",
        "alt-three",
        "status",
        "page"
    ],
    "type": "project",
    "license": "BSD-3-Clause",
    "authors": [
        {
            "name": "James Brooks",
            "email": "james@alt-three.com"
        },
        {
            "name": "Graham Campbell",
            "email": "graham@alt-three.com"
        },
        {
            "name": "Joseph Cohen",
            "email": "joe@alt-three.com"
        }
    ],
    "require": {
        "php": ">=5.6.4",
        "ext-xml": "*",
        "alt-three/badger": "^3.1",
        "alt-three/bus": "^2.0",
        "alt-three/emoji": "^3.1",
        "alt-three/throttle": "^1.0",
        "alt-three/validator": "^1.5",
        "aws/aws-sdk-php": "^3.7",
        "backup-manager/laravel": "^1.1",
        "barryvdh/laravel-cors": "^0.8",
        "doctrine/dbal": "^2.5",
        "fideloper/proxy": "^3.1",
        "graham-campbell/binput": "^3.5",
        "graham-campbell/core": "^5.1",
        "graham-campbell/exceptions": "^9.1",
        "graham-campbell/markdown": "^6.1",
        "guzzlehttp/guzzle": "^6.2.1",
        "laravel/framework": "5.3.*",
        "mccool/laravel-auto-presenter": "^4.3",
        "nexmo/client": "@beta",
        "pragmarx/google2fa": "^0.7.1",
        "predis/predis": "^1.1",
        "roumen/feed": "^2.10.4",
        "twig/twig": "^1.26.1",
<<<<<<< HEAD
        "roumen/feed": "^2.10.4",
        "composer/semver": "^1.4"
=======
        "alt-three/logger": "^1.3"
>>>>>>> 489f2cb3
    },
    "require-dev": {
        "alt-three/testbench": "^1.9",
        "filp/whoops": "^2.1",
        "fzaninotto/faker": "^1.6",
        "graham-campbell/testbench-core": "^1.1",
        "mockery/mockery": "0.9.5",
        "phpunit/phpunit": "~5.0",
        "symfony/css-selector": "^3.1",
        "symfony/dom-crawler": "^3.1",
        "tightenco/mailthief": "^0.3.2"
    },
    "autoload": {
        "classmap": [
            "database"
        ],
        "files": [
            "app/helpers.php"
        ],
        "psr-4": {
            "CachetHQ\\Cachet\\": "app/"
        }
    },
    "autoload-dev": {
        "psr-4": {
            "CachetHQ\\Tests\\Cachet\\": "tests/"
        }
    },
    "scripts": {
        "post-root-package-install": [
            "php -r \"copy('.env.example', '.env');\"",
            "php artisan key:generate"
        ],
        "post-create-project-cmd": [
            "php artisan key:generate"
        ],
        "post-install-cmd": [
            "Illuminate\\Foundation\\ComposerScripts::postInstall",
            "php artisan optimize --force",
            "php artisan config:cache",
            "php artisan route:cache"
        ],
        "post-update-cmd": [
            "Illuminate\\Foundation\\ComposerScripts::postUpdate",
            "php artisan optimize --force",
            "php artisan config:cache",
            "php artisan route:cache"
        ]
    },
    "config": {
        "preferred-install": "dist"
    },
    "extra": {
        "branch-alias": {
            "dev-master": "2.4-dev"
        }
    },
    "minimum-stability": "stable",
    "prefer-stable": true
}<|MERGE_RESOLUTION|>--- conflicted
+++ resolved
@@ -49,12 +49,8 @@
         "predis/predis": "^1.1",
         "roumen/feed": "^2.10.4",
         "twig/twig": "^1.26.1",
-<<<<<<< HEAD
-        "roumen/feed": "^2.10.4",
-        "composer/semver": "^1.4"
-=======
+        "composer/semver": "^1.4",
         "alt-three/logger": "^1.3"
->>>>>>> 489f2cb3
     },
     "require-dev": {
         "alt-three/testbench": "^1.9",
