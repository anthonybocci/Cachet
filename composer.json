{
    "name": "cachethq/cachet",
    "description": "An open source status page system, for everyone.",
    "keywords": ["laravel", "cachet", "alt-three", "status", "page"],
    "type": "project",
    "license": "BSD-3-Clause",
    "authors": [
        {
            "name": "James Brooks",
            "email": "james@alt-three.com"
        },
        {
            "name": "Graham Campbell",
            "email": "graham@alt-three.com"
        },
        {
            "name": "Joseph Cohen",
            "email": "joe@alt-three.com"
        }
    ],
    "require": {
        "php": ">=5.6.4",
        "laravel/framework": "~5.3.0",
        "alt-three/badger": "^3.1",
        "alt-three/bus": "^1.1",
        "alt-three/emoji": "^3.1",
        "alt-three/throttle": "^1.0",
        "alt-three/validator": "^1.5",
        "aws/aws-sdk-php": "^3.7",
        "backup-manager/laravel": "^1.1",
        "barryvdh/laravel-cors": "^0.8.1",
        "doctrine/dbal": "^2.5",
        "fedeisas/laravel-mail-css-inliner": "^1.5",
        "fideloper/proxy": "^3.1",
        "graham-campbell/binput": "^3.4",
        "graham-campbell/core": "^5.1",
        "graham-campbell/exceptions": "^8.6",
        "graham-campbell/markdown": "^6.1",
        "guzzlehttp/guzzle": "^6.2.1",
        "jenssegers/date": "^3.2",
        "mccool/laravel-auto-presenter": "^4.3",
        "pragmarx/google2fa": "^0.7.1",
<<<<<<< HEAD
        "rcrowe/twigbridge": "^0.10",
        "roumen/feed": "^2.10.3"
=======
        "rcrowe/twigbridge": "^0.9.2",
        "roumen/feed": "^2.10.4"
>>>>>>> 8f5afff4
    },
    "require-dev": {
        "alt-three/testbench": "^1.7",
        "filp/whoops": "^2.1",
        "fzaninotto/faker": "^1.6",
        "graham-campbell/testbench-core": "^1.1",
        "mockery/mockery": "0.9.5",
        "phpunit/phpunit": "^5.2",
        "symfony/css-selector": "^3.1",
        "symfony/dom-crawler": "^3.1"
    },
    "autoload": {
        "classmap": [
            "database"
        ],
        "files": [
            "app/helpers.php"
        ],
        "psr-4": {
            "CachetHQ\\Cachet\\": "app/"
        }
    },
    "autoload-dev": {
        "psr-4": {
            "CachetHQ\\Tests\\Cachet\\": "tests/"
        }
    },
    "scripts": {
        "post-root-package-install": [
            "php -r \"copy('.env.example', '.env');\"",
            "php artisan key:generate"
        ],
        "post-create-project-cmd": [
            "php artisan key:generate"
        ],
        "post-install-cmd": [
            "Illuminate\\Foundation\\ComposerScripts::postInstall",
            "php artisan optimize --force",
            "php artisan config:cache",
            "php artisan route:cache"
        ],
        "post-update-cmd": [
            "Illuminate\\Foundation\\ComposerScripts::postUpdate",
            "php artisan optimize --force",
            "php artisan config:cache",
            "php artisan route:cache"
        ]
    },
    "config": {
        "platform": {
            "php": "5.6.4"
        },
        "preferred-install": "dist"
    },
    "extra": {
        "branch-alias": {
<<<<<<< HEAD
            "dev-master": "3.0-dev"
=======
            "dev-master": "2.5-dev"
>>>>>>> 8f5afff4
        }
    },
    "minimum-stability": "dev",
    "prefer-stable": true
}<|MERGE_RESOLUTION|>--- conflicted
+++ resolved
@@ -40,13 +40,8 @@
         "jenssegers/date": "^3.2",
         "mccool/laravel-auto-presenter": "^4.3",
         "pragmarx/google2fa": "^0.7.1",
-<<<<<<< HEAD
         "rcrowe/twigbridge": "^0.10",
-        "roumen/feed": "^2.10.3"
-=======
-        "rcrowe/twigbridge": "^0.9.2",
         "roumen/feed": "^2.10.4"
->>>>>>> 8f5afff4
     },
     "require-dev": {
         "alt-three/testbench": "^1.7",
@@ -103,11 +98,7 @@
     },
     "extra": {
         "branch-alias": {
-<<<<<<< HEAD
-            "dev-master": "3.0-dev"
-=======
-            "dev-master": "2.5-dev"
->>>>>>> 8f5afff4
+            "dev-develop": "3.0-dev"
         }
     },
     "minimum-stability": "dev",
