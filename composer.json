{
    "name": "cachethq/cachet",
    "description": "An open source status page system, for everyone.",
    "keywords": ["laravel", "cachet", "alt-three", "status", "page"],
    "type": "project",
    "license": "BSD-3-Clause",
    "authors": [
        {
            "name": "James Brooks",
            "email": "james@alt-three.com"
        },
        {
            "name": "Graham Campbell",
            "email": "graham@alt-three.com"
        },
        {
            "name": "Joseph Cohen",
            "email": "joe@alt-three.com"
        }
    ],
    "require": {
<<<<<<< HEAD
        "php": ">=5.6.4",
        "laravel/framework": "~5.2.31",
=======
        "php": ">=5.5.9",
        "laravel/framework": "5.2.32",
>>>>>>> 5cbe3ba7
        "alt-three/badger": "^3.1",
        "alt-three/bus": "^1.1",
        "alt-three/emoji": "^3.1",
        "alt-three/validator": "^1.5",
        "backup-manager/laravel": "^1.1",
        "barryvdh/laravel-cors": "^0.8",
        "doctrine/dbal": "^2.5",
        "fideloper/proxy": "^3.1",
        "graham-campbell/binput": "^3.4",
        "graham-campbell/core": "^5.1",
        "graham-campbell/exceptions": "^8.5",
        "graham-campbell/markdown": "^6.1",
        "guzzlehttp/guzzle": "^6.2",
        "jenssegers/date": "^3.2",
        "mccool/laravel-auto-presenter": "^4.3",
        "pragmarx/google2fa": "^0.7.1",
        "rcrowe/twigbridge": "^0.9.2",
        "roumen/feed": "^2.10"
    },
    "require-dev": {
        "alt-three/testbench": "^1.4",
        "filp/whoops": "^2.1",
        "fzaninotto/faker": "^1.6",
        "graham-campbell/testbench-core": "^1.1",
<<<<<<< HEAD
        "mockery/mockery": "^0.9.4",
        "phpunit/phpunit": "^5.2",
=======
        "mockery/mockery": "0.9.5",
        "phpunit/phpunit": "4.8.21",
>>>>>>> 5cbe3ba7
        "symfony/css-selector": "^3.0",
        "symfony/dom-crawler": "^3.0"
    },
    "autoload": {
        "classmap": [
            "database"
        ],
        "files": [
            "app/Http/helpers.php"
        ],
        "psr-4": {
            "CachetHQ\\Cachet\\": "app/"
        }
    },
    "autoload-dev": {
        "psr-4": {
            "CachetHQ\\Tests\\Cachet\\": "tests/"
        }
    },
    "scripts": {
        "post-root-package-install": [
            "php -r \"copy('.env.example', '.env');\"",
            "php artisan key:generate"
        ],
        "post-create-project-cmd": [
            "php artisan key:generate"
        ],
        "post-install-cmd": [
            "Illuminate\\Foundation\\ComposerScripts::postInstall",
            "php artisan optimize --force",
            "php artisan config:cache",
            "php artisan route:cache"
        ],
        "post-update-cmd": [
            "Illuminate\\Foundation\\ComposerScripts::postUpdate",
            "php artisan optimize --force",
            "php artisan config:cache",
            "php artisan route:cache"
        ]
    },
    "config": {
        "platform": {
            "php": "5.6.4"
        },
        "preferred-install": "dist"
    },
    "extra": {
        "branch-alias": {
            "dev-master": "3.0-dev"
        }
    },
    "minimum-stability": "dev",
    "prefer-stable": true
}<|MERGE_RESOLUTION|>--- conflicted
+++ resolved
@@ -19,13 +19,8 @@
         }
     ],
     "require": {
-<<<<<<< HEAD
         "php": ">=5.6.4",
-        "laravel/framework": "~5.2.31",
-=======
-        "php": ">=5.5.9",
         "laravel/framework": "5.2.32",
->>>>>>> 5cbe3ba7
         "alt-three/badger": "^3.1",
         "alt-three/bus": "^1.1",
         "alt-three/emoji": "^3.1",
@@ -50,13 +45,8 @@
         "filp/whoops": "^2.1",
         "fzaninotto/faker": "^1.6",
         "graham-campbell/testbench-core": "^1.1",
-<<<<<<< HEAD
-        "mockery/mockery": "^0.9.4",
+        "mockery/mockery": "0.9.5",
         "phpunit/phpunit": "^5.2",
-=======
-        "mockery/mockery": "0.9.5",
-        "phpunit/phpunit": "4.8.21",
->>>>>>> 5cbe3ba7
         "symfony/css-selector": "^3.0",
         "symfony/dom-crawler": "^3.0"
     },
