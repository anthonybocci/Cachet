--- conflicted
+++ resolved
@@ -20,14 +20,9 @@
     ],
     "require": {
         "php": "^5.5.9",
-<<<<<<< HEAD
-        "laravel/framework": "~5.1.6",
-        "alt-three/emoji": "^1.1",
-        "alt-three/validator": "^1.2",
-=======
         "laravel/framework": "~5.1.10",
         "alt-three/emoji": "^1.2",
->>>>>>> b1600bdb
+        "alt-three/validator": "^1.2",
         "barryvdh/laravel-cors": "^0.5",
         "doctrine/dbal": "^2.5",
         "fideloper/proxy": "^3.0",
