{
    "_readme": [
        "This file locks the dependencies of your project to a known state",
        "Read more about it at https://getcomposer.org/doc/01-basic-usage.md#composer-lock-the-lock-file",
        "This file is @generated automatically"
    ],
<<<<<<< HEAD
    "hash": "2a0e517bd0c53545dfcdc8fae72caf7c",
    "content-hash": "2e9e42bd41d1bfad06ebe446cc3c96f1",
=======
    "hash": "6b1a50b3edcf4b6c4526dcc8e9f6fac3",
    "content-hash": "1208b3f959adb7a9ab0f8a1dea2f766a",
>>>>>>> 04215fc3
    "packages": [
        {
            "name": "alt-three/badger",
            "version": "v3.1.0",
            "source": {
                "type": "git",
                "url": "https://github.com/AltThree/Badger.git",
                "reference": "c5de4afcefcc0dd6576d2ae4bd5d5e83fb0cb8d9"
            },
            "dist": {
                "type": "zip",
                "url": "https://api.github.com/repos/AltThree/Badger/zipball/c5de4afcefcc0dd6576d2ae4bd5d5e83fb0cb8d9",
                "reference": "c5de4afcefcc0dd6576d2ae4bd5d5e83fb0cb8d9",
                "shasum": ""
            },
            "require": {
                "illuminate/contracts": "5.1.*|5.2.*|5.3.*",
                "illuminate/support": "5.1.*|5.2.*|5.3.*",
                "php": ">=5.5.9"
            },
            "require-dev": {
                "graham-campbell/testbench": "^3.1",
                "phpunit/phpunit": "^4.8|^5.0"
            },
            "type": "library",
            "extra": {
                "branch-alias": {
                    "dev-master": "3.1-dev"
                }
            },
            "autoload": {
                "psr-4": {
                    "AltThree\\Badger\\": "src/"
                }
            },
            "notification-url": "https://packagist.org/downloads/",
            "license": [
                "MIT"
            ],
            "authors": [
                {
                    "name": "James Brooks",
                    "email": "james@alt-three.com"
                },
                {
                    "name": "Graham Campbell",
                    "email": "graham@alt-three.com"
                },
                {
                    "name": "Joseph Cohen",
                    "email": "joe@alt-three.com"
                }
            ],
            "description": "A Badge Generator For Laravel 5",
            "keywords": [
                "Alt Three",
                "badge",
                "badger",
                "shield",
                "svg"
            ],
            "time": "2016-04-22 17:23:42"
        },
        {
            "name": "alt-three/bus",
            "version": "v1.1.0",
            "source": {
                "type": "git",
                "url": "https://github.com/AltThree/Bus.git",
                "reference": "5c8399e0ca67ba6b499aa1e8db6a278711446090"
            },
            "dist": {
                "type": "zip",
                "url": "https://api.github.com/repos/AltThree/Bus/zipball/5c8399e0ca67ba6b499aa1e8db6a278711446090",
                "reference": "5c8399e0ca67ba6b499aa1e8db6a278711446090",
                "shasum": ""
            },
            "require": {
                "illuminate/container": "5.2.*|5.3.*",
                "illuminate/contracts": "5.2.*|5.3.*",
                "illuminate/pipeline": "5.2.*|5.3.*",
                "illuminate/support": "5.2.*|5.3.*",
                "php": ">=5.5.9"
            },
            "require-dev": {
                "graham-campbell/testbench-core": "^1.1",
                "mockery/mockery": "^0.9.4",
                "phpunit/phpunit": "^4.8|^5.0"
            },
            "type": "library",
            "extra": {
                "branch-alias": {
                    "dev-master": "1.1-dev"
                }
            },
            "autoload": {
                "psr-4": {
                    "AltThree\\Bus\\": "src/"
                }
            },
            "notification-url": "https://packagist.org/downloads/",
            "license": [
                "MIT"
            ],
            "authors": [
                {
                    "name": "Taylor Otwell",
                    "email": "taylorotwell@gmail.com"
                },
                {
                    "name": "James Brooks",
                    "email": "james@alt-three.com"
                },
                {
                    "name": "Graham Campbell",
                    "email": "graham@alt-three.com"
                },
                {
                    "name": "Joseph Cohen",
                    "email": "joe@alt-three.com"
                }
            ],
            "description": "An improved command bus for Laravel 5.2+",
            "keywords": [
                "Alt Three",
                "bus",
                "command",
                "command bus",
                "job"
            ],
            "time": "2016-04-22 17:24:19"
        },
        {
            "name": "alt-three/emoji",
            "version": "v3.1.0",
            "source": {
                "type": "git",
                "url": "https://github.com/AltThree/Emoji.git",
                "reference": "631119fb03162af8f42f7eda4c1f92c87611e36f"
            },
            "dist": {
                "type": "zip",
                "url": "https://api.github.com/repos/AltThree/Emoji/zipball/631119fb03162af8f42f7eda4c1f92c87611e36f",
                "reference": "631119fb03162af8f42f7eda4c1f92c87611e36f",
                "shasum": ""
            },
            "require": {
                "guzzlehttp/guzzle": "^5.3|^6.0",
                "illuminate/contracts": "5.1.*|5.2.*|5.3.*",
                "illuminate/support": "5.1.*|5.2.*|5.3.*",
                "league/commonmark": "^0.13",
                "php": ">=5.5.9"
            },
            "require-dev": {
                "graham-campbell/markdown": "^6.0",
                "graham-campbell/testbench": "^3.1",
                "phpunit/phpunit": "^4.8|^5.0"
            },
            "type": "library",
            "extra": {
                "branch-alias": {
                    "dev-master": "3.1-dev"
                }
            },
            "autoload": {
                "psr-4": {
                    "AltThree\\Emoji\\": "src/"
                }
            },
            "notification-url": "https://packagist.org/downloads/",
            "license": [
                "MIT"
            ],
            "authors": [
                {
                    "name": "James Brooks",
                    "email": "james@alt-three.com"
                },
                {
                    "name": "Graham Campbell",
                    "email": "graham@alt-three.com"
                },
                {
                    "name": "Joseph Cohen",
                    "email": "joe@alt-three.com"
                }
            ],
            "description": "An Emoji Parser For Laravel 5",
            "keywords": [
                "Alt Three",
                "emoji",
                "parser"
            ],
            "time": "2016-04-22 17:24:35"
        },
        {
            "name": "alt-three/throttle",
            "version": "v1.0.6",
            "source": {
                "type": "git",
                "url": "https://github.com/AltThree/Throttle.git",
                "reference": "f5d7fdca53b82f4607aa1f58738fe370106c5b62"
            },
            "dist": {
                "type": "zip",
                "url": "https://api.github.com/repos/AltThree/Throttle/zipball/f5d7fdca53b82f4607aa1f58738fe370106c5b62",
                "reference": "f5d7fdca53b82f4607aa1f58738fe370106c5b62",
                "shasum": ""
            },
            "require": {
                "illuminate/cache": "5.2.*|5.3.*",
                "illuminate/http": "5.2.*|5.3.*",
                "php": ">=5.5.9"
            },
            "require-dev": {
                "graham-campbell/testbench": "^3.1",
                "phpunit/phpunit": "^4.8|^5.0"
            },
            "type": "library",
            "extra": {
                "branch-alias": {
                    "dev-master": "1.0-dev"
                }
            },
            "autoload": {
                "psr-4": {
                    "AltThree\\Throttle\\": "src/"
                }
            },
            "notification-url": "https://packagist.org/downloads/",
            "license": [
                "MIT"
            ],
            "authors": [
                {
                    "name": "James Brooks",
                    "email": "james@alt-three.com"
                },
                {
                    "name": "Graham Campbell",
                    "email": "graham@alt-three.com"
                },
                {
                    "name": "Joseph Cohen",
                    "email": "joe@alt-three.com"
                }
            ],
            "description": "A request rate limiter for Laravel 5.2+",
            "keywords": [
                "Alt Three",
                "http",
                "rate limit",
                "rate limiter",
                "throttle"
            ],
            "time": "2016-06-03 22:24:41"
        },
        {
            "name": "alt-three/validator",
            "version": "v1.5.0",
            "source": {
                "type": "git",
                "url": "https://github.com/AltThree/Validator.git",
                "reference": "fbfe733bac9614edc2c09f8dea7ee3ce465402bb"
            },
            "dist": {
                "type": "zip",
                "url": "https://api.github.com/repos/AltThree/Validator/zipball/fbfe733bac9614edc2c09f8dea7ee3ce465402bb",
                "reference": "fbfe733bac9614edc2c09f8dea7ee3ce465402bb",
                "shasum": ""
            },
            "require": {
                "illuminate/contracts": "5.1.*|5.2.*|5.3.*",
                "illuminate/support": "5.1.*|5.2.*|5.3.*",
                "php": ">=5.5.9",
                "psr/log": "^1.0"
            },
            "require-dev": {
                "phpunit/phpunit": "^4.8|^5.0"
            },
            "type": "library",
            "extra": {
                "branch-alias": {
                    "dev-master": "1.5-dev"
                }
            },
            "autoload": {
                "psr-4": {
                    "AltThree\\Validator\\": "src/"
                }
            },
            "notification-url": "https://packagist.org/downloads/",
            "license": [
                "MIT"
            ],
            "authors": [
                {
                    "name": "James Brooks",
                    "email": "james@alt-three.com"
                },
                {
                    "name": "Graham Campbell",
                    "email": "graham@alt-three.com"
                },
                {
                    "name": "Joseph Cohen",
                    "email": "joe@alt-three.com"
                }
            ],
            "description": "A Validation Wrapper For Laravel 5",
            "keywords": [
                "Alt Three",
                "logging",
                "validator"
            ],
            "time": "2016-04-22 17:26:22"
        },
        {
            "name": "aws/aws-sdk-php",
            "version": "3.18.17",
            "source": {
                "type": "git",
                "url": "https://github.com/aws/aws-sdk-php.git",
                "reference": "6c7849556f556da8615d22e675710c7a086ed5d0"
            },
            "dist": {
                "type": "zip",
                "url": "https://api.github.com/repos/aws/aws-sdk-php/zipball/6c7849556f556da8615d22e675710c7a086ed5d0",
                "reference": "6c7849556f556da8615d22e675710c7a086ed5d0",
                "shasum": ""
            },
            "require": {
                "guzzlehttp/guzzle": "~5.3|~6.0.1|~6.1",
                "guzzlehttp/promises": "~1.0",
                "guzzlehttp/psr7": "~1.0",
                "mtdowling/jmespath.php": "~2.2",
                "php": ">=5.5"
            },
            "require-dev": {
                "andrewsville/php-token-reflection": "^1.4",
                "aws/aws-php-sns-message-validator": "~1.0",
                "behat/behat": "~3.0",
                "doctrine/cache": "~1.4",
                "ext-dom": "*",
                "ext-json": "*",
                "ext-openssl": "*",
                "ext-pcre": "*",
                "ext-simplexml": "*",
                "ext-spl": "*",
                "nette/neon": "^2.3",
                "phpunit/phpunit": "~4.0|~5.0",
                "psr/cache": "^1.0"
            },
            "suggest": {
                "aws/aws-php-sns-message-validator": "To validate incoming SNS notifications",
                "doctrine/cache": "To use the DoctrineCacheAdapter",
                "ext-curl": "To send requests using cURL",
                "ext-openssl": "Allows working with CloudFront private distributions and verifying received SNS messages"
            },
            "type": "library",
            "extra": {
                "branch-alias": {
                    "dev-master": "3.0-dev"
                }
            },
            "autoload": {
                "psr-4": {
                    "Aws\\": "src/"
                },
                "files": [
                    "src/functions.php"
                ]
            },
            "notification-url": "https://packagist.org/downloads/",
            "license": [
                "Apache-2.0"
            ],
            "authors": [
                {
                    "name": "Amazon Web Services",
                    "homepage": "http://aws.amazon.com"
                }
            ],
            "description": "AWS SDK for PHP - Use Amazon Web Services in your PHP project",
            "homepage": "http://aws.amazon.com/sdkforphp",
            "keywords": [
                "amazon",
                "aws",
                "cloud",
                "dynamodb",
                "ec2",
                "glacier",
                "s3",
                "sdk"
            ],
            "time": "2016-06-09 23:39:33"
        },
        {
            "name": "backup-manager/backup-manager",
            "version": "1.1.1",
            "source": {
                "type": "git",
                "url": "https://github.com/backup-manager/backup-manager.git",
                "reference": "e793277e6f6efae6a31c7abbd8028cae7e151201"
            },
            "dist": {
                "type": "zip",
                "url": "https://api.github.com/repos/backup-manager/backup-manager/zipball/e793277e6f6efae6a31c7abbd8028cae7e151201",
                "reference": "e793277e6f6efae6a31c7abbd8028cae7e151201",
                "shasum": ""
            },
            "require": {
                "league/flysystem": "~1.0",
                "php": ">=5.5.9",
                "symfony/process": "~2.1||~3.0"
            },
            "require-dev": {
                "aws/aws-sdk-php": "~3.0",
                "dropbox/dropbox-sdk": "~1.1",
                "league/flysystem-aws-s3-v3": "~1.0",
                "league/flysystem-dropbox": "~1.0",
                "league/flysystem-rackspace": "~1.0",
                "league/flysystem-sftp": "~1.0",
                "mockery/mockery": "~0.9",
                "phpspec/phpspec": "~2.1",
                "satooshi/php-coveralls": "~0.6"
            },
            "suggest": {
                "league/flysystem-aws-s3-v3": "AwsS3 and GoogleCS adapter support.",
                "league/flysystem-dropbox": "Dropbox adapter support.",
                "league/flysystem-rackspace": "Rackspace adapter support.",
                "league/flysystem-sftp": "Sftp adapter support."
            },
            "type": "library",
            "extra": {
                "branch-alias": {
                    "dev-master": "1.0-dev"
                }
            },
            "autoload": {
                "psr-4": {
                    "BackupManager\\": "src/"
                }
            },
            "notification-url": "https://packagist.org/downloads/",
            "license": [
                "MIT"
            ],
            "authors": [
                {
                    "name": "Shawn McCool",
                    "email": "shawn@heybigname.com",
                    "homepage": "http://heybigname.com/"
                },
                {
                    "name": "Mitchell van Wijngaarden",
                    "email": "mitchell@kooding.nl",
                    "homepage": "http://heybigname.com/"
                }
            ],
            "description": "A framework agnostic database backup manager with user-definable procedures and support for S3, Dropbox, FTP, SFTP, and more with drivers for popular frameworks.",
            "time": "2016-02-05 10:01:19"
        },
        {
            "name": "backup-manager/laravel",
            "version": "1.1.1",
            "source": {
                "type": "git",
                "url": "https://github.com/backup-manager/laravel.git",
                "reference": "d7e6d12d24b8a27f58cf5eccb1ac943104c09856"
            },
            "dist": {
                "type": "zip",
                "url": "https://api.github.com/repos/backup-manager/laravel/zipball/d7e6d12d24b8a27f58cf5eccb1ac943104c09856",
                "reference": "d7e6d12d24b8a27f58cf5eccb1ac943104c09856",
                "shasum": ""
            },
            "require": {
                "backup-manager/backup-manager": "^1.0",
                "illuminate/console": "^4.0||^5.0",
                "illuminate/container": "^4.0||^5.0",
                "illuminate/support": "^4.0||^5.0",
                "php": ">=5.5.0",
                "symfony/process": "^2.0||^3.0"
            },
            "require-dev": {
                "mockery/mockery": "dev-master",
                "satooshi/php-coveralls": "~0.6"
            },
            "type": "library",
            "extra": {
                "branch-alias": {
                    "dev-master": "1.0-dev"
                }
            },
            "autoload": {
                "psr-4": {
                    "BackupManager\\Laravel\\": "src/"
                }
            },
            "notification-url": "https://packagist.org/downloads/",
            "license": [
                "MIT"
            ],
            "authors": [
                {
                    "name": "Shawn McCool",
                    "email": "shawn@heybigname.com",
                    "homepage": "http://heybigname.com/"
                },
                {
                    "name": "Mitchell van Wijngaarden",
                    "email": "mitchell@kooding.nl",
                    "homepage": "http://heybigname.com/"
                }
            ],
            "description": "Database backup manager seamlessly integrated with Laravel 4 or 5 with user-definable procedures and support for S3, Dropbox, FTP, SFTP, and more.",
            "time": "2016-02-22 10:52:12"
        },
        {
            "name": "bacon/bacon-qr-code",
            "version": "1.0.1",
            "source": {
                "type": "git",
                "url": "https://github.com/Bacon/BaconQrCode.git",
                "reference": "031a2ce68c5794064b49d11775b2daf45c96e21c"
            },
            "dist": {
                "type": "zip",
                "url": "https://api.github.com/repos/Bacon/BaconQrCode/zipball/031a2ce68c5794064b49d11775b2daf45c96e21c",
                "reference": "031a2ce68c5794064b49d11775b2daf45c96e21c",
                "shasum": ""
            },
            "require": {
                "php": ">=5.3.3"
            },
            "suggest": {
                "ext-gd": "to generate QR code images"
            },
            "type": "library",
            "autoload": {
                "psr-0": {
                    "BaconQrCode": "src/"
                }
            },
            "notification-url": "https://packagist.org/downloads/",
            "license": [
                "BSD-2-Clause"
            ],
            "authors": [
                {
                    "name": "Ben Scholzen 'DASPRiD'",
                    "email": "mail@dasprids.de",
                    "homepage": "http://www.dasprids.de",
                    "role": "Developer"
                }
            ],
            "description": "BaconQrCode is a QR code generator for PHP.",
            "homepage": "https://github.com/Bacon/BaconQrCode",
            "time": "2016-01-09 22:55:35"
        },
        {
            "name": "barryvdh/laravel-cors",
            "version": "v0.8.0",
            "source": {
                "type": "git",
                "url": "https://github.com/barryvdh/laravel-cors.git",
                "reference": "39975d7505757488f982ca132bcd02c704792fd8"
            },
            "dist": {
                "type": "zip",
                "url": "https://api.github.com/repos/barryvdh/laravel-cors/zipball/39975d7505757488f982ca132bcd02c704792fd8",
                "reference": "39975d7505757488f982ca132bcd02c704792fd8",
                "shasum": ""
            },
            "require": {
                "illuminate/support": "5.1.x|5.2.x",
                "php": ">=5.5.9",
                "symfony/http-foundation": "~2.7|~3.0",
                "symfony/http-kernel": "~2.7|~3.0"
            },
            "require-dev": {
                "phpunit/phpunit": "^5.2"
            },
            "type": "library",
            "extra": {
                "branch-alias": {
                    "dev-master": "0.8-dev"
                }
            },
            "autoload": {
                "psr-4": {
                    "Barryvdh\\Cors\\": "src/"
                }
            },
            "notification-url": "https://packagist.org/downloads/",
            "license": [
                "MIT"
            ],
            "authors": [
                {
                    "name": "Barry vd. Heuvel",
                    "email": "barryvdh@gmail.com"
                }
            ],
            "description": "Adds CORS (Cross-Origin Resource Sharing) headers support in your Laravel application",
            "keywords": [
                "api",
                "cors",
                "crossdomain",
                "laravel"
            ],
            "time": "2016-02-11 18:38:09"
        },
        {
            "name": "christian-riesen/base32",
            "version": "1.3.1",
            "source": {
                "type": "git",
                "url": "https://github.com/ChristianRiesen/base32.git",
                "reference": "0a31e50c0fa9b1692d077c86ac188eecdcbaf7fa"
            },
            "dist": {
                "type": "zip",
                "url": "https://api.github.com/repos/ChristianRiesen/base32/zipball/0a31e50c0fa9b1692d077c86ac188eecdcbaf7fa",
                "reference": "0a31e50c0fa9b1692d077c86ac188eecdcbaf7fa",
                "shasum": ""
            },
            "require": {
                "php": ">=5.3.0"
            },
            "require-dev": {
                "phpunit/phpunit": "4.*",
                "satooshi/php-coveralls": "0.*"
            },
            "type": "library",
            "extra": {
                "branch-alias": {
                    "dev-master": "1.1.x-dev"
                }
            },
            "autoload": {
                "psr-4": {
                    "Base32\\": "src/"
                }
            },
            "notification-url": "https://packagist.org/downloads/",
            "license": [
                "MIT"
            ],
            "authors": [
                {
                    "name": "Christian Riesen",
                    "email": "chris.riesen@gmail.com",
                    "homepage": "http://christianriesen.com",
                    "role": "Developer"
                }
            ],
            "description": "Base32 encoder/decoder according to RFC 4648",
            "homepage": "https://github.com/ChristianRiesen/base32",
            "keywords": [
                "base32",
                "decode",
                "encode",
                "rfc4648"
            ],
            "time": "2016-05-05 11:49:03"
        },
        {
            "name": "classpreloader/classpreloader",
            "version": "3.0.0",
            "source": {
                "type": "git",
                "url": "https://github.com/ClassPreloader/ClassPreloader.git",
                "reference": "9b10b913c2bdf90c3d2e0d726b454fb7f77c552a"
            },
            "dist": {
                "type": "zip",
                "url": "https://api.github.com/repos/ClassPreloader/ClassPreloader/zipball/9b10b913c2bdf90c3d2e0d726b454fb7f77c552a",
                "reference": "9b10b913c2bdf90c3d2e0d726b454fb7f77c552a",
                "shasum": ""
            },
            "require": {
                "nikic/php-parser": "^1.0|^2.0",
                "php": ">=5.5.9"
            },
            "require-dev": {
                "phpunit/phpunit": "^4.8|^5.0"
            },
            "type": "library",
            "extra": {
                "branch-alias": {
                    "dev-master": "3.0-dev"
                }
            },
            "autoload": {
                "psr-4": {
                    "ClassPreloader\\": "src/"
                }
            },
            "notification-url": "https://packagist.org/downloads/",
            "license": [
                "MIT"
            ],
            "authors": [
                {
                    "name": "Michael Dowling",
                    "email": "mtdowling@gmail.com"
                },
                {
                    "name": "Graham Campbell",
                    "email": "graham@alt-three.com"
                }
            ],
            "description": "Helps class loading performance by generating a single PHP file containing all of the autoloaded files for a specific use case",
            "keywords": [
                "autoload",
                "class",
                "preload"
            ],
            "time": "2015-11-09 22:51:51"
        },
        {
            "name": "dnoegel/php-xdg-base-dir",
            "version": "0.1",
            "source": {
                "type": "git",
                "url": "https://github.com/dnoegel/php-xdg-base-dir.git",
                "reference": "265b8593498b997dc2d31e75b89f053b5cc9621a"
            },
            "dist": {
                "type": "zip",
                "url": "https://api.github.com/repos/dnoegel/php-xdg-base-dir/zipball/265b8593498b997dc2d31e75b89f053b5cc9621a",
                "reference": "265b8593498b997dc2d31e75b89f053b5cc9621a",
                "shasum": ""
            },
            "require": {
                "php": ">=5.3.2"
            },
            "require-dev": {
                "phpunit/phpunit": "@stable"
            },
            "type": "project",
            "autoload": {
                "psr-4": {
                    "XdgBaseDir\\": "src/"
                }
            },
            "notification-url": "https://packagist.org/downloads/",
            "license": [
                "MIT"
            ],
            "description": "implementation of xdg base directory specification for php",
            "time": "2014-10-24 07:27:01"
        },
        {
            "name": "doctrine/annotations",
            "version": "v1.2.7",
            "source": {
                "type": "git",
                "url": "https://github.com/doctrine/annotations.git",
                "reference": "f25c8aab83e0c3e976fd7d19875f198ccf2f7535"
            },
            "dist": {
                "type": "zip",
                "url": "https://api.github.com/repos/doctrine/annotations/zipball/f25c8aab83e0c3e976fd7d19875f198ccf2f7535",
                "reference": "f25c8aab83e0c3e976fd7d19875f198ccf2f7535",
                "shasum": ""
            },
            "require": {
                "doctrine/lexer": "1.*",
                "php": ">=5.3.2"
            },
            "require-dev": {
                "doctrine/cache": "1.*",
                "phpunit/phpunit": "4.*"
            },
            "type": "library",
            "extra": {
                "branch-alias": {
                    "dev-master": "1.3.x-dev"
                }
            },
            "autoload": {
                "psr-0": {
                    "Doctrine\\Common\\Annotations\\": "lib/"
                }
            },
            "notification-url": "https://packagist.org/downloads/",
            "license": [
                "MIT"
            ],
            "authors": [
                {
                    "name": "Roman Borschel",
                    "email": "roman@code-factory.org"
                },
                {
                    "name": "Benjamin Eberlei",
                    "email": "kontakt@beberlei.de"
                },
                {
                    "name": "Guilherme Blanco",
                    "email": "guilhermeblanco@gmail.com"
                },
                {
                    "name": "Jonathan Wage",
                    "email": "jonwage@gmail.com"
                },
                {
                    "name": "Johannes Schmitt",
                    "email": "schmittjoh@gmail.com"
                }
            ],
            "description": "Docblock Annotations Parser",
            "homepage": "http://www.doctrine-project.org",
            "keywords": [
                "annotations",
                "docblock",
                "parser"
            ],
            "time": "2015-08-31 12:32:49"
        },
        {
            "name": "doctrine/cache",
            "version": "v1.6.0",
            "source": {
                "type": "git",
                "url": "https://github.com/doctrine/cache.git",
                "reference": "f8af318d14bdb0eff0336795b428b547bd39ccb6"
            },
            "dist": {
                "type": "zip",
                "url": "https://api.github.com/repos/doctrine/cache/zipball/f8af318d14bdb0eff0336795b428b547bd39ccb6",
                "reference": "f8af318d14bdb0eff0336795b428b547bd39ccb6",
                "shasum": ""
            },
            "require": {
                "php": "~5.5|~7.0"
            },
            "conflict": {
                "doctrine/common": ">2.2,<2.4"
            },
            "require-dev": {
                "phpunit/phpunit": "~4.8|~5.0",
                "predis/predis": "~1.0",
                "satooshi/php-coveralls": "~0.6"
            },
            "type": "library",
            "extra": {
                "branch-alias": {
                    "dev-master": "1.6.x-dev"
                }
            },
            "autoload": {
                "psr-4": {
                    "Doctrine\\Common\\Cache\\": "lib/Doctrine/Common/Cache"
                }
            },
            "notification-url": "https://packagist.org/downloads/",
            "license": [
                "MIT"
            ],
            "authors": [
                {
                    "name": "Roman Borschel",
                    "email": "roman@code-factory.org"
                },
                {
                    "name": "Benjamin Eberlei",
                    "email": "kontakt@beberlei.de"
                },
                {
                    "name": "Guilherme Blanco",
                    "email": "guilhermeblanco@gmail.com"
                },
                {
                    "name": "Jonathan Wage",
                    "email": "jonwage@gmail.com"
                },
                {
                    "name": "Johannes Schmitt",
                    "email": "schmittjoh@gmail.com"
                }
            ],
            "description": "Caching library offering an object-oriented API for many cache backends",
            "homepage": "http://www.doctrine-project.org",
            "keywords": [
                "cache",
                "caching"
            ],
            "time": "2015-12-31 16:37:02"
        },
        {
            "name": "doctrine/collections",
            "version": "v1.3.0",
            "source": {
                "type": "git",
                "url": "https://github.com/doctrine/collections.git",
                "reference": "6c1e4eef75f310ea1b3e30945e9f06e652128b8a"
            },
            "dist": {
                "type": "zip",
                "url": "https://api.github.com/repos/doctrine/collections/zipball/6c1e4eef75f310ea1b3e30945e9f06e652128b8a",
                "reference": "6c1e4eef75f310ea1b3e30945e9f06e652128b8a",
                "shasum": ""
            },
            "require": {
                "php": ">=5.3.2"
            },
            "require-dev": {
                "phpunit/phpunit": "~4.0"
            },
            "type": "library",
            "extra": {
                "branch-alias": {
                    "dev-master": "1.2.x-dev"
                }
            },
            "autoload": {
                "psr-0": {
                    "Doctrine\\Common\\Collections\\": "lib/"
                }
            },
            "notification-url": "https://packagist.org/downloads/",
            "license": [
                "MIT"
            ],
            "authors": [
                {
                    "name": "Roman Borschel",
                    "email": "roman@code-factory.org"
                },
                {
                    "name": "Benjamin Eberlei",
                    "email": "kontakt@beberlei.de"
                },
                {
                    "name": "Guilherme Blanco",
                    "email": "guilhermeblanco@gmail.com"
                },
                {
                    "name": "Jonathan Wage",
                    "email": "jonwage@gmail.com"
                },
                {
                    "name": "Johannes Schmitt",
                    "email": "schmittjoh@gmail.com"
                }
            ],
            "description": "Collections Abstraction library",
            "homepage": "http://www.doctrine-project.org",
            "keywords": [
                "array",
                "collections",
                "iterator"
            ],
            "time": "2015-04-14 22:21:58"
        },
        {
            "name": "doctrine/common",
            "version": "v2.6.1",
            "source": {
                "type": "git",
                "url": "https://github.com/doctrine/common.git",
                "reference": "a579557bc689580c19fee4e27487a67fe60defc0"
            },
            "dist": {
                "type": "zip",
                "url": "https://api.github.com/repos/doctrine/common/zipball/a579557bc689580c19fee4e27487a67fe60defc0",
                "reference": "a579557bc689580c19fee4e27487a67fe60defc0",
                "shasum": ""
            },
            "require": {
                "doctrine/annotations": "1.*",
                "doctrine/cache": "1.*",
                "doctrine/collections": "1.*",
                "doctrine/inflector": "1.*",
                "doctrine/lexer": "1.*",
                "php": "~5.5|~7.0"
            },
            "require-dev": {
                "phpunit/phpunit": "~4.8|~5.0"
            },
            "type": "library",
            "extra": {
                "branch-alias": {
                    "dev-master": "2.7.x-dev"
                }
            },
            "autoload": {
                "psr-4": {
                    "Doctrine\\Common\\": "lib/Doctrine/Common"
                }
            },
            "notification-url": "https://packagist.org/downloads/",
            "license": [
                "MIT"
            ],
            "authors": [
                {
                    "name": "Roman Borschel",
                    "email": "roman@code-factory.org"
                },
                {
                    "name": "Benjamin Eberlei",
                    "email": "kontakt@beberlei.de"
                },
                {
                    "name": "Guilherme Blanco",
                    "email": "guilhermeblanco@gmail.com"
                },
                {
                    "name": "Jonathan Wage",
                    "email": "jonwage@gmail.com"
                },
                {
                    "name": "Johannes Schmitt",
                    "email": "schmittjoh@gmail.com"
                }
            ],
            "description": "Common Library for Doctrine projects",
            "homepage": "http://www.doctrine-project.org",
            "keywords": [
                "annotations",
                "collections",
                "eventmanager",
                "persistence",
                "spl"
            ],
            "time": "2015-12-25 13:18:31"
        },
        {
            "name": "doctrine/dbal",
            "version": "v2.5.4",
            "source": {
                "type": "git",
                "url": "https://github.com/doctrine/dbal.git",
                "reference": "abbdfd1cff43a7b99d027af3be709bc8fc7d4769"
            },
            "dist": {
                "type": "zip",
                "url": "https://api.github.com/repos/doctrine/dbal/zipball/abbdfd1cff43a7b99d027af3be709bc8fc7d4769",
                "reference": "abbdfd1cff43a7b99d027af3be709bc8fc7d4769",
                "shasum": ""
            },
            "require": {
                "doctrine/common": ">=2.4,<2.7-dev",
                "php": ">=5.3.2"
            },
            "require-dev": {
                "phpunit/phpunit": "4.*",
                "symfony/console": "2.*"
            },
            "suggest": {
                "symfony/console": "For helpful console commands such as SQL execution and import of files."
            },
            "bin": [
                "bin/doctrine-dbal"
            ],
            "type": "library",
            "extra": {
                "branch-alias": {
                    "dev-master": "2.5.x-dev"
                }
            },
            "autoload": {
                "psr-0": {
                    "Doctrine\\DBAL\\": "lib/"
                }
            },
            "notification-url": "https://packagist.org/downloads/",
            "license": [
                "MIT"
            ],
            "authors": [
                {
                    "name": "Roman Borschel",
                    "email": "roman@code-factory.org"
                },
                {
                    "name": "Benjamin Eberlei",
                    "email": "kontakt@beberlei.de"
                },
                {
                    "name": "Guilherme Blanco",
                    "email": "guilhermeblanco@gmail.com"
                },
                {
                    "name": "Jonathan Wage",
                    "email": "jonwage@gmail.com"
                }
            ],
            "description": "Database Abstraction Layer",
            "homepage": "http://www.doctrine-project.org",
            "keywords": [
                "database",
                "dbal",
                "persistence",
                "queryobject"
            ],
            "time": "2016-01-05 22:11:12"
        },
        {
            "name": "doctrine/inflector",
            "version": "v1.1.0",
            "source": {
                "type": "git",
                "url": "https://github.com/doctrine/inflector.git",
                "reference": "90b2128806bfde671b6952ab8bea493942c1fdae"
            },
            "dist": {
                "type": "zip",
                "url": "https://api.github.com/repos/doctrine/inflector/zipball/90b2128806bfde671b6952ab8bea493942c1fdae",
                "reference": "90b2128806bfde671b6952ab8bea493942c1fdae",
                "shasum": ""
            },
            "require": {
                "php": ">=5.3.2"
            },
            "require-dev": {
                "phpunit/phpunit": "4.*"
            },
            "type": "library",
            "extra": {
                "branch-alias": {
                    "dev-master": "1.1.x-dev"
                }
            },
            "autoload": {
                "psr-0": {
                    "Doctrine\\Common\\Inflector\\": "lib/"
                }
            },
            "notification-url": "https://packagist.org/downloads/",
            "license": [
                "MIT"
            ],
            "authors": [
                {
                    "name": "Roman Borschel",
                    "email": "roman@code-factory.org"
                },
                {
                    "name": "Benjamin Eberlei",
                    "email": "kontakt@beberlei.de"
                },
                {
                    "name": "Guilherme Blanco",
                    "email": "guilhermeblanco@gmail.com"
                },
                {
                    "name": "Jonathan Wage",
                    "email": "jonwage@gmail.com"
                },
                {
                    "name": "Johannes Schmitt",
                    "email": "schmittjoh@gmail.com"
                }
            ],
            "description": "Common String Manipulations with regard to casing and singular/plural rules.",
            "homepage": "http://www.doctrine-project.org",
            "keywords": [
                "inflection",
                "pluralize",
                "singularize",
                "string"
            ],
            "time": "2015-11-06 14:35:42"
        },
        {
            "name": "doctrine/lexer",
            "version": "v1.0.1",
            "source": {
                "type": "git",
                "url": "https://github.com/doctrine/lexer.git",
                "reference": "83893c552fd2045dd78aef794c31e694c37c0b8c"
            },
            "dist": {
                "type": "zip",
                "url": "https://api.github.com/repos/doctrine/lexer/zipball/83893c552fd2045dd78aef794c31e694c37c0b8c",
                "reference": "83893c552fd2045dd78aef794c31e694c37c0b8c",
                "shasum": ""
            },
            "require": {
                "php": ">=5.3.2"
            },
            "type": "library",
            "extra": {
                "branch-alias": {
                    "dev-master": "1.0.x-dev"
                }
            },
            "autoload": {
                "psr-0": {
                    "Doctrine\\Common\\Lexer\\": "lib/"
                }
            },
            "notification-url": "https://packagist.org/downloads/",
            "license": [
                "MIT"
            ],
            "authors": [
                {
                    "name": "Roman Borschel",
                    "email": "roman@code-factory.org"
                },
                {
                    "name": "Guilherme Blanco",
                    "email": "guilhermeblanco@gmail.com"
                },
                {
                    "name": "Johannes Schmitt",
                    "email": "schmittjoh@gmail.com"
                }
            ],
            "description": "Base library for a lexer that can be used in Top-Down, Recursive Descent Parsers.",
            "homepage": "http://www.doctrine-project.org",
            "keywords": [
                "lexer",
                "parser"
            ],
            "time": "2014-09-09 13:34:57"
        },
        {
            "name": "fedeisas/laravel-mail-css-inliner",
            "version": "1.5",
            "source": {
                "type": "git",
                "url": "https://github.com/fedeisas/laravel-mail-css-inliner.git",
                "reference": "8c3cd958634e865a90fc398900ea59c427dd35cc"
            },
            "dist": {
                "type": "zip",
                "url": "https://api.github.com/repos/fedeisas/laravel-mail-css-inliner/zipball/8c3cd958634e865a90fc398900ea59c427dd35cc",
                "reference": "8c3cd958634e865a90fc398900ea59c427dd35cc",
                "shasum": ""
            },
            "require": {
                "illuminate/support": "~5.0",
                "php": ">=5.4.0",
                "tijsverkoyen/css-to-inline-styles": "~1.2"
            },
            "require-dev": {
                "jakub-onderka/php-console-highlighter": "0.3.*",
                "jakub-onderka/php-parallel-lint": "0.8.*",
                "phpmd/phpmd": "~1.5",
                "phpunit/phpunit": "~4.0",
                "satooshi/php-coveralls": "~0.7@dev",
                "squizlabs/php_codesniffer": "~1.5",
                "swiftmailer/swiftmailer": "~5.0"
            },
            "type": "library",
            "autoload": {
                "psr-4": {
                    "Fedeisas\\LaravelMailCssInliner\\": "src/"
                }
            },
            "notification-url": "https://packagist.org/downloads/",
            "license": [
                "MIT"
            ],
            "authors": [
                {
                    "name": "Fede Isas",
                    "email": "fedeisas@hotmail.com"
                }
            ],
            "description": "Inline the CSS of your HTML emails using Laravel",
            "keywords": [
                "css",
                "laravel",
                "mailer"
            ],
            "time": "2016-04-19 07:02:48"
        },
        {
            "name": "fideloper/proxy",
            "version": "3.1.0",
            "source": {
                "type": "git",
                "url": "https://github.com/fideloper/TrustedProxy.git",
                "reference": "ec4dd30141e2515e307aea3539ff242e85c3f120"
            },
            "dist": {
                "type": "zip",
                "url": "https://api.github.com/repos/fideloper/TrustedProxy/zipball/ec4dd30141e2515e307aea3539ff242e85c3f120",
                "reference": "ec4dd30141e2515e307aea3539ff242e85c3f120",
                "shasum": ""
            },
            "require": {
                "illuminate/contracts": "~5.0",
                "php": ">=5.4.0"
            },
            "require-dev": {
                "illuminate/http": "~5.0",
                "mockery/mockery": "~0.9.3"
            },
            "type": "library",
            "extra": {
                "branch-alias": {
                    "dev-master": "3.1-dev"
                }
            },
            "autoload": {
                "psr-4": {
                    "Fideloper\\Proxy\\": "src/"
                }
            },
            "notification-url": "https://packagist.org/downloads/",
            "license": [
                "MIT"
            ],
            "authors": [
                {
                    "name": "Chris Fidao",
                    "email": "fideloper@gmail.com"
                }
            ],
            "description": "Set trusted proxies for Laravel",
            "keywords": [
                "load balancing",
                "proxy",
                "trusted proxy"
            ],
            "time": "2015-12-24 15:02:55"
        },
        {
            "name": "graham-campbell/binput",
            "version": "v3.4.0",
            "source": {
                "type": "git",
                "url": "https://github.com/GrahamCampbell/Laravel-Binput.git",
                "reference": "814bcce1c012fbdf3a8275eef45e5d84ad01239d"
            },
            "dist": {
                "type": "zip",
                "url": "https://api.github.com/repos/GrahamCampbell/Laravel-Binput/zipball/814bcce1c012fbdf3a8275eef45e5d84ad01239d",
                "reference": "814bcce1c012fbdf3a8275eef45e5d84ad01239d",
                "shasum": ""
            },
            "require": {
                "graham-campbell/security": "^3.5",
                "illuminate/contracts": "5.1.*|5.2.*|5.3.*",
                "illuminate/http": "5.1.*|5.2.*|5.3.*",
                "illuminate/support": "5.1.*|5.2.*|5.3.*",
                "php": ">=5.5.9"
            },
            "require-dev": {
                "graham-campbell/testbench": "^3.1",
                "mockery/mockery": "^0.9.4",
                "phpunit/phpunit": "^4.8|^5.0"
            },
            "type": "library",
            "extra": {
                "branch-alias": {
                    "dev-master": "3.4-dev"
                }
            },
            "autoload": {
                "psr-4": {
                    "GrahamCampbell\\Binput\\": "src/"
                }
            },
            "notification-url": "https://packagist.org/downloads/",
            "license": [
                "MIT"
            ],
            "authors": [
                {
                    "name": "Graham Campbell",
                    "email": "graham@alt-three.com"
                }
            ],
            "description": "Binput Is An Input Protector For Laravel 5",
            "keywords": [
                "Binput",
                "Graham Campbell",
                "GrahamCampbell",
                "Laravel Binput",
                "Laravel-Binput",
                "better",
                "better input",
                "framework",
                "input",
                "laravel",
                "security"
            ],
            "time": "2016-04-26 14:18:44"
        },
        {
            "name": "graham-campbell/core",
            "version": "v5.1.0",
            "source": {
                "type": "git",
                "url": "https://github.com/GrahamCampbell/Laravel-Core.git",
                "reference": "9ca45b4d0f9bde7084ffac6ca3337af153340790"
            },
            "dist": {
                "type": "zip",
                "url": "https://api.github.com/repos/GrahamCampbell/Laravel-Core/zipball/9ca45b4d0f9bde7084ffac6ca3337af153340790",
                "reference": "9ca45b4d0f9bde7084ffac6ca3337af153340790",
                "shasum": ""
            },
            "require": {
                "illuminate/console": "5.1.*|5.2.*|5.3.*",
                "illuminate/contracts": "5.1.*|5.2.*|5.3.*",
                "illuminate/support": "5.1.*|5.2.*|5.3.*",
                "php": ">=5.5.9"
            },
            "require-dev": {
                "graham-campbell/testbench": "^3.1",
                "mockery/mockery": "^0.9.4",
                "phpunit/phpunit": "^4.8|^5.0"
            },
            "type": "library",
            "extra": {
                "branch-alias": {
                    "dev-master": "5.1-dev"
                }
            },
            "autoload": {
                "psr-4": {
                    "GrahamCampbell\\Core\\": "src/"
                }
            },
            "notification-url": "https://packagist.org/downloads/",
            "license": [
                "MIT"
            ],
            "authors": [
                {
                    "name": "Graham Campbell",
                    "email": "graham@alt-three.com"
                }
            ],
            "description": "Core Provides Some Extra Functionality For Laravel 5",
            "keywords": [
                "Graham Campbell",
                "GrahamCampbell",
                "Laravel Core",
                "Laravel-Core",
                "base",
                "core",
                "framework",
                "laravel",
                "starter"
            ],
            "time": "2016-05-25 09:22:06"
        },
        {
            "name": "graham-campbell/exceptions",
            "version": "v8.6.1",
            "source": {
                "type": "git",
                "url": "https://github.com/GrahamCampbell/Laravel-Exceptions.git",
                "reference": "40e6208cff22859cd63788fee19a8c15aebc1ef9"
            },
            "dist": {
                "type": "zip",
                "url": "https://api.github.com/repos/GrahamCampbell/Laravel-Exceptions/zipball/40e6208cff22859cd63788fee19a8c15aebc1ef9",
                "reference": "40e6208cff22859cd63788fee19a8c15aebc1ef9",
                "shasum": ""
            },
            "require": {
                "illuminate/contracts": "5.1.*|5.2.*|5.3.*",
                "illuminate/support": "5.1.*|5.2.*|5.3.*",
                "paragonie/random_compat": "^1.1|^2.0",
                "php": ">=5.5.9",
                "psr/log": "^1.0",
                "symfony/debug": "^2.7|^3.0",
                "symfony/http-foundation": "^2.7|^3.0"
            },
            "require-dev": {
                "filp/whoops": "^1.1|^2.0",
                "graham-campbell/testbench": "^3.1",
                "mockery/mockery": "^0.9.4",
                "phpunit/phpunit": "^4.8|^5.0"
            },
            "suggest": {
                "filp/whoops": "Enables use of the debug displayer."
            },
            "type": "library",
            "extra": {
                "branch-alias": {
                    "dev-master": "8.6-dev"
                }
            },
            "autoload": {
                "psr-4": {
                    "GrahamCampbell\\Exceptions\\": "src/"
                }
            },
            "notification-url": "https://packagist.org/downloads/",
            "license": [
                "MIT"
            ],
            "authors": [
                {
                    "name": "Graham Campbell",
                    "email": "graham@alt-three.com"
                }
            ],
            "description": "Provides A Powerful Error Response System For Both Development And Production",
            "keywords": [
                "Graham Campbell",
                "GrahamCampbell",
                "Laravel Exceptions",
                "Laravel-Exceptions",
                "error",
                "errors",
                "exception",
                "exceptions",
                "framework",
                "laravel",
                "whoops"
            ],
            "time": "2016-06-04 20:20:48"
        },
        {
            "name": "graham-campbell/markdown",
            "version": "v6.1.0",
            "source": {
                "type": "git",
                "url": "https://github.com/GrahamCampbell/Laravel-Markdown.git",
                "reference": "2208ec910d9880d6bca28d332ae7f3b7350355d1"
            },
            "dist": {
                "type": "zip",
                "url": "https://api.github.com/repos/GrahamCampbell/Laravel-Markdown/zipball/2208ec910d9880d6bca28d332ae7f3b7350355d1",
                "reference": "2208ec910d9880d6bca28d332ae7f3b7350355d1",
                "shasum": ""
            },
            "require": {
                "illuminate/contracts": "5.1.*|5.2.*|5.3.*",
                "illuminate/support": "5.1.*|5.2.*|5.3.*",
                "illuminate/view": "5.1.*|5.2.*|5.3.*",
                "league/commonmark": "^0.13",
                "php": ">=5.5.9"
            },
            "require-dev": {
                "graham-campbell/testbench": "^3.1",
                "league/commonmark-extras": "^0.1",
                "mockery/mockery": "^0.9.4",
                "phpunit/phpunit": "^4.8|^5.0"
            },
            "type": "library",
            "extra": {
                "branch-alias": {
                    "dev-master": "6.1-dev"
                }
            },
            "autoload": {
                "psr-4": {
                    "GrahamCampbell\\Markdown\\": "src/"
                }
            },
            "notification-url": "https://packagist.org/downloads/",
            "license": [
                "MIT"
            ],
            "authors": [
                {
                    "name": "Graham Campbell",
                    "email": "graham@alt-three.com"
                }
            ],
            "description": "Markdown Is A CommonMark Wrapper For Laravel 5",
            "keywords": [
                "Graham Campbell",
                "GrahamCampbell",
                "Laravel Markdown",
                "Laravel-Markdown",
                "common mark",
                "commonmark",
                "framework",
                "laravel",
                "markdown"
            ],
            "time": "2016-04-26 14:28:21"
        },
        {
            "name": "graham-campbell/security",
            "version": "v3.6.0",
            "source": {
                "type": "git",
                "url": "https://github.com/GrahamCampbell/Laravel-Security.git",
                "reference": "07d4ec2658582032afe225928bde883474e2a543"
            },
            "dist": {
                "type": "zip",
                "url": "https://api.github.com/repos/GrahamCampbell/Laravel-Security/zipball/07d4ec2658582032afe225928bde883474e2a543",
                "reference": "07d4ec2658582032afe225928bde883474e2a543",
                "shasum": ""
            },
            "require": {
                "illuminate/contracts": "5.1.*|5.2.*|5.3.*",
                "illuminate/support": "5.1.*|5.2.*|5.3.*",
                "php": ">=5.5.9"
            },
            "require-dev": {
                "graham-campbell/testbench": "^3.1",
                "phpunit/phpunit": "^4.8|^5.0"
            },
            "type": "library",
            "extra": {
                "branch-alias": {
                    "dev-master": "3.6-dev"
                }
            },
            "autoload": {
                "psr-4": {
                    "GrahamCampbell\\Security\\": "src/"
                }
            },
            "notification-url": "https://packagist.org/downloads/",
            "license": [
                "MIT"
            ],
            "authors": [
                {
                    "name": "Graham Campbell",
                    "email": "graham@alt-three.com"
                }
            ],
            "description": "Security Is A Port Of The Security Class From Codeigniter 3 For Laravel 5",
            "keywords": [
                "Graham Campbell",
                "GrahamCampbell",
                "Laravel Security",
                "Laravel-Security",
                "codeigniter",
                "framework",
                "laravel",
                "security"
            ],
            "time": "2016-04-26 14:29:04"
        },
        {
            "name": "guzzlehttp/guzzle",
            "version": "6.2.0",
            "source": {
                "type": "git",
                "url": "https://github.com/guzzle/guzzle.git",
                "reference": "d094e337976dff9d8e2424e8485872194e768662"
            },
            "dist": {
                "type": "zip",
                "url": "https://api.github.com/repos/guzzle/guzzle/zipball/d094e337976dff9d8e2424e8485872194e768662",
                "reference": "d094e337976dff9d8e2424e8485872194e768662",
                "shasum": ""
            },
            "require": {
                "guzzlehttp/promises": "~1.0",
                "guzzlehttp/psr7": "~1.1",
                "php": ">=5.5.0"
            },
            "require-dev": {
                "ext-curl": "*",
                "phpunit/phpunit": "~4.0",
                "psr/log": "~1.0"
            },
            "type": "library",
            "extra": {
                "branch-alias": {
                    "dev-master": "6.2-dev"
                }
            },
            "autoload": {
                "files": [
                    "src/functions_include.php"
                ],
                "psr-4": {
                    "GuzzleHttp\\": "src/"
                }
            },
            "notification-url": "https://packagist.org/downloads/",
            "license": [
                "MIT"
            ],
            "authors": [
                {
                    "name": "Michael Dowling",
                    "email": "mtdowling@gmail.com",
                    "homepage": "https://github.com/mtdowling"
                }
            ],
            "description": "Guzzle is a PHP HTTP client library",
            "homepage": "http://guzzlephp.org/",
            "keywords": [
                "client",
                "curl",
                "framework",
                "http",
                "http client",
                "rest",
                "web service"
            ],
            "time": "2016-03-21 20:02:09"
        },
        {
            "name": "guzzlehttp/promises",
            "version": "1.2.0",
            "source": {
                "type": "git",
                "url": "https://github.com/guzzle/promises.git",
                "reference": "c10d860e2a9595f8883527fa0021c7da9e65f579"
            },
            "dist": {
                "type": "zip",
                "url": "https://api.github.com/repos/guzzle/promises/zipball/c10d860e2a9595f8883527fa0021c7da9e65f579",
                "reference": "c10d860e2a9595f8883527fa0021c7da9e65f579",
                "shasum": ""
            },
            "require": {
                "php": ">=5.5.0"
            },
            "require-dev": {
                "phpunit/phpunit": "~4.0"
            },
            "type": "library",
            "extra": {
                "branch-alias": {
                    "dev-master": "1.0-dev"
                }
            },
            "autoload": {
                "psr-4": {
                    "GuzzleHttp\\Promise\\": "src/"
                },
                "files": [
                    "src/functions_include.php"
                ]
            },
            "notification-url": "https://packagist.org/downloads/",
            "license": [
                "MIT"
            ],
            "authors": [
                {
                    "name": "Michael Dowling",
                    "email": "mtdowling@gmail.com",
                    "homepage": "https://github.com/mtdowling"
                }
            ],
            "description": "Guzzle promises library",
            "keywords": [
                "promise"
            ],
            "time": "2016-05-18 16:56:05"
        },
        {
            "name": "guzzlehttp/psr7",
            "version": "1.3.0",
            "source": {
                "type": "git",
                "url": "https://github.com/guzzle/psr7.git",
                "reference": "31382fef2889136415751badebbd1cb022a4ed72"
            },
            "dist": {
                "type": "zip",
                "url": "https://api.github.com/repos/guzzle/psr7/zipball/31382fef2889136415751badebbd1cb022a4ed72",
                "reference": "31382fef2889136415751badebbd1cb022a4ed72",
                "shasum": ""
            },
            "require": {
                "php": ">=5.4.0",
                "psr/http-message": "~1.0"
            },
            "provide": {
                "psr/http-message-implementation": "1.0"
            },
            "require-dev": {
                "phpunit/phpunit": "~4.0"
            },
            "type": "library",
            "extra": {
                "branch-alias": {
                    "dev-master": "1.0-dev"
                }
            },
            "autoload": {
                "psr-4": {
                    "GuzzleHttp\\Psr7\\": "src/"
                },
                "files": [
                    "src/functions_include.php"
                ]
            },
            "notification-url": "https://packagist.org/downloads/",
            "license": [
                "MIT"
            ],
            "authors": [
                {
                    "name": "Michael Dowling",
                    "email": "mtdowling@gmail.com",
                    "homepage": "https://github.com/mtdowling"
                }
            ],
            "description": "PSR-7 message implementation",
            "keywords": [
                "http",
                "message",
                "stream",
                "uri"
            ],
            "time": "2016-04-13 19:56:01"
        },
        {
            "name": "jakub-onderka/php-console-color",
            "version": "0.1",
            "source": {
                "type": "git",
                "url": "https://github.com/JakubOnderka/PHP-Console-Color.git",
                "reference": "e0b393dacf7703fc36a4efc3df1435485197e6c1"
            },
            "dist": {
                "type": "zip",
                "url": "https://api.github.com/repos/JakubOnderka/PHP-Console-Color/zipball/e0b393dacf7703fc36a4efc3df1435485197e6c1",
                "reference": "e0b393dacf7703fc36a4efc3df1435485197e6c1",
                "shasum": ""
            },
            "require": {
                "php": ">=5.3.2"
            },
            "require-dev": {
                "jakub-onderka/php-code-style": "1.0",
                "jakub-onderka/php-parallel-lint": "0.*",
                "jakub-onderka/php-var-dump-check": "0.*",
                "phpunit/phpunit": "3.7.*",
                "squizlabs/php_codesniffer": "1.*"
            },
            "type": "library",
            "autoload": {
                "psr-0": {
                    "JakubOnderka\\PhpConsoleColor": "src/"
                }
            },
            "notification-url": "https://packagist.org/downloads/",
            "license": [
                "BSD-2-Clause"
            ],
            "authors": [
                {
                    "name": "Jakub Onderka",
                    "email": "jakub.onderka@gmail.com",
                    "homepage": "http://www.acci.cz"
                }
            ],
            "time": "2014-04-08 15:00:19"
        },
        {
            "name": "jakub-onderka/php-console-highlighter",
            "version": "v0.3.2",
            "source": {
                "type": "git",
                "url": "https://github.com/JakubOnderka/PHP-Console-Highlighter.git",
                "reference": "7daa75df45242c8d5b75a22c00a201e7954e4fb5"
            },
            "dist": {
                "type": "zip",
                "url": "https://api.github.com/repos/JakubOnderka/PHP-Console-Highlighter/zipball/7daa75df45242c8d5b75a22c00a201e7954e4fb5",
                "reference": "7daa75df45242c8d5b75a22c00a201e7954e4fb5",
                "shasum": ""
            },
            "require": {
                "jakub-onderka/php-console-color": "~0.1",
                "php": ">=5.3.0"
            },
            "require-dev": {
                "jakub-onderka/php-code-style": "~1.0",
                "jakub-onderka/php-parallel-lint": "~0.5",
                "jakub-onderka/php-var-dump-check": "~0.1",
                "phpunit/phpunit": "~4.0",
                "squizlabs/php_codesniffer": "~1.5"
            },
            "type": "library",
            "autoload": {
                "psr-0": {
                    "JakubOnderka\\PhpConsoleHighlighter": "src/"
                }
            },
            "notification-url": "https://packagist.org/downloads/",
            "license": [
                "MIT"
            ],
            "authors": [
                {
                    "name": "Jakub Onderka",
                    "email": "acci@acci.cz",
                    "homepage": "http://www.acci.cz/"
                }
            ],
            "time": "2015-04-20 18:58:01"
        },
        {
            "name": "jenssegers/date",
            "version": "v3.2.2",
            "source": {
                "type": "git",
                "url": "https://github.com/jenssegers/date.git",
                "reference": "2550344143b9de9b4b4ecbe64477d6eed5717b84"
            },
            "dist": {
                "type": "zip",
                "url": "https://api.github.com/repos/jenssegers/date/zipball/2550344143b9de9b4b4ecbe64477d6eed5717b84",
                "reference": "2550344143b9de9b4b4ecbe64477d6eed5717b84",
                "shasum": ""
            },
            "require": {
                "nesbot/carbon": "^1.0",
                "php": ">=5.4",
                "symfony/translation": "^2.7|^3.0"
            },
            "require-dev": {
                "phpunit/phpunit": "^4.0|^5.0",
                "satooshi/php-coveralls": "^1.0"
            },
            "type": "library",
            "extra": {
                "branch-alias": {
                    "dev-master": "3.1-dev"
                }
            },
            "autoload": {
                "psr-4": {
                    "Jenssegers\\Date\\": "src/"
                }
            },
            "notification-url": "https://packagist.org/downloads/",
            "license": [
                "MIT"
            ],
            "authors": [
                {
                    "name": "Jens Segers",
                    "homepage": "https://jenssegers.com"
                }
            ],
            "description": "A date library to help you work with dates in different languages",
            "homepage": "https://github.com/jenssegers/date",
            "keywords": [
                "carbon",
                "date",
                "datetime",
                "i18n",
                "laravel",
                "time",
                "translation"
            ],
            "time": "2016-06-05 16:39:48"
        },
        {
            "name": "jeremeamia/SuperClosure",
            "version": "2.2.0",
            "source": {
                "type": "git",
                "url": "https://github.com/jeremeamia/super_closure.git",
                "reference": "29a88be2a4846d27c1613aed0c9071dfad7b5938"
            },
            "dist": {
                "type": "zip",
                "url": "https://api.github.com/repos/jeremeamia/super_closure/zipball/29a88be2a4846d27c1613aed0c9071dfad7b5938",
                "reference": "29a88be2a4846d27c1613aed0c9071dfad7b5938",
                "shasum": ""
            },
            "require": {
                "nikic/php-parser": "^1.2|^2.0",
                "php": ">=5.4",
                "symfony/polyfill-php56": "^1.0"
            },
            "require-dev": {
                "phpunit/phpunit": "^4.0|^5.0"
            },
            "type": "library",
            "extra": {
                "branch-alias": {
                    "dev-master": "2.2-dev"
                }
            },
            "autoload": {
                "psr-4": {
                    "SuperClosure\\": "src/"
                }
            },
            "notification-url": "https://packagist.org/downloads/",
            "license": [
                "MIT"
            ],
            "authors": [
                {
                    "name": "Jeremy Lindblom",
                    "email": "jeremeamia@gmail.com",
                    "homepage": "https://github.com/jeremeamia",
                    "role": "Developer"
                }
            ],
            "description": "Serialize Closure objects, including their context and binding",
            "homepage": "https://github.com/jeremeamia/super_closure",
            "keywords": [
                "closure",
                "function",
                "lambda",
                "parser",
                "serializable",
                "serialize",
                "tokenizer"
            ],
            "time": "2015-12-05 17:17:57"
        },
        {
            "name": "laravel/framework",
            "version": "v5.2.37",
            "source": {
                "type": "git",
                "url": "https://github.com/laravel/framework.git",
                "reference": "bf199036b0e222a27e2133d841aee0d4238f804d"
            },
            "dist": {
                "type": "zip",
                "url": "https://api.github.com/repos/laravel/framework/zipball/bf199036b0e222a27e2133d841aee0d4238f804d",
                "reference": "bf199036b0e222a27e2133d841aee0d4238f804d",
                "shasum": ""
            },
            "require": {
                "classpreloader/classpreloader": "~3.0",
                "doctrine/inflector": "~1.0",
                "ext-mbstring": "*",
                "ext-openssl": "*",
                "jeremeamia/superclosure": "~2.2",
                "league/flysystem": "~1.0",
                "monolog/monolog": "~1.11",
                "mtdowling/cron-expression": "~1.0",
                "nesbot/carbon": "~1.20",
                "paragonie/random_compat": "~1.4",
                "php": ">=5.5.9",
                "psy/psysh": "0.7.*",
                "swiftmailer/swiftmailer": "~5.1",
                "symfony/console": "2.8.*|3.0.*",
                "symfony/debug": "2.8.*|3.0.*",
                "symfony/finder": "2.8.*|3.0.*",
                "symfony/http-foundation": "2.8.*|3.0.*",
                "symfony/http-kernel": "2.8.*|3.0.*",
                "symfony/polyfill-php56": "~1.0",
                "symfony/process": "2.8.*|3.0.*",
                "symfony/routing": "2.8.*|3.0.*",
                "symfony/translation": "2.8.*|3.0.*",
                "symfony/var-dumper": "2.8.*|3.0.*",
                "vlucas/phpdotenv": "~2.2"
            },
            "replace": {
                "illuminate/auth": "self.version",
                "illuminate/broadcasting": "self.version",
                "illuminate/bus": "self.version",
                "illuminate/cache": "self.version",
                "illuminate/config": "self.version",
                "illuminate/console": "self.version",
                "illuminate/container": "self.version",
                "illuminate/contracts": "self.version",
                "illuminate/cookie": "self.version",
                "illuminate/database": "self.version",
                "illuminate/encryption": "self.version",
                "illuminate/events": "self.version",
                "illuminate/exception": "self.version",
                "illuminate/filesystem": "self.version",
                "illuminate/hashing": "self.version",
                "illuminate/http": "self.version",
                "illuminate/log": "self.version",
                "illuminate/mail": "self.version",
                "illuminate/pagination": "self.version",
                "illuminate/pipeline": "self.version",
                "illuminate/queue": "self.version",
                "illuminate/redis": "self.version",
                "illuminate/routing": "self.version",
                "illuminate/session": "self.version",
                "illuminate/support": "self.version",
                "illuminate/translation": "self.version",
                "illuminate/validation": "self.version",
                "illuminate/view": "self.version"
            },
            "require-dev": {
                "aws/aws-sdk-php": "~3.0",
                "mockery/mockery": "~0.9.4",
                "pda/pheanstalk": "~3.0",
                "phpunit/phpunit": "~4.1",
                "predis/predis": "~1.0",
                "symfony/css-selector": "2.8.*|3.0.*",
                "symfony/dom-crawler": "2.8.*|3.0.*"
            },
            "suggest": {
                "aws/aws-sdk-php": "Required to use the SQS queue driver and SES mail driver (~3.0).",
                "doctrine/dbal": "Required to rename columns and drop SQLite columns (~2.4).",
                "fzaninotto/faker": "Required to use the eloquent factory builder (~1.4).",
                "guzzlehttp/guzzle": "Required to use the Mailgun and Mandrill mail drivers and the ping methods on schedules (~5.3|~6.0).",
                "league/flysystem-aws-s3-v3": "Required to use the Flysystem S3 driver (~1.0).",
                "league/flysystem-rackspace": "Required to use the Flysystem Rackspace driver (~1.0).",
                "pda/pheanstalk": "Required to use the beanstalk queue driver (~3.0).",
                "predis/predis": "Required to use the redis cache and queue drivers (~1.0).",
                "pusher/pusher-php-server": "Required to use the Pusher broadcast driver (~2.0).",
                "symfony/css-selector": "Required to use some of the crawler integration testing tools (2.8.*|3.0.*).",
                "symfony/dom-crawler": "Required to use most of the crawler integration testing tools (2.8.*|3.0.*).",
                "symfony/psr-http-message-bridge": "Required to psr7 bridging features (0.2.*)."
            },
            "type": "library",
            "extra": {
                "branch-alias": {
                    "dev-master": "5.2-dev"
                }
            },
            "autoload": {
                "classmap": [
                    "src/Illuminate/Queue/IlluminateQueueClosure.php"
                ],
                "files": [
                    "src/Illuminate/Foundation/helpers.php",
                    "src/Illuminate/Support/helpers.php"
                ],
                "psr-4": {
                    "Illuminate\\": "src/Illuminate/"
                }
            },
            "notification-url": "https://packagist.org/downloads/",
            "license": [
                "MIT"
            ],
            "authors": [
                {
                    "name": "Taylor Otwell",
                    "email": "taylorotwell@gmail.com"
                }
            ],
            "description": "The Laravel Framework.",
            "homepage": "http://laravel.com",
            "keywords": [
                "framework",
                "laravel"
            ],
            "time": "2016-06-10 22:38:47"
        },
        {
            "name": "league/commonmark",
            "version": "0.13.3",
            "source": {
                "type": "git",
                "url": "https://github.com/thephpleague/commonmark.git",
                "reference": "35816f39eb2498484fbb7b1495633a976ee1a8de"
            },
            "dist": {
                "type": "zip",
                "url": "https://api.github.com/repos/thephpleague/commonmark/zipball/35816f39eb2498484fbb7b1495633a976ee1a8de",
                "reference": "35816f39eb2498484fbb7b1495633a976ee1a8de",
                "shasum": ""
            },
            "require": {
                "ext-mbstring": "*",
                "php": ">=5.4.8"
            },
            "replace": {
                "colinodell/commonmark-php": "*"
            },
            "require-dev": {
                "cebe/markdown": "~1.0",
                "erusev/parsedown": "~1.0",
                "jgm/commonmark": "0.25",
                "michelf/php-markdown": "~1.4",
                "mikehaertl/php-shellcommand": "~1.2.0",
                "phpunit/phpunit": "~4.3|~5.0",
                "scrutinizer/ocular": "~1.1",
                "symfony/finder": "~2.3|~3.0"
            },
            "suggest": {
                "league/commonmark-extras": "Library of useful extensions including smart punctuation"
            },
            "bin": [
                "bin/commonmark"
            ],
            "type": "library",
            "extra": {
                "branch-alias": {
                    "dev-master": "0.14-dev"
                }
            },
            "autoload": {
                "psr-4": {
                    "League\\CommonMark\\": "src/"
                }
            },
            "notification-url": "https://packagist.org/downloads/",
            "license": [
                "BSD-3-Clause"
            ],
            "authors": [
                {
                    "name": "Colin O'Dell",
                    "email": "colinodell@gmail.com",
                    "homepage": "https://www.colinodell.com",
                    "role": "Lead Developer"
                }
            ],
            "description": "Markdown parser for PHP based on the CommonMark spec",
            "homepage": "https://github.com/thephpleague/commonmark",
            "keywords": [
                "commonmark",
                "markdown",
                "parser"
            ],
            "time": "2016-05-21 18:41:30"
        },
        {
            "name": "league/flysystem",
            "version": "1.0.24",
            "source": {
                "type": "git",
                "url": "https://github.com/thephpleague/flysystem.git",
                "reference": "9aca859a303fdca30370f42b8c611d9cf0dedf4b"
            },
            "dist": {
                "type": "zip",
                "url": "https://api.github.com/repos/thephpleague/flysystem/zipball/9aca859a303fdca30370f42b8c611d9cf0dedf4b",
                "reference": "9aca859a303fdca30370f42b8c611d9cf0dedf4b",
                "shasum": ""
            },
            "require": {
                "php": ">=5.4.0"
            },
            "conflict": {
                "league/flysystem-sftp": "<1.0.6"
            },
            "require-dev": {
                "ext-fileinfo": "*",
                "mockery/mockery": "~0.9",
                "phpspec/phpspec": "^2.2",
                "phpunit/phpunit": "~4.8 || ~5.0"
            },
            "suggest": {
                "ext-fileinfo": "Required for MimeType",
                "league/flysystem-aws-s3-v2": "Allows you to use S3 storage with AWS SDK v2",
                "league/flysystem-aws-s3-v3": "Allows you to use S3 storage with AWS SDK v3",
                "league/flysystem-azure": "Allows you to use Windows Azure Blob storage",
                "league/flysystem-cached-adapter": "Flysystem adapter decorator for metadata caching",
                "league/flysystem-copy": "Allows you to use Copy.com storage",
                "league/flysystem-dropbox": "Allows you to use Dropbox storage",
                "league/flysystem-eventable-filesystem": "Allows you to use EventableFilesystem",
                "league/flysystem-rackspace": "Allows you to use Rackspace Cloud Files",
                "league/flysystem-sftp": "Allows you to use SFTP server storage via phpseclib",
                "league/flysystem-webdav": "Allows you to use WebDAV storage",
                "league/flysystem-ziparchive": "Allows you to use ZipArchive adapter"
            },
            "type": "library",
            "extra": {
                "branch-alias": {
                    "dev-master": "1.1-dev"
                }
            },
            "autoload": {
                "psr-4": {
                    "League\\Flysystem\\": "src/"
                }
            },
            "notification-url": "https://packagist.org/downloads/",
            "license": [
                "MIT"
            ],
            "authors": [
                {
                    "name": "Frank de Jonge",
                    "email": "info@frenky.net"
                }
            ],
            "description": "Filesystem abstraction: Many filesystems, one API.",
            "keywords": [
                "Cloud Files",
                "WebDAV",
                "abstraction",
                "aws",
                "cloud",
                "copy.com",
                "dropbox",
                "file systems",
                "files",
                "filesystem",
                "filesystems",
                "ftp",
                "rackspace",
                "remote",
                "s3",
                "sftp",
                "storage"
            ],
            "time": "2016-06-03 19:11:39"
        },
        {
            "name": "mccool/laravel-auto-presenter",
            "version": "4.3.0",
            "source": {
                "type": "git",
                "url": "https://github.com/laravel-auto-presenter/laravel-auto-presenter.git",
                "reference": "08ce32a41aa5d6c842b4cc19ae442e211cb3dd96"
            },
            "dist": {
                "type": "zip",
                "url": "https://api.github.com/repos/laravel-auto-presenter/laravel-auto-presenter/zipball/08ce32a41aa5d6c842b4cc19ae442e211cb3dd96",
                "reference": "08ce32a41aa5d6c842b4cc19ae442e211cb3dd96",
                "shasum": ""
            },
            "require": {
                "illuminate/container": "5.1.*|5.2.*|5.3.*",
                "illuminate/contracts": "5.1.*|5.2.*|5.3.*",
                "illuminate/events": "5.1.*|5.2.*|5.3.*",
                "illuminate/pagination": "5.1.*|5.2.*|5.3.*",
                "illuminate/support": "5.1.*|5.2.*|5.3.*",
                "illuminate/view": "5.1.*|5.2.*|5.3.*",
                "php": ">=5.5.9"
            },
            "require-dev": {
                "graham-campbell/testbench": "^3.1",
                "mockery/mockery": "^0.9.4",
                "phpunit/phpunit": "^4.8|^5.0"
            },
            "type": "library",
            "extra": {
                "branch-alias": {
                    "dev-master": "4.3-dev"
                }
            },
            "autoload": {
                "psr-4": {
                    "McCool\\LaravelAutoPresenter\\": "src/"
                }
            },
            "notification-url": "https://packagist.org/downloads/",
            "license": [
                "MIT"
            ],
            "authors": [
                {
                    "name": "Shawn McCool",
                    "email": "shawn@heybigname.com"
                },
                {
                    "name": "Graham Campbell",
                    "email": "graham@alt-three.com"
                }
            ],
            "description": "A system for auto-decorating models with presenter objects.",
            "keywords": [
                "eloquent",
                "laravel",
                "lpm",
                "presenter"
            ],
            "time": "2016-05-01 15:29:13"
        },
        {
            "name": "monolog/monolog",
            "version": "1.19.0",
            "source": {
                "type": "git",
                "url": "https://github.com/Seldaek/monolog.git",
                "reference": "5f56ed5212dc509c8dc8caeba2715732abb32dbf"
            },
            "dist": {
                "type": "zip",
                "url": "https://api.github.com/repos/Seldaek/monolog/zipball/5f56ed5212dc509c8dc8caeba2715732abb32dbf",
                "reference": "5f56ed5212dc509c8dc8caeba2715732abb32dbf",
                "shasum": ""
            },
            "require": {
                "php": ">=5.3.0",
                "psr/log": "~1.0"
            },
            "provide": {
                "psr/log-implementation": "1.0.0"
            },
            "require-dev": {
                "aws/aws-sdk-php": "^2.4.9",
                "doctrine/couchdb": "~1.0@dev",
                "graylog2/gelf-php": "~1.0",
                "jakub-onderka/php-parallel-lint": "0.9",
                "php-amqplib/php-amqplib": "~2.4",
                "php-console/php-console": "^3.1.3",
                "phpunit/phpunit": "~4.5",
                "phpunit/phpunit-mock-objects": "2.3.0",
                "raven/raven": "^0.13",
                "ruflin/elastica": ">=0.90 <3.0",
                "swiftmailer/swiftmailer": "~5.3"
            },
            "suggest": {
                "aws/aws-sdk-php": "Allow sending log messages to AWS services like DynamoDB",
                "doctrine/couchdb": "Allow sending log messages to a CouchDB server",
                "ext-amqp": "Allow sending log messages to an AMQP server (1.0+ required)",
                "ext-mongo": "Allow sending log messages to a MongoDB server",
                "graylog2/gelf-php": "Allow sending log messages to a GrayLog2 server",
                "mongodb/mongodb": "Allow sending log messages to a MongoDB server via PHP Driver",
                "php-amqplib/php-amqplib": "Allow sending log messages to an AMQP server using php-amqplib",
                "php-console/php-console": "Allow sending log messages to Google Chrome",
                "raven/raven": "Allow sending log messages to a Sentry server",
                "rollbar/rollbar": "Allow sending log messages to Rollbar",
                "ruflin/elastica": "Allow sending log messages to an Elastic Search server"
            },
            "type": "library",
            "extra": {
                "branch-alias": {
                    "dev-master": "2.0.x-dev"
                }
            },
            "autoload": {
                "psr-4": {
                    "Monolog\\": "src/Monolog"
                }
            },
            "notification-url": "https://packagist.org/downloads/",
            "license": [
                "MIT"
            ],
            "authors": [
                {
                    "name": "Jordi Boggiano",
                    "email": "j.boggiano@seld.be",
                    "homepage": "http://seld.be"
                }
            ],
            "description": "Sends your logs to files, sockets, inboxes, databases and various web services",
            "homepage": "http://github.com/Seldaek/monolog",
            "keywords": [
                "log",
                "logging",
                "psr-3"
            ],
            "time": "2016-04-12 18:29:35"
        },
        {
            "name": "mtdowling/cron-expression",
            "version": "v1.1.0",
            "source": {
                "type": "git",
                "url": "https://github.com/mtdowling/cron-expression.git",
                "reference": "c9ee7886f5a12902b225a1a12f36bb45f9ab89e5"
            },
            "dist": {
                "type": "zip",
                "url": "https://api.github.com/repos/mtdowling/cron-expression/zipball/c9ee7886f5a12902b225a1a12f36bb45f9ab89e5",
                "reference": "c9ee7886f5a12902b225a1a12f36bb45f9ab89e5",
                "shasum": ""
            },
            "require": {
                "php": ">=5.3.2"
            },
            "require-dev": {
                "phpunit/phpunit": "~4.0|~5.0"
            },
            "type": "library",
            "autoload": {
                "psr-0": {
                    "Cron": "src/"
                }
            },
            "notification-url": "https://packagist.org/downloads/",
            "license": [
                "MIT"
            ],
            "authors": [
                {
                    "name": "Michael Dowling",
                    "email": "mtdowling@gmail.com",
                    "homepage": "https://github.com/mtdowling"
                }
            ],
            "description": "CRON for PHP: Calculate the next or previous run date and determine if a CRON expression is due",
            "keywords": [
                "cron",
                "schedule"
            ],
            "time": "2016-01-26 21:23:30"
        },
        {
            "name": "mtdowling/jmespath.php",
            "version": "2.3.0",
            "source": {
                "type": "git",
                "url": "https://github.com/jmespath/jmespath.php.git",
                "reference": "192f93e43c2c97acde7694993ab171b3de284093"
            },
            "dist": {
                "type": "zip",
                "url": "https://api.github.com/repos/jmespath/jmespath.php/zipball/192f93e43c2c97acde7694993ab171b3de284093",
                "reference": "192f93e43c2c97acde7694993ab171b3de284093",
                "shasum": ""
            },
            "require": {
                "php": ">=5.4.0"
            },
            "require-dev": {
                "phpunit/phpunit": "~4.0"
            },
            "bin": [
                "bin/jp.php"
            ],
            "type": "library",
            "extra": {
                "branch-alias": {
                    "dev-master": "2.0-dev"
                }
            },
            "autoload": {
                "psr-4": {
                    "JmesPath\\": "src/"
                },
                "files": [
                    "src/JmesPath.php"
                ]
            },
            "notification-url": "https://packagist.org/downloads/",
            "license": [
                "MIT"
            ],
            "authors": [
                {
                    "name": "Michael Dowling",
                    "email": "mtdowling@gmail.com",
                    "homepage": "https://github.com/mtdowling"
                }
            ],
            "description": "Declaratively specify how to extract elements from a JSON document",
            "keywords": [
                "json",
                "jsonpath"
            ],
            "time": "2016-01-05 18:25:05"
        },
        {
            "name": "nesbot/carbon",
            "version": "1.21.0",
            "source": {
                "type": "git",
                "url": "https://github.com/briannesbitt/Carbon.git",
                "reference": "7b08ec6f75791e130012f206e3f7b0e76e18e3d7"
            },
            "dist": {
                "type": "zip",
                "url": "https://api.github.com/repos/briannesbitt/Carbon/zipball/7b08ec6f75791e130012f206e3f7b0e76e18e3d7",
                "reference": "7b08ec6f75791e130012f206e3f7b0e76e18e3d7",
                "shasum": ""
            },
            "require": {
                "php": ">=5.3.0",
                "symfony/translation": "~2.6|~3.0"
            },
            "require-dev": {
                "phpunit/phpunit": "~4.0|~5.0"
            },
            "type": "library",
            "autoload": {
                "psr-4": {
                    "Carbon\\": "src/Carbon/"
                }
            },
            "notification-url": "https://packagist.org/downloads/",
            "license": [
                "MIT"
            ],
            "authors": [
                {
                    "name": "Brian Nesbitt",
                    "email": "brian@nesbot.com",
                    "homepage": "http://nesbot.com"
                }
            ],
            "description": "A simple API extension for DateTime.",
            "homepage": "http://carbon.nesbot.com",
            "keywords": [
                "date",
                "datetime",
                "time"
            ],
            "time": "2015-11-04 20:07:17"
        },
        {
            "name": "nikic/php-parser",
            "version": "v2.1.0",
            "source": {
                "type": "git",
                "url": "https://github.com/nikic/PHP-Parser.git",
                "reference": "47b254ea51f1d6d5dc04b9b299e88346bf2369e3"
            },
            "dist": {
                "type": "zip",
                "url": "https://api.github.com/repos/nikic/PHP-Parser/zipball/47b254ea51f1d6d5dc04b9b299e88346bf2369e3",
                "reference": "47b254ea51f1d6d5dc04b9b299e88346bf2369e3",
                "shasum": ""
            },
            "require": {
                "ext-tokenizer": "*",
                "php": ">=5.4"
            },
            "require-dev": {
                "phpunit/phpunit": "~4.0"
            },
            "bin": [
                "bin/php-parse"
            ],
            "type": "library",
            "extra": {
                "branch-alias": {
                    "dev-master": "2.1-dev"
                }
            },
            "autoload": {
                "psr-4": {
                    "PhpParser\\": "lib/PhpParser"
                }
            },
            "notification-url": "https://packagist.org/downloads/",
            "license": [
                "BSD-3-Clause"
            ],
            "authors": [
                {
                    "name": "Nikita Popov"
                }
            ],
            "description": "A PHP parser written in PHP",
            "keywords": [
                "parser",
                "php"
            ],
            "time": "2016-04-19 13:41:41"
        },
        {
            "name": "paragonie/random_compat",
            "version": "v1.4.1",
            "source": {
                "type": "git",
                "url": "https://github.com/paragonie/random_compat.git",
                "reference": "c7e26a21ba357863de030f0b9e701c7d04593774"
            },
            "dist": {
                "type": "zip",
                "url": "https://api.github.com/repos/paragonie/random_compat/zipball/c7e26a21ba357863de030f0b9e701c7d04593774",
                "reference": "c7e26a21ba357863de030f0b9e701c7d04593774",
                "shasum": ""
            },
            "require": {
                "php": ">=5.2.0"
            },
            "require-dev": {
                "phpunit/phpunit": "4.*|5.*"
            },
            "suggest": {
                "ext-libsodium": "Provides a modern crypto API that can be used to generate random bytes."
            },
            "type": "library",
            "autoload": {
                "files": [
                    "lib/random.php"
                ]
            },
            "notification-url": "https://packagist.org/downloads/",
            "license": [
                "MIT"
            ],
            "authors": [
                {
                    "name": "Paragon Initiative Enterprises",
                    "email": "security@paragonie.com",
                    "homepage": "https://paragonie.com"
                }
            ],
            "description": "PHP 5.x polyfill for random_bytes() and random_int() from PHP 7",
            "keywords": [
                "csprng",
                "pseudorandom",
                "random"
            ],
            "time": "2016-03-18 20:34:03"
        },
        {
            "name": "pragmarx/google2fa",
            "version": "v0.7.1",
            "source": {
                "type": "git",
                "url": "https://github.com/antonioribeiro/google2fa.git",
                "reference": "908678ba9b26cf8ecd7ddca6bfd86afc5b4874df"
            },
            "dist": {
                "type": "zip",
                "url": "https://api.github.com/repos/antonioribeiro/google2fa/zipball/908678ba9b26cf8ecd7ddca6bfd86afc5b4874df",
                "reference": "908678ba9b26cf8ecd7ddca6bfd86afc5b4874df",
                "shasum": ""
            },
            "require": {
                "christian-riesen/base32": "~1.0",
                "php": ">=5.3.7",
                "simplesoftwareio/simple-qrcode": "1.3.*"
            },
            "require-dev": {
                "phpspec/phpspec": "~2.1"
            },
            "type": "library",
            "extra": {
                "component": "package",
                "frameworks": [
                    "Laravel"
                ]
            },
            "autoload": {
                "psr-4": {
                    "PragmaRX\\Google2FA\\": "src/"
                }
            },
            "notification-url": "https://packagist.org/downloads/",
            "license": [
                "BSD-3-Clause"
            ],
            "authors": [
                {
                    "name": "Antonio Carlos Ribeiro",
                    "email": "acr@antoniocarlosribeiro.com",
                    "role": "Creator & Designer"
                }
            ],
            "description": "A One Time Password Authentication package, compatible with Google Authenticator.",
            "keywords": [
                "Authentication",
                "Two Factor Authentication",
                "google2fa",
                "laravel"
            ],
            "time": "2015-11-07 13:57:42"
        },
        {
            "name": "psr/http-message",
            "version": "1.0",
            "source": {
                "type": "git",
                "url": "https://github.com/php-fig/http-message.git",
                "reference": "85d63699f0dbedb190bbd4b0d2b9dc707ea4c298"
            },
            "dist": {
                "type": "zip",
                "url": "https://api.github.com/repos/php-fig/http-message/zipball/85d63699f0dbedb190bbd4b0d2b9dc707ea4c298",
                "reference": "85d63699f0dbedb190bbd4b0d2b9dc707ea4c298",
                "shasum": ""
            },
            "require": {
                "php": ">=5.3.0"
            },
            "type": "library",
            "extra": {
                "branch-alias": {
                    "dev-master": "1.0.x-dev"
                }
            },
            "autoload": {
                "psr-4": {
                    "Psr\\Http\\Message\\": "src/"
                }
            },
            "notification-url": "https://packagist.org/downloads/",
            "license": [
                "MIT"
            ],
            "authors": [
                {
                    "name": "PHP-FIG",
                    "homepage": "http://www.php-fig.org/"
                }
            ],
            "description": "Common interface for HTTP messages",
            "keywords": [
                "http",
                "http-message",
                "psr",
                "psr-7",
                "request",
                "response"
            ],
            "time": "2015-05-04 20:22:00"
        },
        {
            "name": "psr/log",
            "version": "1.0.0",
            "source": {
                "type": "git",
                "url": "https://github.com/php-fig/log.git",
                "reference": "fe0936ee26643249e916849d48e3a51d5f5e278b"
            },
            "dist": {
                "type": "zip",
                "url": "https://api.github.com/repos/php-fig/log/zipball/fe0936ee26643249e916849d48e3a51d5f5e278b",
                "reference": "fe0936ee26643249e916849d48e3a51d5f5e278b",
                "shasum": ""
            },
            "type": "library",
            "autoload": {
                "psr-0": {
                    "Psr\\Log\\": ""
                }
            },
            "notification-url": "https://packagist.org/downloads/",
            "license": [
                "MIT"
            ],
            "authors": [
                {
                    "name": "PHP-FIG",
                    "homepage": "http://www.php-fig.org/"
                }
            ],
            "description": "Common interface for logging libraries",
            "keywords": [
                "log",
                "psr",
                "psr-3"
            ],
            "time": "2012-12-21 11:40:51"
        },
        {
            "name": "psy/psysh",
            "version": "v0.7.2",
            "source": {
                "type": "git",
                "url": "https://github.com/bobthecow/psysh.git",
                "reference": "e64e10b20f8d229cac76399e1f3edddb57a0f280"
            },
            "dist": {
                "type": "zip",
                "url": "https://api.github.com/repos/bobthecow/psysh/zipball/e64e10b20f8d229cac76399e1f3edddb57a0f280",
                "reference": "e64e10b20f8d229cac76399e1f3edddb57a0f280",
                "shasum": ""
            },
            "require": {
                "dnoegel/php-xdg-base-dir": "0.1",
                "jakub-onderka/php-console-highlighter": "0.3.*",
                "nikic/php-parser": "^1.2.1|~2.0",
                "php": ">=5.3.9",
                "symfony/console": "~2.3.10|^2.4.2|~3.0",
                "symfony/var-dumper": "~2.7|~3.0"
            },
            "require-dev": {
                "fabpot/php-cs-fixer": "~1.5",
                "phpunit/phpunit": "~3.7|~4.0|~5.0",
                "squizlabs/php_codesniffer": "~2.0",
                "symfony/finder": "~2.1|~3.0"
            },
            "suggest": {
                "ext-pcntl": "Enabling the PCNTL extension makes PsySH a lot happier :)",
                "ext-pdo-sqlite": "The doc command requires SQLite to work.",
                "ext-posix": "If you have PCNTL, you'll want the POSIX extension as well.",
                "ext-readline": "Enables support for arrow-key history navigation, and showing and manipulating command history."
            },
            "bin": [
                "bin/psysh"
            ],
            "type": "library",
            "extra": {
                "branch-alias": {
                    "dev-develop": "0.8.x-dev"
                }
            },
            "autoload": {
                "files": [
                    "src/Psy/functions.php"
                ],
                "psr-4": {
                    "Psy\\": "src/Psy/"
                }
            },
            "notification-url": "https://packagist.org/downloads/",
            "license": [
                "MIT"
            ],
            "authors": [
                {
                    "name": "Justin Hileman",
                    "email": "justin@justinhileman.info",
                    "homepage": "http://justinhileman.com"
                }
            ],
            "description": "An interactive shell for modern PHP.",
            "homepage": "http://psysh.org",
            "keywords": [
                "REPL",
                "console",
                "interactive",
                "shell"
            ],
            "time": "2016-03-09 05:03:14"
        },
        {
            "name": "rcrowe/twigbridge",
            "version": "v0.9.2",
            "source": {
                "type": "git",
                "url": "https://github.com/rcrowe/TwigBridge.git",
                "reference": "78a4b7da75042660258a3269751c259eee81c34a"
            },
            "dist": {
                "type": "zip",
                "url": "https://api.github.com/repos/rcrowe/TwigBridge/zipball/78a4b7da75042660258a3269751c259eee81c34a",
                "reference": "78a4b7da75042660258a3269751c259eee81c34a",
                "shasum": ""
            },
            "require": {
                "illuminate/support": "5.0.*|5.1.*|5.2.*",
                "illuminate/view": "5.0.*|5.1.*|5.2.*",
                "php": ">=5.4.0",
                "twig/twig": "~1.15|~2.0"
            },
            "require-dev": {
                "laravel/framework": "5.0.*",
                "mockery/mockery": "0.9.*",
                "phpunit/phpunit": "~4.0",
                "satooshi/php-coveralls": "~0.6",
                "squizlabs/php_codesniffer": "~1.5"
            },
            "suggest": {
                "laravelcollective/html": "For bringing back html/form in Laravel 5.x",
                "twig/extensions": "~1.0"
            },
            "type": "library",
            "extra": {
                "branch-alias": {
                    "dev-master": "0.10-dev"
                }
            },
            "autoload": {
                "psr-4": {
                    "TwigBridge\\": "src",
                    "TwigBridge\\Tests\\": "tests"
                }
            },
            "notification-url": "https://packagist.org/downloads/",
            "license": [
                "MIT"
            ],
            "authors": [
                {
                    "name": "Barry vd. Heuvel",
                    "email": "barryvdh@gmail.com"
                },
                {
                    "name": "Rob Crowe",
                    "email": "hello@vivalacrowe.com"
                }
            ],
            "description": "Adds the power of Twig to Laravel",
            "keywords": [
                "laravel",
                "twig"
            ],
            "time": "2016-02-22 07:48:48"
        },
        {
            "name": "roumen/feed",
            "version": "v2.10.3",
            "source": {
                "type": "git",
                "url": "https://github.com/RoumenDamianoff/laravel-feed.git",
                "reference": "d2f51d9f0d8c699cb812c5b7edeb4804e253f691"
            },
            "dist": {
                "type": "zip",
                "url": "https://api.github.com/repos/RoumenDamianoff/laravel-feed/zipball/d2f51d9f0d8c699cb812c5b7edeb4804e253f691",
                "reference": "d2f51d9f0d8c699cb812c5b7edeb4804e253f691",
                "shasum": ""
            },
            "require": {
                "illuminate/support": "^5.0",
                "php": ">=5.5.9"
            },
            "require-dev": {
                "orchestra/testbench": "^3.0",
                "phpunit/phpunit": "^4.8"
            },
            "type": "library",
            "autoload": {
                "psr-0": {
                    "Roumen\\Feed": "src/"
                }
            },
            "notification-url": "https://packagist.org/downloads/",
            "license": [
                "MIT"
            ],
            "authors": [
                {
                    "name": "Roumen Damianoff",
                    "email": "roumen@dawebs.com",
                    "homepage": "https://roumen.it",
                    "role": "Developer"
                }
            ],
            "description": "A simple feed generator for Laravel.",
            "homepage": "https://roumen.it/projects/laravel-feed",
            "keywords": [
                "atom",
                "feed",
                "generator",
                "laravel",
                "rss"
            ],
            "time": "2016-06-01 18:54:03"
        },
        {
            "name": "simplesoftwareio/simple-qrcode",
            "version": "1.3.3",
            "source": {
                "type": "git",
                "url": "https://github.com/SimpleSoftwareIO/simple-qrcode.git",
                "reference": "17c5e45c79c40f717d4bc08cf5e568f29ebf9333"
            },
            "dist": {
                "type": "zip",
                "url": "https://api.github.com/repos/SimpleSoftwareIO/simple-qrcode/zipball/17c5e45c79c40f717d4bc08cf5e568f29ebf9333",
                "reference": "17c5e45c79c40f717d4bc08cf5e568f29ebf9333",
                "shasum": ""
            },
            "require": {
                "bacon/bacon-qr-code": "1.0.*",
                "ext-gd": "*",
                "illuminate/support": ">=4.2.0",
                "php": ">=5.4.0"
            },
            "require-dev": {
                "mockery/mockery": "0.9.*",
                "phpunit/phpunit": "4.7.*"
            },
            "type": "library",
            "autoload": {
                "psr-0": {
                    "SimpleSoftwareIO\\QrCode\\": "src"
                }
            },
            "notification-url": "https://packagist.org/downloads/",
            "license": [
                "MIT"
            ],
            "authors": [
                {
                    "name": "Simple Software LLC",
                    "email": "support@simplesoftware.io"
                }
            ],
            "description": "Simple QrCode is a QR code generator made for Laravel.",
            "homepage": "http://www.simplesoftware.io",
            "keywords": [
                "Simple",
                "generator",
                "laravel",
                "qrcode",
                "wrapper"
            ],
            "time": "2016-01-31 02:09:25"
        },
        {
            "name": "swiftmailer/swiftmailer",
            "version": "v5.4.2",
            "source": {
                "type": "git",
                "url": "https://github.com/swiftmailer/swiftmailer.git",
                "reference": "d8db871a54619458a805229a057ea2af33c753e8"
            },
            "dist": {
                "type": "zip",
                "url": "https://api.github.com/repos/swiftmailer/swiftmailer/zipball/d8db871a54619458a805229a057ea2af33c753e8",
                "reference": "d8db871a54619458a805229a057ea2af33c753e8",
                "shasum": ""
            },
            "require": {
                "php": ">=5.3.3"
            },
            "require-dev": {
                "mockery/mockery": "~0.9.1,<0.9.4"
            },
            "type": "library",
            "extra": {
                "branch-alias": {
                    "dev-master": "5.4-dev"
                }
            },
            "autoload": {
                "files": [
                    "lib/swift_required.php"
                ]
            },
            "notification-url": "https://packagist.org/downloads/",
            "license": [
                "MIT"
            ],
            "authors": [
                {
                    "name": "Chris Corbyn"
                },
                {
                    "name": "Fabien Potencier",
                    "email": "fabien@symfony.com"
                }
            ],
            "description": "Swiftmailer, free feature-rich PHP mailer",
            "homepage": "http://swiftmailer.org",
            "keywords": [
                "email",
                "mail",
                "mailer"
            ],
            "time": "2016-05-01 08:45:47"
        },
        {
            "name": "symfony/console",
            "version": "v3.0.7",
            "source": {
                "type": "git",
                "url": "https://github.com/symfony/console.git",
                "reference": "382fc9ed852edabd6133e34f8549d7a7d99db115"
            },
            "dist": {
                "type": "zip",
                "url": "https://api.github.com/repos/symfony/console/zipball/382fc9ed852edabd6133e34f8549d7a7d99db115",
                "reference": "382fc9ed852edabd6133e34f8549d7a7d99db115",
                "shasum": ""
            },
            "require": {
                "php": ">=5.5.9",
                "symfony/polyfill-mbstring": "~1.0"
            },
            "require-dev": {
                "psr/log": "~1.0",
                "symfony/event-dispatcher": "~2.8|~3.0",
                "symfony/process": "~2.8|~3.0"
            },
            "suggest": {
                "psr/log": "For using the console logger",
                "symfony/event-dispatcher": "",
                "symfony/process": ""
            },
            "type": "library",
            "extra": {
                "branch-alias": {
                    "dev-master": "3.0-dev"
                }
            },
            "autoload": {
                "psr-4": {
                    "Symfony\\Component\\Console\\": ""
                },
                "exclude-from-classmap": [
                    "/Tests/"
                ]
            },
            "notification-url": "https://packagist.org/downloads/",
            "license": [
                "MIT"
            ],
            "authors": [
                {
                    "name": "Fabien Potencier",
                    "email": "fabien@symfony.com"
                },
                {
                    "name": "Symfony Community",
                    "homepage": "https://symfony.com/contributors"
                }
            ],
            "description": "Symfony Console Component",
            "homepage": "https://symfony.com",
            "time": "2016-06-06 15:08:35"
        },
        {
            "name": "symfony/css-selector",
            "version": "v3.1.0",
            "source": {
                "type": "git",
                "url": "https://github.com/symfony/css-selector.git",
                "reference": "e17f386efef7258ac671c24e727673abd086b0cf"
            },
            "dist": {
                "type": "zip",
                "url": "https://api.github.com/repos/symfony/css-selector/zipball/e17f386efef7258ac671c24e727673abd086b0cf",
                "reference": "e17f386efef7258ac671c24e727673abd086b0cf",
                "shasum": ""
            },
            "require": {
                "php": ">=5.5.9"
            },
            "type": "library",
            "extra": {
                "branch-alias": {
                    "dev-master": "3.1-dev"
                }
            },
            "autoload": {
                "psr-4": {
                    "Symfony\\Component\\CssSelector\\": ""
                },
                "exclude-from-classmap": [
                    "/Tests/"
                ]
            },
            "notification-url": "https://packagist.org/downloads/",
            "license": [
                "MIT"
            ],
            "authors": [
                {
                    "name": "Jean-François Simon",
                    "email": "jeanfrancois.simon@sensiolabs.com"
                },
                {
                    "name": "Fabien Potencier",
                    "email": "fabien@symfony.com"
                },
                {
                    "name": "Symfony Community",
                    "homepage": "https://symfony.com/contributors"
                }
            ],
            "description": "Symfony CssSelector Component",
            "homepage": "https://symfony.com",
            "time": "2016-03-04 07:56:56"
        },
        {
            "name": "symfony/debug",
            "version": "v3.0.7",
            "source": {
                "type": "git",
                "url": "https://github.com/symfony/debug.git",
                "reference": "e67e1552dd7313df1cf6535cb606751899e0e727"
            },
            "dist": {
                "type": "zip",
                "url": "https://api.github.com/repos/symfony/debug/zipball/e67e1552dd7313df1cf6535cb606751899e0e727",
                "reference": "e67e1552dd7313df1cf6535cb606751899e0e727",
                "shasum": ""
            },
            "require": {
                "php": ">=5.5.9",
                "psr/log": "~1.0"
            },
            "conflict": {
                "symfony/http-kernel": ">=2.3,<2.3.24|~2.4.0|>=2.5,<2.5.9|>=2.6,<2.6.2"
            },
            "require-dev": {
                "symfony/class-loader": "~2.8|~3.0",
                "symfony/http-kernel": "~2.8|~3.0"
            },
            "type": "library",
            "extra": {
                "branch-alias": {
                    "dev-master": "3.0-dev"
                }
            },
            "autoload": {
                "psr-4": {
                    "Symfony\\Component\\Debug\\": ""
                },
                "exclude-from-classmap": [
                    "/Tests/"
                ]
            },
            "notification-url": "https://packagist.org/downloads/",
            "license": [
                "MIT"
            ],
            "authors": [
                {
                    "name": "Fabien Potencier",
                    "email": "fabien@symfony.com"
                },
                {
                    "name": "Symfony Community",
                    "homepage": "https://symfony.com/contributors"
                }
            ],
            "description": "Symfony Debug Component",
            "homepage": "https://symfony.com",
            "time": "2016-06-06 15:08:35"
        },
        {
            "name": "symfony/event-dispatcher",
            "version": "v3.1.0",
            "source": {
                "type": "git",
                "url": "https://github.com/symfony/event-dispatcher.git",
                "reference": "0343b2cedd0edb26cdc791212a8eb645c406018b"
            },
            "dist": {
                "type": "zip",
                "url": "https://api.github.com/repos/symfony/event-dispatcher/zipball/0343b2cedd0edb26cdc791212a8eb645c406018b",
                "reference": "0343b2cedd0edb26cdc791212a8eb645c406018b",
                "shasum": ""
            },
            "require": {
                "php": ">=5.5.9"
            },
            "require-dev": {
                "psr/log": "~1.0",
                "symfony/config": "~2.8|~3.0",
                "symfony/dependency-injection": "~2.8|~3.0",
                "symfony/expression-language": "~2.8|~3.0",
                "symfony/stopwatch": "~2.8|~3.0"
            },
            "suggest": {
                "symfony/dependency-injection": "",
                "symfony/http-kernel": ""
            },
            "type": "library",
            "extra": {
                "branch-alias": {
                    "dev-master": "3.1-dev"
                }
            },
            "autoload": {
                "psr-4": {
                    "Symfony\\Component\\EventDispatcher\\": ""
                },
                "exclude-from-classmap": [
                    "/Tests/"
                ]
            },
            "notification-url": "https://packagist.org/downloads/",
            "license": [
                "MIT"
            ],
            "authors": [
                {
                    "name": "Fabien Potencier",
                    "email": "fabien@symfony.com"
                },
                {
                    "name": "Symfony Community",
                    "homepage": "https://symfony.com/contributors"
                }
            ],
            "description": "Symfony EventDispatcher Component",
            "homepage": "https://symfony.com",
            "time": "2016-04-12 18:27:47"
        },
        {
            "name": "symfony/finder",
            "version": "v3.0.7",
            "source": {
                "type": "git",
                "url": "https://github.com/symfony/finder.git",
                "reference": "39e5f3d533d07b5416b9d7aad53a27f939d4f811"
            },
            "dist": {
                "type": "zip",
                "url": "https://api.github.com/repos/symfony/finder/zipball/39e5f3d533d07b5416b9d7aad53a27f939d4f811",
                "reference": "39e5f3d533d07b5416b9d7aad53a27f939d4f811",
                "shasum": ""
            },
            "require": {
                "php": ">=5.5.9"
            },
            "type": "library",
            "extra": {
                "branch-alias": {
                    "dev-master": "3.0-dev"
                }
            },
            "autoload": {
                "psr-4": {
                    "Symfony\\Component\\Finder\\": ""
                },
                "exclude-from-classmap": [
                    "/Tests/"
                ]
            },
            "notification-url": "https://packagist.org/downloads/",
            "license": [
                "MIT"
            ],
            "authors": [
                {
                    "name": "Fabien Potencier",
                    "email": "fabien@symfony.com"
                },
                {
                    "name": "Symfony Community",
                    "homepage": "https://symfony.com/contributors"
                }
            ],
            "description": "Symfony Finder Component",
            "homepage": "https://symfony.com",
            "time": "2016-05-13 18:03:36"
        },
        {
            "name": "symfony/http-foundation",
            "version": "v3.0.7",
            "source": {
                "type": "git",
                "url": "https://github.com/symfony/http-foundation.git",
                "reference": "d268a643884f85e91d6ba11ca68de96833f3f6e5"
            },
            "dist": {
                "type": "zip",
                "url": "https://api.github.com/repos/symfony/http-foundation/zipball/d268a643884f85e91d6ba11ca68de96833f3f6e5",
                "reference": "d268a643884f85e91d6ba11ca68de96833f3f6e5",
                "shasum": ""
            },
            "require": {
                "php": ">=5.5.9",
                "symfony/polyfill-mbstring": "~1.1"
            },
            "require-dev": {
                "symfony/expression-language": "~2.8|~3.0"
            },
            "type": "library",
            "extra": {
                "branch-alias": {
                    "dev-master": "3.0-dev"
                }
            },
            "autoload": {
                "psr-4": {
                    "Symfony\\Component\\HttpFoundation\\": ""
                },
                "exclude-from-classmap": [
                    "/Tests/"
                ]
            },
            "notification-url": "https://packagist.org/downloads/",
            "license": [
                "MIT"
            ],
            "authors": [
                {
                    "name": "Fabien Potencier",
                    "email": "fabien@symfony.com"
                },
                {
                    "name": "Symfony Community",
                    "homepage": "https://symfony.com/contributors"
                }
            ],
            "description": "Symfony HttpFoundation Component",
            "homepage": "https://symfony.com",
            "time": "2016-06-06 11:33:26"
        },
        {
            "name": "symfony/http-kernel",
            "version": "v3.0.7",
            "source": {
                "type": "git",
                "url": "https://github.com/symfony/http-kernel.git",
                "reference": "97cc1c15e3406e7a2adf14ad6b0e41a04d4a6fc4"
            },
            "dist": {
                "type": "zip",
                "url": "https://api.github.com/repos/symfony/http-kernel/zipball/97cc1c15e3406e7a2adf14ad6b0e41a04d4a6fc4",
                "reference": "97cc1c15e3406e7a2adf14ad6b0e41a04d4a6fc4",
                "shasum": ""
            },
            "require": {
                "php": ">=5.5.9",
                "psr/log": "~1.0",
                "symfony/debug": "~2.8|~3.0",
                "symfony/event-dispatcher": "~2.8|~3.0",
                "symfony/http-foundation": "~2.8|~3.0"
            },
            "conflict": {
                "symfony/config": "<2.8"
            },
            "require-dev": {
                "symfony/browser-kit": "~2.8|~3.0",
                "symfony/class-loader": "~2.8|~3.0",
                "symfony/config": "~2.8|~3.0",
                "symfony/console": "~2.8|~3.0",
                "symfony/css-selector": "~2.8|~3.0",
                "symfony/dependency-injection": "~2.8|~3.0",
                "symfony/dom-crawler": "~2.8|~3.0",
                "symfony/expression-language": "~2.8|~3.0",
                "symfony/finder": "~2.8|~3.0",
                "symfony/process": "~2.8|~3.0",
                "symfony/routing": "~2.8|~3.0",
                "symfony/stopwatch": "~2.8|~3.0",
                "symfony/templating": "~2.8|~3.0",
                "symfony/translation": "~2.8|~3.0",
                "symfony/var-dumper": "~2.8|~3.0"
            },
            "suggest": {
                "symfony/browser-kit": "",
                "symfony/class-loader": "",
                "symfony/config": "",
                "symfony/console": "",
                "symfony/dependency-injection": "",
                "symfony/finder": "",
                "symfony/var-dumper": ""
            },
            "type": "library",
            "extra": {
                "branch-alias": {
                    "dev-master": "3.0-dev"
                }
            },
            "autoload": {
                "psr-4": {
                    "Symfony\\Component\\HttpKernel\\": ""
                },
                "exclude-from-classmap": [
                    "/Tests/"
                ]
            },
            "notification-url": "https://packagist.org/downloads/",
            "license": [
                "MIT"
            ],
            "authors": [
                {
                    "name": "Fabien Potencier",
                    "email": "fabien@symfony.com"
                },
                {
                    "name": "Symfony Community",
                    "homepage": "https://symfony.com/contributors"
                }
            ],
            "description": "Symfony HttpKernel Component",
            "homepage": "https://symfony.com",
            "time": "2016-06-06 16:52:35"
        },
        {
            "name": "symfony/polyfill-mbstring",
            "version": "v1.2.0",
            "source": {
                "type": "git",
                "url": "https://github.com/symfony/polyfill-mbstring.git",
                "reference": "dff51f72b0706335131b00a7f49606168c582594"
            },
            "dist": {
                "type": "zip",
                "url": "https://api.github.com/repos/symfony/polyfill-mbstring/zipball/dff51f72b0706335131b00a7f49606168c582594",
                "reference": "dff51f72b0706335131b00a7f49606168c582594",
                "shasum": ""
            },
            "require": {
                "php": ">=5.3.3"
            },
            "suggest": {
                "ext-mbstring": "For best performance"
            },
            "type": "library",
            "extra": {
                "branch-alias": {
                    "dev-master": "1.2-dev"
                }
            },
            "autoload": {
                "psr-4": {
                    "Symfony\\Polyfill\\Mbstring\\": ""
                },
                "files": [
                    "bootstrap.php"
                ]
            },
            "notification-url": "https://packagist.org/downloads/",
            "license": [
                "MIT"
            ],
            "authors": [
                {
                    "name": "Nicolas Grekas",
                    "email": "p@tchwork.com"
                },
                {
                    "name": "Symfony Community",
                    "homepage": "https://symfony.com/contributors"
                }
            ],
            "description": "Symfony polyfill for the Mbstring extension",
            "homepage": "https://symfony.com",
            "keywords": [
                "compatibility",
                "mbstring",
                "polyfill",
                "portable",
                "shim"
            ],
            "time": "2016-05-18 14:26:46"
        },
        {
            "name": "symfony/polyfill-php56",
            "version": "v1.2.0",
            "source": {
                "type": "git",
                "url": "https://github.com/symfony/polyfill-php56.git",
                "reference": "3edf57a8fbf9a927533344cef65ad7e1cf31030a"
            },
            "dist": {
                "type": "zip",
                "url": "https://api.github.com/repos/symfony/polyfill-php56/zipball/3edf57a8fbf9a927533344cef65ad7e1cf31030a",
                "reference": "3edf57a8fbf9a927533344cef65ad7e1cf31030a",
                "shasum": ""
            },
            "require": {
                "php": ">=5.3.3",
                "symfony/polyfill-util": "~1.0"
            },
            "type": "library",
            "extra": {
                "branch-alias": {
                    "dev-master": "1.2-dev"
                }
            },
            "autoload": {
                "psr-4": {
                    "Symfony\\Polyfill\\Php56\\": ""
                },
                "files": [
                    "bootstrap.php"
                ]
            },
            "notification-url": "https://packagist.org/downloads/",
            "license": [
                "MIT"
            ],
            "authors": [
                {
                    "name": "Nicolas Grekas",
                    "email": "p@tchwork.com"
                },
                {
                    "name": "Symfony Community",
                    "homepage": "https://symfony.com/contributors"
                }
            ],
            "description": "Symfony polyfill backporting some PHP 5.6+ features to lower PHP versions",
            "homepage": "https://symfony.com",
            "keywords": [
                "compatibility",
                "polyfill",
                "portable",
                "shim"
            ],
            "time": "2016-05-18 14:26:46"
        },
        {
            "name": "symfony/polyfill-util",
            "version": "v1.2.0",
            "source": {
                "type": "git",
                "url": "https://github.com/symfony/polyfill-util.git",
                "reference": "ef830ce3d218e622b221d6bfad42c751d974bf99"
            },
            "dist": {
                "type": "zip",
                "url": "https://api.github.com/repos/symfony/polyfill-util/zipball/ef830ce3d218e622b221d6bfad42c751d974bf99",
                "reference": "ef830ce3d218e622b221d6bfad42c751d974bf99",
                "shasum": ""
            },
            "require": {
                "php": ">=5.3.3"
            },
            "type": "library",
            "extra": {
                "branch-alias": {
                    "dev-master": "1.2-dev"
                }
            },
            "autoload": {
                "psr-4": {
                    "Symfony\\Polyfill\\Util\\": ""
                }
            },
            "notification-url": "https://packagist.org/downloads/",
            "license": [
                "MIT"
            ],
            "authors": [
                {
                    "name": "Nicolas Grekas",
                    "email": "p@tchwork.com"
                },
                {
                    "name": "Symfony Community",
                    "homepage": "https://symfony.com/contributors"
                }
            ],
            "description": "Symfony utilities for portability of PHP codes",
            "homepage": "https://symfony.com",
            "keywords": [
                "compat",
                "compatibility",
                "polyfill",
                "shim"
            ],
            "time": "2016-05-18 14:26:46"
        },
        {
            "name": "symfony/process",
            "version": "v3.0.7",
            "source": {
                "type": "git",
                "url": "https://github.com/symfony/process.git",
                "reference": "bf6e2d1fa8b93fdd7cca6b684c0ea213cf0255dd"
            },
            "dist": {
                "type": "zip",
                "url": "https://api.github.com/repos/symfony/process/zipball/bf6e2d1fa8b93fdd7cca6b684c0ea213cf0255dd",
                "reference": "bf6e2d1fa8b93fdd7cca6b684c0ea213cf0255dd",
                "shasum": ""
            },
            "require": {
                "php": ">=5.5.9"
            },
            "type": "library",
            "extra": {
                "branch-alias": {
                    "dev-master": "3.0-dev"
                }
            },
            "autoload": {
                "psr-4": {
                    "Symfony\\Component\\Process\\": ""
                },
                "exclude-from-classmap": [
                    "/Tests/"
                ]
            },
            "notification-url": "https://packagist.org/downloads/",
            "license": [
                "MIT"
            ],
            "authors": [
                {
                    "name": "Fabien Potencier",
                    "email": "fabien@symfony.com"
                },
                {
                    "name": "Symfony Community",
                    "homepage": "https://symfony.com/contributors"
                }
            ],
            "description": "Symfony Process Component",
            "homepage": "https://symfony.com",
            "time": "2016-06-06 11:33:26"
        },
        {
            "name": "symfony/routing",
            "version": "v3.0.7",
            "source": {
                "type": "git",
                "url": "https://github.com/symfony/routing.git",
                "reference": "c780454838a1131adc756d737a4b4cc1d18f8c64"
            },
            "dist": {
                "type": "zip",
                "url": "https://api.github.com/repos/symfony/routing/zipball/c780454838a1131adc756d737a4b4cc1d18f8c64",
                "reference": "c780454838a1131adc756d737a4b4cc1d18f8c64",
                "shasum": ""
            },
            "require": {
                "php": ">=5.5.9"
            },
            "conflict": {
                "symfony/config": "<2.8"
            },
            "require-dev": {
                "doctrine/annotations": "~1.0",
                "doctrine/common": "~2.2",
                "psr/log": "~1.0",
                "symfony/config": "~2.8|~3.0",
                "symfony/expression-language": "~2.8|~3.0",
                "symfony/http-foundation": "~2.8|~3.0",
                "symfony/yaml": "~2.8|~3.0"
            },
            "suggest": {
                "doctrine/annotations": "For using the annotation loader",
                "symfony/config": "For using the all-in-one router or any loader",
                "symfony/dependency-injection": "For loading routes from a service",
                "symfony/expression-language": "For using expression matching",
                "symfony/http-foundation": "For using a Symfony Request object",
                "symfony/yaml": "For using the YAML loader"
            },
            "type": "library",
            "extra": {
                "branch-alias": {
                    "dev-master": "3.0-dev"
                }
            },
            "autoload": {
                "psr-4": {
                    "Symfony\\Component\\Routing\\": ""
                },
                "exclude-from-classmap": [
                    "/Tests/"
                ]
            },
            "notification-url": "https://packagist.org/downloads/",
            "license": [
                "MIT"
            ],
            "authors": [
                {
                    "name": "Fabien Potencier",
                    "email": "fabien@symfony.com"
                },
                {
                    "name": "Symfony Community",
                    "homepage": "https://symfony.com/contributors"
                }
            ],
            "description": "Symfony Routing Component",
            "homepage": "https://symfony.com",
            "keywords": [
                "router",
                "routing",
                "uri",
                "url"
            ],
            "time": "2016-05-30 06:58:27"
        },
        {
            "name": "symfony/translation",
            "version": "v3.0.7",
            "source": {
                "type": "git",
                "url": "https://github.com/symfony/translation.git",
                "reference": "2b0aacaa613c0ec1ad8046f972d8abdcb19c1db7"
            },
            "dist": {
                "type": "zip",
                "url": "https://api.github.com/repos/symfony/translation/zipball/2b0aacaa613c0ec1ad8046f972d8abdcb19c1db7",
                "reference": "2b0aacaa613c0ec1ad8046f972d8abdcb19c1db7",
                "shasum": ""
            },
            "require": {
                "php": ">=5.5.9",
                "symfony/polyfill-mbstring": "~1.0"
            },
            "conflict": {
                "symfony/config": "<2.8"
            },
            "require-dev": {
                "psr/log": "~1.0",
                "symfony/config": "~2.8|~3.0",
                "symfony/intl": "~2.8|~3.0",
                "symfony/yaml": "~2.8|~3.0"
            },
            "suggest": {
                "psr/log": "To use logging capability in translator",
                "symfony/config": "",
                "symfony/yaml": ""
            },
            "type": "library",
            "extra": {
                "branch-alias": {
                    "dev-master": "3.0-dev"
                }
            },
            "autoload": {
                "psr-4": {
                    "Symfony\\Component\\Translation\\": ""
                },
                "exclude-from-classmap": [
                    "/Tests/"
                ]
            },
            "notification-url": "https://packagist.org/downloads/",
            "license": [
                "MIT"
            ],
            "authors": [
                {
                    "name": "Fabien Potencier",
                    "email": "fabien@symfony.com"
                },
                {
                    "name": "Symfony Community",
                    "homepage": "https://symfony.com/contributors"
                }
            ],
            "description": "Symfony Translation Component",
            "homepage": "https://symfony.com",
            "time": "2016-06-06 11:33:26"
        },
        {
            "name": "symfony/var-dumper",
            "version": "v3.0.7",
            "source": {
                "type": "git",
                "url": "https://github.com/symfony/var-dumper.git",
                "reference": "d8bb851da153d97abe7c2b71a65dee19f324bcf7"
            },
            "dist": {
                "type": "zip",
                "url": "https://api.github.com/repos/symfony/var-dumper/zipball/d8bb851da153d97abe7c2b71a65dee19f324bcf7",
                "reference": "d8bb851da153d97abe7c2b71a65dee19f324bcf7",
                "shasum": ""
            },
            "require": {
                "php": ">=5.5.9",
                "symfony/polyfill-mbstring": "~1.0"
            },
            "require-dev": {
                "twig/twig": "~1.20|~2.0"
            },
            "suggest": {
                "ext-symfony_debug": ""
            },
            "type": "library",
            "extra": {
                "branch-alias": {
                    "dev-master": "3.0-dev"
                }
            },
            "autoload": {
                "files": [
                    "Resources/functions/dump.php"
                ],
                "psr-4": {
                    "Symfony\\Component\\VarDumper\\": ""
                },
                "exclude-from-classmap": [
                    "/Tests/"
                ]
            },
            "notification-url": "https://packagist.org/downloads/",
            "license": [
                "MIT"
            ],
            "authors": [
                {
                    "name": "Nicolas Grekas",
                    "email": "p@tchwork.com"
                },
                {
                    "name": "Symfony Community",
                    "homepage": "https://symfony.com/contributors"
                }
            ],
            "description": "Symfony mechanism for exploring and dumping PHP variables",
            "homepage": "https://symfony.com",
            "keywords": [
                "debug",
                "dump"
            ],
            "time": "2016-05-24 10:03:10"
        },
        {
            "name": "tijsverkoyen/css-to-inline-styles",
            "version": "1.5.5",
            "source": {
                "type": "git",
                "url": "https://github.com/tijsverkoyen/CssToInlineStyles.git",
                "reference": "9753fc340726e327e4d48b7c0604f85475ae0bc3"
            },
            "dist": {
                "type": "zip",
                "url": "https://api.github.com/repos/tijsverkoyen/CssToInlineStyles/zipball/9753fc340726e327e4d48b7c0604f85475ae0bc3",
                "reference": "9753fc340726e327e4d48b7c0604f85475ae0bc3",
                "shasum": ""
            },
            "require": {
                "php": ">=5.3.0",
                "symfony/css-selector": "~2.1|~3.0"
            },
            "require-dev": {
                "phpunit/phpunit": "~4.0"
            },
            "type": "library",
            "extra": {
                "branch-alias": {
                    "dev-master": "1.5.x-dev"
                }
            },
            "autoload": {
                "psr-4": {
                    "TijsVerkoyen\\CssToInlineStyles\\": "src"
                }
            },
            "notification-url": "https://packagist.org/downloads/",
            "license": [
                "BSD"
            ],
            "authors": [
                {
                    "name": "Tijs Verkoyen",
                    "email": "css_to_inline_styles@verkoyen.eu",
                    "role": "Developer"
                }
            ],
            "description": "CssToInlineStyles is a class that enables you to convert HTML-pages/files into HTML-pages/files with inline styles. This is very useful when you're sending emails.",
            "homepage": "https://github.com/tijsverkoyen/CssToInlineStyles",
            "time": "2015-12-08 16:14:14"
        },
        {
            "name": "twig/twig",
            "version": "v1.24.1",
            "source": {
                "type": "git",
                "url": "https://github.com/twigphp/Twig.git",
                "reference": "3566d311a92aae4deec6e48682dc5a4528c4a512"
            },
            "dist": {
                "type": "zip",
                "url": "https://api.github.com/repos/twigphp/Twig/zipball/3566d311a92aae4deec6e48682dc5a4528c4a512",
                "reference": "3566d311a92aae4deec6e48682dc5a4528c4a512",
                "shasum": ""
            },
            "require": {
                "php": ">=5.2.7"
            },
            "require-dev": {
                "symfony/debug": "~2.7",
                "symfony/phpunit-bridge": "~2.7"
            },
            "type": "library",
            "extra": {
                "branch-alias": {
                    "dev-master": "1.24-dev"
                }
            },
            "autoload": {
                "psr-0": {
                    "Twig_": "lib/"
                }
            },
            "notification-url": "https://packagist.org/downloads/",
            "license": [
                "BSD-3-Clause"
            ],
            "authors": [
                {
                    "name": "Fabien Potencier",
                    "email": "fabien@symfony.com",
                    "homepage": "http://fabien.potencier.org",
                    "role": "Lead Developer"
                },
                {
                    "name": "Armin Ronacher",
                    "email": "armin.ronacher@active-4.com",
                    "role": "Project Founder"
                },
                {
                    "name": "Twig Team",
                    "homepage": "http://twig.sensiolabs.org/contributors",
                    "role": "Contributors"
                }
            ],
            "description": "Twig, the flexible, fast, and secure template language for PHP",
            "homepage": "http://twig.sensiolabs.org",
            "keywords": [
                "templating"
            ],
            "time": "2016-05-30 09:11:59"
        },
        {
            "name": "vlucas/phpdotenv",
            "version": "v2.2.1",
            "source": {
                "type": "git",
                "url": "https://github.com/vlucas/phpdotenv.git",
                "reference": "63f37b9395e8041cd4313129c08ece896d06ca8e"
            },
            "dist": {
                "type": "zip",
                "url": "https://api.github.com/repos/vlucas/phpdotenv/zipball/63f37b9395e8041cd4313129c08ece896d06ca8e",
                "reference": "63f37b9395e8041cd4313129c08ece896d06ca8e",
                "shasum": ""
            },
            "require": {
                "php": ">=5.3.9"
            },
            "require-dev": {
                "phpunit/phpunit": "^4.8 || ^5.0"
            },
            "type": "library",
            "extra": {
                "branch-alias": {
                    "dev-master": "2.2-dev"
                }
            },
            "autoload": {
                "psr-4": {
                    "Dotenv\\": "src/"
                }
            },
            "notification-url": "https://packagist.org/downloads/",
            "license": [
                "BSD-3-Clause-Attribution"
            ],
            "authors": [
                {
                    "name": "Vance Lucas",
                    "email": "vance@vancelucas.com",
                    "homepage": "http://www.vancelucas.com"
                }
            ],
            "description": "Loads environment variables from `.env` to `getenv()`, `$_ENV` and `$_SERVER` automagically.",
            "keywords": [
                "dotenv",
                "env",
                "environment"
            ],
            "time": "2016-04-15 10:48:49"
        }
    ],
    "packages-dev": [
        {
            "name": "alt-three/testbench",
            "version": "v1.4.0",
            "source": {
                "type": "git",
                "url": "https://github.com/AltThree/TestBench.git",
                "reference": "215ca7a1394d79d3ab649b78bc4c55ca63b73531"
            },
            "dist": {
                "type": "zip",
                "url": "https://api.github.com/repos/AltThree/TestBench/zipball/215ca7a1394d79d3ab649b78bc4c55ca63b73531",
                "reference": "215ca7a1394d79d3ab649b78bc4c55ca63b73531",
                "shasum": ""
            },
            "require": {
                "graham-campbell/testbench-core": "^1.1",
                "php": ">=5.5.9"
            },
            "require-dev": {
                "phpunit/phpunit": "^4.8|^5.0"
            },
            "suggest": {
                "laravel/framework": "Enables the use of every trait."
            },
            "type": "library",
            "extra": {
                "branch-alias": {
                    "dev-master": "1.4-dev"
                }
            },
            "autoload": {
                "psr-4": {
                    "AltThree\\TestBench\\": "src/"
                }
            },
            "notification-url": "https://packagist.org/downloads/",
            "license": [
                "MIT"
            ],
            "authors": [
                {
                    "name": "James Brooks",
                    "email": "james@alt-three.com"
                },
                {
                    "name": "Graham Campbell",
                    "email": "graham@alt-three.com"
                },
                {
                    "name": "Joseph Cohen",
                    "email": "joe@alt-three.com"
                }
            ],
            "description": "Provides Some Testing Traits For Apps",
            "keywords": [
                "Alt Three",
                "TestBench",
                "app"
            ],
            "time": "2016-03-14 18:08:23"
        },
        {
            "name": "doctrine/instantiator",
            "version": "1.0.5",
            "source": {
                "type": "git",
                "url": "https://github.com/doctrine/instantiator.git",
                "reference": "8e884e78f9f0eb1329e445619e04456e64d8051d"
            },
            "dist": {
                "type": "zip",
                "url": "https://api.github.com/repos/doctrine/instantiator/zipball/8e884e78f9f0eb1329e445619e04456e64d8051d",
                "reference": "8e884e78f9f0eb1329e445619e04456e64d8051d",
                "shasum": ""
            },
            "require": {
                "php": ">=5.3,<8.0-DEV"
            },
            "require-dev": {
                "athletic/athletic": "~0.1.8",
                "ext-pdo": "*",
                "ext-phar": "*",
                "phpunit/phpunit": "~4.0",
                "squizlabs/php_codesniffer": "~2.0"
            },
            "type": "library",
            "extra": {
                "branch-alias": {
                    "dev-master": "1.0.x-dev"
                }
            },
            "autoload": {
                "psr-4": {
                    "Doctrine\\Instantiator\\": "src/Doctrine/Instantiator/"
                }
            },
            "notification-url": "https://packagist.org/downloads/",
            "license": [
                "MIT"
            ],
            "authors": [
                {
                    "name": "Marco Pivetta",
                    "email": "ocramius@gmail.com",
                    "homepage": "http://ocramius.github.com/"
                }
            ],
            "description": "A small, lightweight utility to instantiate objects in PHP without invoking their constructors",
            "homepage": "https://github.com/doctrine/instantiator",
            "keywords": [
                "constructor",
                "instantiate"
            ],
            "time": "2015-06-14 21:17:01"
        },
        {
            "name": "filp/whoops",
            "version": "2.1.2",
            "source": {
                "type": "git",
                "url": "https://github.com/filp/whoops.git",
                "reference": "d13505b240a6f580bc75ba591da30299d6cb0eec"
            },
            "dist": {
                "type": "zip",
                "url": "https://api.github.com/repos/filp/whoops/zipball/d13505b240a6f580bc75ba591da30299d6cb0eec",
                "reference": "d13505b240a6f580bc75ba591da30299d6cb0eec",
                "shasum": ""
            },
            "require": {
                "php": ">=5.5.9"
            },
            "require-dev": {
                "mockery/mockery": "0.9.*",
                "phpunit/phpunit": "^4.8 || ^5.0",
                "symfony/var-dumper": "~3.0"
            },
            "suggest": {
                "symfony/var-dumper": "Pretty print complex values better with var-dumper available",
                "whoops/soap": "Formats errors as SOAP responses"
            },
            "type": "library",
            "extra": {
                "branch-alias": {
                    "dev-master": "2.0-dev"
                }
            },
            "autoload": {
                "psr-4": {
                    "Whoops\\": "src/Whoops/"
                }
            },
            "notification-url": "https://packagist.org/downloads/",
            "license": [
                "MIT"
            ],
            "authors": [
                {
                    "name": "Filipe Dobreira",
                    "homepage": "https://github.com/filp",
                    "role": "Developer"
                }
            ],
            "description": "php error handling for cool kids",
            "homepage": "https://github.com/filp/whoops",
            "keywords": [
                "error",
                "exception",
                "handling",
                "library",
                "whoops",
                "zf2"
            ],
            "time": "2016-04-07 06:16:25"
        },
        {
            "name": "fzaninotto/faker",
            "version": "v1.6.0",
            "source": {
                "type": "git",
                "url": "https://github.com/fzaninotto/Faker.git",
                "reference": "44f9a286a04b80c76a4e5fb7aad8bb539b920123"
            },
            "dist": {
                "type": "zip",
                "url": "https://api.github.com/repos/fzaninotto/Faker/zipball/44f9a286a04b80c76a4e5fb7aad8bb539b920123",
                "reference": "44f9a286a04b80c76a4e5fb7aad8bb539b920123",
                "shasum": ""
            },
            "require": {
                "php": "^5.3.3|^7.0"
            },
            "require-dev": {
                "ext-intl": "*",
                "phpunit/phpunit": "~4.0",
                "squizlabs/php_codesniffer": "~1.5"
            },
            "type": "library",
            "extra": {
                "branch-alias": []
            },
            "autoload": {
                "psr-4": {
                    "Faker\\": "src/Faker/"
                }
            },
            "notification-url": "https://packagist.org/downloads/",
            "license": [
                "MIT"
            ],
            "authors": [
                {
                    "name": "François Zaninotto"
                }
            ],
            "description": "Faker is a PHP library that generates fake data for you.",
            "keywords": [
                "data",
                "faker",
                "fixtures"
            ],
            "time": "2016-04-29 12:21:54"
        },
        {
            "name": "graham-campbell/testbench-core",
            "version": "v1.1.1",
            "source": {
                "type": "git",
                "url": "https://github.com/GrahamCampbell/Laravel-TestBench-Core.git",
                "reference": "407e8cff5568ab95c4788ed5f7633e54be712de1"
            },
            "dist": {
                "type": "zip",
                "url": "https://api.github.com/repos/GrahamCampbell/Laravel-TestBench-Core/zipball/407e8cff5568ab95c4788ed5f7633e54be712de1",
                "reference": "407e8cff5568ab95c4788ed5f7633e54be712de1",
                "shasum": ""
            },
            "require": {
                "php": ">=5.5.9"
            },
            "require-dev": {
                "phpunit/phpunit": "^4.8|^5.0"
            },
            "suggest": {
                "illuminate/support": "Required to use the laravel trait.",
                "mockery/mockery": "Required to use the mockery trait.",
                "phpunit/phpunit": "Required to use the most of the features."
            },
            "type": "library",
            "extra": {
                "branch-alias": {
                    "dev-master": "1.1-dev"
                }
            },
            "autoload": {
                "psr-4": {
                    "GrahamCampbell\\TestBenchCore\\": "src/"
                }
            },
            "notification-url": "https://packagist.org/downloads/",
            "license": [
                "MIT"
            ],
            "authors": [
                {
                    "name": "Graham Campbell",
                    "email": "graham@alt-three.com"
                }
            ],
            "description": "TestBench Core Provides Some Testing Functionality For Laravel 5",
            "keywords": [
                "Graham Campbell",
                "GrahamCampbell",
                "Laravel TestBench Core",
                "Laravel-TestBench-Core",
                "TestBench",
                "framework",
                "laravel",
                "testbench-core",
                "testing"
            ],
            "time": "2016-01-30 13:57:27"
        },
        {
            "name": "hamcrest/hamcrest-php",
            "version": "v1.2.2",
            "source": {
                "type": "git",
                "url": "https://github.com/hamcrest/hamcrest-php.git",
                "reference": "b37020aa976fa52d3de9aa904aa2522dc518f79c"
            },
            "dist": {
                "type": "zip",
                "url": "https://api.github.com/repos/hamcrest/hamcrest-php/zipball/b37020aa976fa52d3de9aa904aa2522dc518f79c",
                "reference": "b37020aa976fa52d3de9aa904aa2522dc518f79c",
                "shasum": ""
            },
            "require": {
                "php": ">=5.3.2"
            },
            "replace": {
                "cordoval/hamcrest-php": "*",
                "davedevelopment/hamcrest-php": "*",
                "kodova/hamcrest-php": "*"
            },
            "require-dev": {
                "phpunit/php-file-iterator": "1.3.3",
                "satooshi/php-coveralls": "dev-master"
            },
            "type": "library",
            "autoload": {
                "classmap": [
                    "hamcrest"
                ],
                "files": [
                    "hamcrest/Hamcrest.php"
                ]
            },
            "notification-url": "https://packagist.org/downloads/",
            "license": [
                "BSD"
            ],
            "description": "This is the PHP port of Hamcrest Matchers",
            "keywords": [
                "test"
            ],
            "time": "2015-05-11 14:41:42"
        },
        {
            "name": "mockery/mockery",
            "version": "0.9.5",
            "source": {
                "type": "git",
                "url": "https://github.com/padraic/mockery.git",
                "reference": "4db079511a283e5aba1b3c2fb19037c645e70fc2"
            },
            "dist": {
                "type": "zip",
                "url": "https://api.github.com/repos/padraic/mockery/zipball/4db079511a283e5aba1b3c2fb19037c645e70fc2",
                "reference": "4db079511a283e5aba1b3c2fb19037c645e70fc2",
                "shasum": ""
            },
            "require": {
                "hamcrest/hamcrest-php": "~1.1",
                "lib-pcre": ">=7.0",
                "php": ">=5.3.2"
            },
            "require-dev": {
                "phpunit/phpunit": "~4.0"
            },
            "type": "library",
            "extra": {
                "branch-alias": {
                    "dev-master": "0.9.x-dev"
                }
            },
            "autoload": {
                "psr-0": {
                    "Mockery": "library/"
                }
            },
            "notification-url": "https://packagist.org/downloads/",
            "license": [
                "BSD-3-Clause"
            ],
            "authors": [
                {
                    "name": "Pádraic Brady",
                    "email": "padraic.brady@gmail.com",
                    "homepage": "http://blog.astrumfutura.com"
                },
                {
                    "name": "Dave Marshall",
                    "email": "dave.marshall@atstsolutions.co.uk",
                    "homepage": "http://davedevelopment.co.uk"
                }
            ],
            "description": "Mockery is a simple yet flexible PHP mock object framework for use in unit testing with PHPUnit, PHPSpec or any other testing framework. Its core goal is to offer a test double framework with a succinct API capable of clearly defining all possible object operations and interactions using a human readable Domain Specific Language (DSL). Designed as a drop in alternative to PHPUnit's phpunit-mock-objects library, Mockery is easy to integrate with PHPUnit and can operate alongside phpunit-mock-objects without the World ending.",
            "homepage": "http://github.com/padraic/mockery",
            "keywords": [
                "BDD",
                "TDD",
                "library",
                "mock",
                "mock objects",
                "mockery",
                "stub",
                "test",
                "test double",
                "testing"
            ],
            "time": "2016-05-22 21:52:33"
        },
        {
            "name": "phpdocumentor/reflection-common",
            "version": "1.0",
            "source": {
                "type": "git",
                "url": "https://github.com/phpDocumentor/ReflectionCommon.git",
                "reference": "144c307535e82c8fdcaacbcfc1d6d8eeb896687c"
            },
            "dist": {
                "type": "zip",
                "url": "https://api.github.com/repos/phpDocumentor/ReflectionCommon/zipball/144c307535e82c8fdcaacbcfc1d6d8eeb896687c",
                "reference": "144c307535e82c8fdcaacbcfc1d6d8eeb896687c",
                "shasum": ""
            },
            "require": {
                "php": ">=5.5"
            },
            "require-dev": {
                "phpunit/phpunit": "^4.6"
            },
            "type": "library",
            "extra": {
                "branch-alias": {
                    "dev-master": "1.0.x-dev"
                }
            },
            "autoload": {
                "psr-4": {
                    "phpDocumentor\\Reflection\\": [
                        "src"
                    ]
                }
            },
            "notification-url": "https://packagist.org/downloads/",
            "license": [
                "MIT"
            ],
            "authors": [
                {
                    "name": "Jaap van Otterdijk",
                    "email": "opensource@ijaap.nl"
                }
            ],
            "description": "Common reflection classes used by phpdocumentor to reflect the code structure",
            "homepage": "http://www.phpdoc.org",
            "keywords": [
                "FQSEN",
                "phpDocumentor",
                "phpdoc",
                "reflection",
                "static analysis"
            ],
            "time": "2015-12-27 11:43:31"
        },
        {
            "name": "phpdocumentor/reflection-docblock",
            "version": "3.1.0",
            "source": {
                "type": "git",
                "url": "https://github.com/phpDocumentor/ReflectionDocBlock.git",
                "reference": "9270140b940ff02e58ec577c237274e92cd40cdd"
            },
            "dist": {
                "type": "zip",
                "url": "https://api.github.com/repos/phpDocumentor/ReflectionDocBlock/zipball/9270140b940ff02e58ec577c237274e92cd40cdd",
                "reference": "9270140b940ff02e58ec577c237274e92cd40cdd",
                "shasum": ""
            },
            "require": {
                "php": ">=5.5",
                "phpdocumentor/reflection-common": "^1.0@dev",
                "phpdocumentor/type-resolver": "^0.2.0",
                "webmozart/assert": "^1.0"
            },
            "require-dev": {
                "mockery/mockery": "^0.9.4",
                "phpunit/phpunit": "^4.4"
            },
            "type": "library",
            "autoload": {
                "psr-4": {
                    "phpDocumentor\\Reflection\\": [
                        "src/"
                    ]
                }
            },
            "notification-url": "https://packagist.org/downloads/",
            "license": [
                "MIT"
            ],
            "authors": [
                {
                    "name": "Mike van Riel",
                    "email": "me@mikevanriel.com"
                }
            ],
            "description": "With this component, a library can provide support for annotations via DocBlocks or otherwise retrieve information that is embedded in a DocBlock.",
            "time": "2016-06-10 09:48:41"
        },
        {
            "name": "phpdocumentor/type-resolver",
            "version": "0.2",
            "source": {
                "type": "git",
                "url": "https://github.com/phpDocumentor/TypeResolver.git",
                "reference": "b39c7a5b194f9ed7bd0dd345c751007a41862443"
            },
            "dist": {
                "type": "zip",
                "url": "https://api.github.com/repos/phpDocumentor/TypeResolver/zipball/b39c7a5b194f9ed7bd0dd345c751007a41862443",
                "reference": "b39c7a5b194f9ed7bd0dd345c751007a41862443",
                "shasum": ""
            },
            "require": {
                "php": ">=5.5",
                "phpdocumentor/reflection-common": "^1.0"
            },
            "require-dev": {
                "mockery/mockery": "^0.9.4",
                "phpunit/phpunit": "^5.2||^4.8.24"
            },
            "type": "library",
            "extra": {
                "branch-alias": {
                    "dev-master": "1.0.x-dev"
                }
            },
            "autoload": {
                "psr-4": {
                    "phpDocumentor\\Reflection\\": [
                        "src/"
                    ]
                }
            },
            "notification-url": "https://packagist.org/downloads/",
            "license": [
                "MIT"
            ],
            "authors": [
                {
                    "name": "Mike van Riel",
                    "email": "me@mikevanriel.com"
                }
            ],
            "time": "2016-06-10 07:14:17"
        },
        {
            "name": "phpspec/prophecy",
            "version": "v1.6.1",
            "source": {
                "type": "git",
                "url": "https://github.com/phpspec/prophecy.git",
                "reference": "58a8137754bc24b25740d4281399a4a3596058e0"
            },
            "dist": {
                "type": "zip",
                "url": "https://api.github.com/repos/phpspec/prophecy/zipball/58a8137754bc24b25740d4281399a4a3596058e0",
                "reference": "58a8137754bc24b25740d4281399a4a3596058e0",
                "shasum": ""
            },
            "require": {
                "doctrine/instantiator": "^1.0.2",
                "php": "^5.3|^7.0",
                "phpdocumentor/reflection-docblock": "^2.0|^3.0.2",
                "sebastian/comparator": "^1.1",
                "sebastian/recursion-context": "^1.0"
            },
            "require-dev": {
                "phpspec/phpspec": "^2.0"
            },
            "type": "library",
            "extra": {
                "branch-alias": {
                    "dev-master": "1.6.x-dev"
                }
            },
            "autoload": {
                "psr-0": {
                    "Prophecy\\": "src/"
                }
            },
            "notification-url": "https://packagist.org/downloads/",
            "license": [
                "MIT"
            ],
            "authors": [
                {
                    "name": "Konstantin Kudryashov",
                    "email": "ever.zet@gmail.com",
                    "homepage": "http://everzet.com"
                },
                {
                    "name": "Marcello Duarte",
                    "email": "marcello.duarte@gmail.com"
                }
            ],
            "description": "Highly opinionated mocking framework for PHP 5.3+",
            "homepage": "https://github.com/phpspec/prophecy",
            "keywords": [
                "Double",
                "Dummy",
                "fake",
                "mock",
                "spy",
                "stub"
            ],
            "time": "2016-06-07 08:13:47"
        },
        {
            "name": "phpunit/php-code-coverage",
            "version": "2.2.4",
            "source": {
                "type": "git",
                "url": "https://github.com/sebastianbergmann/php-code-coverage.git",
                "reference": "eabf68b476ac7d0f73793aada060f1c1a9bf8979"
            },
            "dist": {
                "type": "zip",
                "url": "https://api.github.com/repos/sebastianbergmann/php-code-coverage/zipball/eabf68b476ac7d0f73793aada060f1c1a9bf8979",
                "reference": "eabf68b476ac7d0f73793aada060f1c1a9bf8979",
                "shasum": ""
            },
            "require": {
                "php": ">=5.3.3",
                "phpunit/php-file-iterator": "~1.3",
                "phpunit/php-text-template": "~1.2",
                "phpunit/php-token-stream": "~1.3",
                "sebastian/environment": "^1.3.2",
                "sebastian/version": "~1.0"
            },
            "require-dev": {
                "ext-xdebug": ">=2.1.4",
                "phpunit/phpunit": "~4"
            },
            "suggest": {
                "ext-dom": "*",
                "ext-xdebug": ">=2.2.1",
                "ext-xmlwriter": "*"
            },
            "type": "library",
            "extra": {
                "branch-alias": {
                    "dev-master": "2.2.x-dev"
                }
            },
            "autoload": {
                "classmap": [
                    "src/"
                ]
            },
            "notification-url": "https://packagist.org/downloads/",
            "license": [
                "BSD-3-Clause"
            ],
            "authors": [
                {
                    "name": "Sebastian Bergmann",
                    "email": "sb@sebastian-bergmann.de",
                    "role": "lead"
                }
            ],
            "description": "Library that provides collection, processing, and rendering functionality for PHP code coverage information.",
            "homepage": "https://github.com/sebastianbergmann/php-code-coverage",
            "keywords": [
                "coverage",
                "testing",
                "xunit"
            ],
            "time": "2015-10-06 15:47:00"
        },
        {
            "name": "phpunit/php-file-iterator",
            "version": "1.4.1",
            "source": {
                "type": "git",
                "url": "https://github.com/sebastianbergmann/php-file-iterator.git",
                "reference": "6150bf2c35d3fc379e50c7602b75caceaa39dbf0"
            },
            "dist": {
                "type": "zip",
                "url": "https://api.github.com/repos/sebastianbergmann/php-file-iterator/zipball/6150bf2c35d3fc379e50c7602b75caceaa39dbf0",
                "reference": "6150bf2c35d3fc379e50c7602b75caceaa39dbf0",
                "shasum": ""
            },
            "require": {
                "php": ">=5.3.3"
            },
            "type": "library",
            "extra": {
                "branch-alias": {
                    "dev-master": "1.4.x-dev"
                }
            },
            "autoload": {
                "classmap": [
                    "src/"
                ]
            },
            "notification-url": "https://packagist.org/downloads/",
            "license": [
                "BSD-3-Clause"
            ],
            "authors": [
                {
                    "name": "Sebastian Bergmann",
                    "email": "sb@sebastian-bergmann.de",
                    "role": "lead"
                }
            ],
            "description": "FilterIterator implementation that filters files based on a list of suffixes.",
            "homepage": "https://github.com/sebastianbergmann/php-file-iterator/",
            "keywords": [
                "filesystem",
                "iterator"
            ],
            "time": "2015-06-21 13:08:43"
        },
        {
            "name": "phpunit/php-text-template",
            "version": "1.2.1",
            "source": {
                "type": "git",
                "url": "https://github.com/sebastianbergmann/php-text-template.git",
                "reference": "31f8b717e51d9a2afca6c9f046f5d69fc27c8686"
            },
            "dist": {
                "type": "zip",
                "url": "https://api.github.com/repos/sebastianbergmann/php-text-template/zipball/31f8b717e51d9a2afca6c9f046f5d69fc27c8686",
                "reference": "31f8b717e51d9a2afca6c9f046f5d69fc27c8686",
                "shasum": ""
            },
            "require": {
                "php": ">=5.3.3"
            },
            "type": "library",
            "autoload": {
                "classmap": [
                    "src/"
                ]
            },
            "notification-url": "https://packagist.org/downloads/",
            "license": [
                "BSD-3-Clause"
            ],
            "authors": [
                {
                    "name": "Sebastian Bergmann",
                    "email": "sebastian@phpunit.de",
                    "role": "lead"
                }
            ],
            "description": "Simple template engine.",
            "homepage": "https://github.com/sebastianbergmann/php-text-template/",
            "keywords": [
                "template"
            ],
            "time": "2015-06-21 13:50:34"
        },
        {
            "name": "phpunit/php-timer",
            "version": "1.0.8",
            "source": {
                "type": "git",
                "url": "https://github.com/sebastianbergmann/php-timer.git",
                "reference": "38e9124049cf1a164f1e4537caf19c99bf1eb260"
            },
            "dist": {
                "type": "zip",
                "url": "https://api.github.com/repos/sebastianbergmann/php-timer/zipball/38e9124049cf1a164f1e4537caf19c99bf1eb260",
                "reference": "38e9124049cf1a164f1e4537caf19c99bf1eb260",
                "shasum": ""
            },
            "require": {
                "php": ">=5.3.3"
            },
            "require-dev": {
                "phpunit/phpunit": "~4|~5"
            },
            "type": "library",
            "autoload": {
                "classmap": [
                    "src/"
                ]
            },
            "notification-url": "https://packagist.org/downloads/",
            "license": [
                "BSD-3-Clause"
            ],
            "authors": [
                {
                    "name": "Sebastian Bergmann",
                    "email": "sb@sebastian-bergmann.de",
                    "role": "lead"
                }
            ],
            "description": "Utility class for timing",
            "homepage": "https://github.com/sebastianbergmann/php-timer/",
            "keywords": [
                "timer"
            ],
            "time": "2016-05-12 18:03:57"
        },
        {
            "name": "phpunit/php-token-stream",
            "version": "1.4.8",
            "source": {
                "type": "git",
                "url": "https://github.com/sebastianbergmann/php-token-stream.git",
                "reference": "3144ae21711fb6cac0b1ab4cbe63b75ce3d4e8da"
            },
            "dist": {
                "type": "zip",
                "url": "https://api.github.com/repos/sebastianbergmann/php-token-stream/zipball/3144ae21711fb6cac0b1ab4cbe63b75ce3d4e8da",
                "reference": "3144ae21711fb6cac0b1ab4cbe63b75ce3d4e8da",
                "shasum": ""
            },
            "require": {
                "ext-tokenizer": "*",
                "php": ">=5.3.3"
            },
            "require-dev": {
                "phpunit/phpunit": "~4.2"
            },
            "type": "library",
            "extra": {
                "branch-alias": {
                    "dev-master": "1.4-dev"
                }
            },
            "autoload": {
                "classmap": [
                    "src/"
                ]
            },
            "notification-url": "https://packagist.org/downloads/",
            "license": [
                "BSD-3-Clause"
            ],
            "authors": [
                {
                    "name": "Sebastian Bergmann",
                    "email": "sebastian@phpunit.de"
                }
            ],
            "description": "Wrapper around PHP's tokenizer extension.",
            "homepage": "https://github.com/sebastianbergmann/php-token-stream/",
            "keywords": [
                "tokenizer"
            ],
            "time": "2015-09-15 10:49:45"
        },
        {
            "name": "phpunit/phpunit",
            "version": "4.8.21",
            "source": {
                "type": "git",
                "url": "https://github.com/sebastianbergmann/phpunit.git",
                "reference": "ea76b17bced0500a28098626b84eda12dbcf119c"
            },
            "dist": {
                "type": "zip",
                "url": "https://api.github.com/repos/sebastianbergmann/phpunit/zipball/ea76b17bced0500a28098626b84eda12dbcf119c",
                "reference": "ea76b17bced0500a28098626b84eda12dbcf119c",
                "shasum": ""
            },
            "require": {
                "ext-dom": "*",
                "ext-json": "*",
                "ext-pcre": "*",
                "ext-reflection": "*",
                "ext-spl": "*",
                "php": ">=5.3.3",
                "phpspec/prophecy": "^1.3.1",
                "phpunit/php-code-coverage": "~2.1",
                "phpunit/php-file-iterator": "~1.4",
                "phpunit/php-text-template": "~1.2",
                "phpunit/php-timer": ">=1.0.6",
                "phpunit/phpunit-mock-objects": "~2.3",
                "sebastian/comparator": "~1.1",
                "sebastian/diff": "~1.2",
                "sebastian/environment": "~1.3",
                "sebastian/exporter": "~1.2",
                "sebastian/global-state": "~1.0",
                "sebastian/version": "~1.0",
                "symfony/yaml": "~2.1|~3.0"
            },
            "suggest": {
                "phpunit/php-invoker": "~1.1"
            },
            "bin": [
                "phpunit"
            ],
            "type": "library",
            "extra": {
                "branch-alias": {
                    "dev-master": "4.8.x-dev"
                }
            },
            "autoload": {
                "classmap": [
                    "src/"
                ]
            },
            "notification-url": "https://packagist.org/downloads/",
            "license": [
                "BSD-3-Clause"
            ],
            "authors": [
                {
                    "name": "Sebastian Bergmann",
                    "email": "sebastian@phpunit.de",
                    "role": "lead"
                }
            ],
            "description": "The PHP Unit Testing framework.",
            "homepage": "https://phpunit.de/",
            "keywords": [
                "phpunit",
                "testing",
                "xunit"
            ],
            "time": "2015-12-12 07:45:58"
        },
        {
            "name": "phpunit/phpunit-mock-objects",
            "version": "2.3.8",
            "source": {
                "type": "git",
                "url": "https://github.com/sebastianbergmann/phpunit-mock-objects.git",
                "reference": "ac8e7a3db35738d56ee9a76e78a4e03d97628983"
            },
            "dist": {
                "type": "zip",
                "url": "https://api.github.com/repos/sebastianbergmann/phpunit-mock-objects/zipball/ac8e7a3db35738d56ee9a76e78a4e03d97628983",
                "reference": "ac8e7a3db35738d56ee9a76e78a4e03d97628983",
                "shasum": ""
            },
            "require": {
                "doctrine/instantiator": "^1.0.2",
                "php": ">=5.3.3",
                "phpunit/php-text-template": "~1.2",
                "sebastian/exporter": "~1.2"
            },
            "require-dev": {
                "phpunit/phpunit": "~4.4"
            },
            "suggest": {
                "ext-soap": "*"
            },
            "type": "library",
            "extra": {
                "branch-alias": {
                    "dev-master": "2.3.x-dev"
                }
            },
            "autoload": {
                "classmap": [
                    "src/"
                ]
            },
            "notification-url": "https://packagist.org/downloads/",
            "license": [
                "BSD-3-Clause"
            ],
            "authors": [
                {
                    "name": "Sebastian Bergmann",
                    "email": "sb@sebastian-bergmann.de",
                    "role": "lead"
                }
            ],
            "description": "Mock Object library for PHPUnit",
            "homepage": "https://github.com/sebastianbergmann/phpunit-mock-objects/",
            "keywords": [
                "mock",
                "xunit"
            ],
            "time": "2015-10-02 06:51:40"
        },
        {
            "name": "sebastian/comparator",
            "version": "1.2.0",
            "source": {
                "type": "git",
                "url": "https://github.com/sebastianbergmann/comparator.git",
                "reference": "937efb279bd37a375bcadf584dec0726f84dbf22"
            },
            "dist": {
                "type": "zip",
                "url": "https://api.github.com/repos/sebastianbergmann/comparator/zipball/937efb279bd37a375bcadf584dec0726f84dbf22",
                "reference": "937efb279bd37a375bcadf584dec0726f84dbf22",
                "shasum": ""
            },
            "require": {
                "php": ">=5.3.3",
                "sebastian/diff": "~1.2",
                "sebastian/exporter": "~1.2"
            },
            "require-dev": {
                "phpunit/phpunit": "~4.4"
            },
            "type": "library",
            "extra": {
                "branch-alias": {
                    "dev-master": "1.2.x-dev"
                }
            },
            "autoload": {
                "classmap": [
                    "src/"
                ]
            },
            "notification-url": "https://packagist.org/downloads/",
            "license": [
                "BSD-3-Clause"
            ],
            "authors": [
                {
                    "name": "Jeff Welch",
                    "email": "whatthejeff@gmail.com"
                },
                {
                    "name": "Volker Dusch",
                    "email": "github@wallbash.com"
                },
                {
                    "name": "Bernhard Schussek",
                    "email": "bschussek@2bepublished.at"
                },
                {
                    "name": "Sebastian Bergmann",
                    "email": "sebastian@phpunit.de"
                }
            ],
            "description": "Provides the functionality to compare PHP values for equality",
            "homepage": "http://www.github.com/sebastianbergmann/comparator",
            "keywords": [
                "comparator",
                "compare",
                "equality"
            ],
            "time": "2015-07-26 15:48:44"
        },
        {
            "name": "sebastian/diff",
            "version": "1.4.1",
            "source": {
                "type": "git",
                "url": "https://github.com/sebastianbergmann/diff.git",
                "reference": "13edfd8706462032c2f52b4b862974dd46b71c9e"
            },
            "dist": {
                "type": "zip",
                "url": "https://api.github.com/repos/sebastianbergmann/diff/zipball/13edfd8706462032c2f52b4b862974dd46b71c9e",
                "reference": "13edfd8706462032c2f52b4b862974dd46b71c9e",
                "shasum": ""
            },
            "require": {
                "php": ">=5.3.3"
            },
            "require-dev": {
                "phpunit/phpunit": "~4.8"
            },
            "type": "library",
            "extra": {
                "branch-alias": {
                    "dev-master": "1.4-dev"
                }
            },
            "autoload": {
                "classmap": [
                    "src/"
                ]
            },
            "notification-url": "https://packagist.org/downloads/",
            "license": [
                "BSD-3-Clause"
            ],
            "authors": [
                {
                    "name": "Kore Nordmann",
                    "email": "mail@kore-nordmann.de"
                },
                {
                    "name": "Sebastian Bergmann",
                    "email": "sebastian@phpunit.de"
                }
            ],
            "description": "Diff implementation",
            "homepage": "https://github.com/sebastianbergmann/diff",
            "keywords": [
                "diff"
            ],
            "time": "2015-12-08 07:14:41"
        },
        {
            "name": "sebastian/environment",
            "version": "1.3.7",
            "source": {
                "type": "git",
                "url": "https://github.com/sebastianbergmann/environment.git",
                "reference": "4e8f0da10ac5802913afc151413bc8c53b6c2716"
            },
            "dist": {
                "type": "zip",
                "url": "https://api.github.com/repos/sebastianbergmann/environment/zipball/4e8f0da10ac5802913afc151413bc8c53b6c2716",
                "reference": "4e8f0da10ac5802913afc151413bc8c53b6c2716",
                "shasum": ""
            },
            "require": {
                "php": ">=5.3.3"
            },
            "require-dev": {
                "phpunit/phpunit": "~4.4"
            },
            "type": "library",
            "extra": {
                "branch-alias": {
                    "dev-master": "1.3.x-dev"
                }
            },
            "autoload": {
                "classmap": [
                    "src/"
                ]
            },
            "notification-url": "https://packagist.org/downloads/",
            "license": [
                "BSD-3-Clause"
            ],
            "authors": [
                {
                    "name": "Sebastian Bergmann",
                    "email": "sebastian@phpunit.de"
                }
            ],
            "description": "Provides functionality to handle HHVM/PHP environments",
            "homepage": "http://www.github.com/sebastianbergmann/environment",
            "keywords": [
                "Xdebug",
                "environment",
                "hhvm"
            ],
            "time": "2016-05-17 03:18:57"
        },
        {
            "name": "sebastian/exporter",
            "version": "1.2.1",
            "source": {
                "type": "git",
                "url": "https://github.com/sebastianbergmann/exporter.git",
                "reference": "7ae5513327cb536431847bcc0c10edba2701064e"
            },
            "dist": {
                "type": "zip",
                "url": "https://api.github.com/repos/sebastianbergmann/exporter/zipball/7ae5513327cb536431847bcc0c10edba2701064e",
                "reference": "7ae5513327cb536431847bcc0c10edba2701064e",
                "shasum": ""
            },
            "require": {
                "php": ">=5.3.3",
                "sebastian/recursion-context": "~1.0"
            },
            "require-dev": {
                "phpunit/phpunit": "~4.4"
            },
            "type": "library",
            "extra": {
                "branch-alias": {
                    "dev-master": "1.2.x-dev"
                }
            },
            "autoload": {
                "classmap": [
                    "src/"
                ]
            },
            "notification-url": "https://packagist.org/downloads/",
            "license": [
                "BSD-3-Clause"
            ],
            "authors": [
                {
                    "name": "Jeff Welch",
                    "email": "whatthejeff@gmail.com"
                },
                {
                    "name": "Volker Dusch",
                    "email": "github@wallbash.com"
                },
                {
                    "name": "Bernhard Schussek",
                    "email": "bschussek@2bepublished.at"
                },
                {
                    "name": "Sebastian Bergmann",
                    "email": "sebastian@phpunit.de"
                },
                {
                    "name": "Adam Harvey",
                    "email": "aharvey@php.net"
                }
            ],
            "description": "Provides the functionality to export PHP variables for visualization",
            "homepage": "http://www.github.com/sebastianbergmann/exporter",
            "keywords": [
                "export",
                "exporter"
            ],
            "time": "2015-06-21 07:55:53"
        },
        {
            "name": "sebastian/global-state",
            "version": "1.1.1",
            "source": {
                "type": "git",
                "url": "https://github.com/sebastianbergmann/global-state.git",
                "reference": "bc37d50fea7d017d3d340f230811c9f1d7280af4"
            },
            "dist": {
                "type": "zip",
                "url": "https://api.github.com/repos/sebastianbergmann/global-state/zipball/bc37d50fea7d017d3d340f230811c9f1d7280af4",
                "reference": "bc37d50fea7d017d3d340f230811c9f1d7280af4",
                "shasum": ""
            },
            "require": {
                "php": ">=5.3.3"
            },
            "require-dev": {
                "phpunit/phpunit": "~4.2"
            },
            "suggest": {
                "ext-uopz": "*"
            },
            "type": "library",
            "extra": {
                "branch-alias": {
                    "dev-master": "1.0-dev"
                }
            },
            "autoload": {
                "classmap": [
                    "src/"
                ]
            },
            "notification-url": "https://packagist.org/downloads/",
            "license": [
                "BSD-3-Clause"
            ],
            "authors": [
                {
                    "name": "Sebastian Bergmann",
                    "email": "sebastian@phpunit.de"
                }
            ],
            "description": "Snapshotting of global state",
            "homepage": "http://www.github.com/sebastianbergmann/global-state",
            "keywords": [
                "global state"
            ],
            "time": "2015-10-12 03:26:01"
        },
        {
            "name": "sebastian/recursion-context",
            "version": "1.0.2",
            "source": {
                "type": "git",
                "url": "https://github.com/sebastianbergmann/recursion-context.git",
                "reference": "913401df809e99e4f47b27cdd781f4a258d58791"
            },
            "dist": {
                "type": "zip",
                "url": "https://api.github.com/repos/sebastianbergmann/recursion-context/zipball/913401df809e99e4f47b27cdd781f4a258d58791",
                "reference": "913401df809e99e4f47b27cdd781f4a258d58791",
                "shasum": ""
            },
            "require": {
                "php": ">=5.3.3"
            },
            "require-dev": {
                "phpunit/phpunit": "~4.4"
            },
            "type": "library",
            "extra": {
                "branch-alias": {
                    "dev-master": "1.0.x-dev"
                }
            },
            "autoload": {
                "classmap": [
                    "src/"
                ]
            },
            "notification-url": "https://packagist.org/downloads/",
            "license": [
                "BSD-3-Clause"
            ],
            "authors": [
                {
                    "name": "Jeff Welch",
                    "email": "whatthejeff@gmail.com"
                },
                {
                    "name": "Sebastian Bergmann",
                    "email": "sebastian@phpunit.de"
                },
                {
                    "name": "Adam Harvey",
                    "email": "aharvey@php.net"
                }
            ],
            "description": "Provides functionality to recursively process PHP variables",
            "homepage": "http://www.github.com/sebastianbergmann/recursion-context",
            "time": "2015-11-11 19:50:13"
        },
        {
            "name": "sebastian/version",
            "version": "1.0.6",
            "source": {
                "type": "git",
                "url": "https://github.com/sebastianbergmann/version.git",
                "reference": "58b3a85e7999757d6ad81c787a1fbf5ff6c628c6"
            },
            "dist": {
                "type": "zip",
                "url": "https://api.github.com/repos/sebastianbergmann/version/zipball/58b3a85e7999757d6ad81c787a1fbf5ff6c628c6",
                "reference": "58b3a85e7999757d6ad81c787a1fbf5ff6c628c6",
                "shasum": ""
            },
            "type": "library",
            "autoload": {
                "classmap": [
                    "src/"
                ]
            },
            "notification-url": "https://packagist.org/downloads/",
            "license": [
                "BSD-3-Clause"
            ],
            "authors": [
                {
                    "name": "Sebastian Bergmann",
                    "email": "sebastian@phpunit.de",
                    "role": "lead"
                }
            ],
            "description": "Library that helps with managing the version number of Git-hosted PHP projects",
            "homepage": "https://github.com/sebastianbergmann/version",
            "time": "2015-06-21 13:59:46"
        },
        {
            "name": "symfony/dom-crawler",
            "version": "v3.1.0",
            "source": {
                "type": "git",
                "url": "https://github.com/symfony/dom-crawler.git",
                "reference": "12aa63fd41b060d2bee9a34623d29eda70bc8fe3"
            },
            "dist": {
                "type": "zip",
                "url": "https://api.github.com/repos/symfony/dom-crawler/zipball/12aa63fd41b060d2bee9a34623d29eda70bc8fe3",
                "reference": "12aa63fd41b060d2bee9a34623d29eda70bc8fe3",
                "shasum": ""
            },
            "require": {
                "php": ">=5.5.9",
                "symfony/polyfill-mbstring": "~1.0"
            },
            "require-dev": {
                "symfony/css-selector": "~2.8|~3.0"
            },
            "suggest": {
                "symfony/css-selector": ""
            },
            "type": "library",
            "extra": {
                "branch-alias": {
                    "dev-master": "3.1-dev"
                }
            },
            "autoload": {
                "psr-4": {
                    "Symfony\\Component\\DomCrawler\\": ""
                },
                "exclude-from-classmap": [
                    "/Tests/"
                ]
            },
            "notification-url": "https://packagist.org/downloads/",
            "license": [
                "MIT"
            ],
            "authors": [
                {
                    "name": "Fabien Potencier",
                    "email": "fabien@symfony.com"
                },
                {
                    "name": "Symfony Community",
                    "homepage": "https://symfony.com/contributors"
                }
            ],
            "description": "Symfony DomCrawler Component",
            "homepage": "https://symfony.com",
            "time": "2016-05-13 15:49:09"
        },
        {
            "name": "symfony/yaml",
            "version": "v3.1.0",
            "source": {
                "type": "git",
                "url": "https://github.com/symfony/yaml.git",
                "reference": "eca51b7b65eb9be6af88ad7cc91685f1556f5c9a"
            },
            "dist": {
                "type": "zip",
                "url": "https://api.github.com/repos/symfony/yaml/zipball/eca51b7b65eb9be6af88ad7cc91685f1556f5c9a",
                "reference": "eca51b7b65eb9be6af88ad7cc91685f1556f5c9a",
                "shasum": ""
            },
            "require": {
                "php": ">=5.5.9"
            },
            "type": "library",
            "extra": {
                "branch-alias": {
                    "dev-master": "3.1-dev"
                }
            },
            "autoload": {
                "psr-4": {
                    "Symfony\\Component\\Yaml\\": ""
                },
                "exclude-from-classmap": [
                    "/Tests/"
                ]
            },
            "notification-url": "https://packagist.org/downloads/",
            "license": [
                "MIT"
            ],
            "authors": [
                {
                    "name": "Fabien Potencier",
                    "email": "fabien@symfony.com"
                },
                {
                    "name": "Symfony Community",
                    "homepage": "https://symfony.com/contributors"
                }
            ],
            "description": "Symfony Yaml Component",
            "homepage": "https://symfony.com",
            "time": "2016-05-26 21:46:24"
        },
        {
            "name": "webmozart/assert",
            "version": "1.0.2",
            "source": {
                "type": "git",
                "url": "https://github.com/webmozart/assert.git",
                "reference": "30eed06dd6bc88410a4ff7f77b6d22f3ce13dbde"
            },
            "dist": {
                "type": "zip",
                "url": "https://api.github.com/repos/webmozart/assert/zipball/30eed06dd6bc88410a4ff7f77b6d22f3ce13dbde",
                "reference": "30eed06dd6bc88410a4ff7f77b6d22f3ce13dbde",
                "shasum": ""
            },
            "require": {
                "php": ">=5.3.3"
            },
            "require-dev": {
                "phpunit/phpunit": "^4.6"
            },
            "type": "library",
            "extra": {
                "branch-alias": {
                    "dev-master": "1.0-dev"
                }
            },
            "autoload": {
                "psr-4": {
                    "Webmozart\\Assert\\": "src/"
                }
            },
            "notification-url": "https://packagist.org/downloads/",
            "license": [
                "MIT"
            ],
            "authors": [
                {
                    "name": "Bernhard Schussek",
                    "email": "bschussek@gmail.com"
                }
            ],
            "description": "Assertions to validate method input/output with nice error messages.",
            "keywords": [
                "assert",
                "check",
                "validate"
            ],
            "time": "2015-08-24 13:29:44"
        }
    ],
    "aliases": [],
    "minimum-stability": "dev",
    "stability-flags": [],
    "prefer-stable": true,
    "prefer-lowest": false,
    "platform": {
        "php": ">=5.5.9"
    },
    "platform-dev": [],
    "platform-overrides": {
        "php": "5.5.9"
    }
}<|MERGE_RESOLUTION|>--- conflicted
+++ resolved
@@ -4,13 +4,8 @@
         "Read more about it at https://getcomposer.org/doc/01-basic-usage.md#composer-lock-the-lock-file",
         "This file is @generated automatically"
     ],
-<<<<<<< HEAD
-    "hash": "2a0e517bd0c53545dfcdc8fae72caf7c",
-    "content-hash": "2e9e42bd41d1bfad06ebe446cc3c96f1",
-=======
-    "hash": "6b1a50b3edcf4b6c4526dcc8e9f6fac3",
-    "content-hash": "1208b3f959adb7a9ab0f8a1dea2f766a",
->>>>>>> 04215fc3
+    "hash": "bd74187402d65466fb19617859c8d507",
+    "content-hash": "3f1683299582010eced0a6ebd4daf734",
     "packages": [
         {
             "name": "alt-three/badger",
