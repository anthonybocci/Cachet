{
    "_readme": [
        "This file locks the dependencies of your project to a known state",
        "Read more about it at https://getcomposer.org/doc/01-basic-usage.md#composer-lock-the-lock-file",
        "This file is @generated automatically"
    ],
<<<<<<< HEAD
    "hash": "1a18306b4422dff909c22e3c7044555f",
    "content-hash": "943926833b8f9e0fcd31747b6aa5ad5d",
=======
    "hash": "a4e93cada67102314b35909f552564d2",
    "content-hash": "6882064a35b25f99f4ae49a322ee4073",
>>>>>>> 409d34f2
    "packages": [
        {
            "name": "alt-three/emoji",
            "version": "v2.1.0",
            "source": {
                "type": "git",
                "url": "https://github.com/AltThree/Emoji.git",
                "reference": "47eaa883ffd3628aa84f9fd379cbc9c9cbff852e"
            },
            "dist": {
                "type": "zip",
                "url": "https://api.github.com/repos/AltThree/Emoji/zipball/47eaa883ffd3628aa84f9fd379cbc9c9cbff852e",
                "reference": "47eaa883ffd3628aa84f9fd379cbc9c9cbff852e",
                "shasum": ""
            },
            "require": {
                "graham-campbell/markdown": "^5.3",
                "guzzlehttp/guzzle": "^5.3|^6.0",
                "illuminate/contracts": "5.1.*|5.2.*",
                "illuminate/support": "5.1.*|5.2.*",
                "php": ">=5.5.9"
            },
            "require-dev": {
                "graham-campbell/testbench": "^3.1",
                "phpunit/phpunit": "^4.8|^5.0"
            },
            "type": "library",
            "extra": {
                "branch-alias": {
                    "dev-master": "2.1-dev"
                }
            },
            "autoload": {
                "psr-4": {
                    "AltThree\\Emoji\\": "src/"
                }
            },
            "notification-url": "https://packagist.org/downloads/",
            "license": [
                "MIT"
            ],
            "authors": [
                {
                    "name": "James Brooks",
                    "email": "james@alt-three.com"
                },
                {
                    "name": "Graham Campbell",
                    "email": "graham@alt-three.com"
                },
                {
                    "name": "Joseph Cohen",
                    "email": "joe@alt-three.com"
                }
            ],
            "description": "An Emoji Parser For Laravel 5",
            "keywords": [
                "Alt Three",
                "emoji",
                "parser"
            ],
            "time": "2015-11-08 21:20:31"
        },
        {
            "name": "alt-three/validator",
            "version": "v1.4.0",
            "source": {
                "type": "git",
                "url": "https://github.com/AltThree/Validator.git",
                "reference": "e7713677c9f0f00d1788eddf3b3ec335a98a70b4"
            },
            "dist": {
                "type": "zip",
                "url": "https://api.github.com/repos/AltThree/Validator/zipball/e7713677c9f0f00d1788eddf3b3ec335a98a70b4",
                "reference": "e7713677c9f0f00d1788eddf3b3ec335a98a70b4",
                "shasum": ""
            },
            "require": {
                "illuminate/contracts": "5.1.*|5.2.*",
                "illuminate/support": "5.1.*|5.2.*",
                "php": ">=5.5.9",
                "psr/log": "^1.0"
            },
            "require-dev": {
                "phpunit/phpunit": "^4.8|^5.0"
            },
            "type": "library",
            "extra": {
                "branch-alias": {
                    "dev-master": "1.4-dev"
                }
            },
            "autoload": {
                "psr-4": {
                    "AltThree\\Validator\\": "src/"
                }
            },
            "notification-url": "https://packagist.org/downloads/",
            "license": [
                "MIT"
            ],
            "authors": [
                {
                    "name": "James Brooks",
                    "email": "james@alt-three.com"
                },
                {
                    "name": "Graham Campbell",
                    "email": "graham@alt-three.com"
                },
                {
                    "name": "Joseph Cohen",
                    "email": "joe@alt-three.com"
                }
            ],
            "description": "A Validation Wrapper For Laravel 5",
            "keywords": [
                "Alt Three",
                "logging",
                "validator"
            ],
            "time": "2015-11-08 21:30:34"
        },
        {
            "name": "asm89/stack-cors",
            "version": "0.2.1",
            "source": {
                "type": "git",
                "url": "https://github.com/asm89/stack-cors.git",
                "reference": "2d77e77251a434e4527315313a672f5801b29fa2"
            },
            "dist": {
                "type": "zip",
                "url": "https://api.github.com/repos/asm89/stack-cors/zipball/2d77e77251a434e4527315313a672f5801b29fa2",
                "reference": "2d77e77251a434e4527315313a672f5801b29fa2",
                "shasum": ""
            },
            "require": {
                "php": ">=5.3.2",
                "symfony/http-foundation": "~2.1",
                "symfony/http-kernel": "~2.1"
            },
            "type": "library",
            "autoload": {
                "psr-0": {
                    "Asm89\\Stack": "src/"
                }
            },
            "notification-url": "https://packagist.org/downloads/",
            "license": [
                "MIT"
            ],
            "authors": [
                {
                    "name": "Alexander",
                    "email": "iam.asm89@gmail.com"
                }
            ],
            "description": "Cross-origin resource sharing library and stack middleware",
            "homepage": "https://github.com/asm89/stack-cors",
            "keywords": [
                "cors",
                "stack"
            ],
            "time": "2014-07-28 07:22:35"
        },
        {
            "name": "bacon/bacon-qr-code",
            "version": "1.0.0",
            "source": {
                "type": "git",
                "url": "https://github.com/Bacon/BaconQrCode.git",
                "reference": "0537ed27917f5ae26e5837ac4bfd837171d0b848"
            },
            "dist": {
                "type": "zip",
                "url": "https://api.github.com/repos/Bacon/BaconQrCode/zipball/0537ed27917f5ae26e5837ac4bfd837171d0b848",
                "reference": "0537ed27917f5ae26e5837ac4bfd837171d0b848",
                "shasum": ""
            },
            "require": {
                "php": ">=5.3.3"
            },
            "suggest": {
                "ext-gd": "to generate QR code images"
            },
            "type": "library",
            "autoload": {
                "psr-0": {
                    "BaconQrCode": "src/"
                }
            },
            "notification-url": "https://packagist.org/downloads/",
            "license": [
                "BSD-2-Clause"
            ],
            "authors": [
                {
                    "name": "Ben Scholzen 'DASPRiD'",
                    "email": "mail@dasprids.de",
                    "homepage": "http://www.dasprids.de",
                    "role": "Developer"
                }
            ],
            "description": "BaconQrCode is a QR code generator for PHP.",
            "homepage": "https://github.com/Bacon/BaconQrCode",
            "time": "2013-08-27 10:20:42"
        },
        {
            "name": "barryvdh/laravel-cors",
            "version": "v0.7.2",
            "source": {
                "type": "git",
                "url": "https://github.com/barryvdh/laravel-cors.git",
                "reference": "f6f389f06d89d73536cf7ffda58850d4d09bdc4d"
            },
            "dist": {
                "type": "zip",
                "url": "https://api.github.com/repos/barryvdh/laravel-cors/zipball/f6f389f06d89d73536cf7ffda58850d4d09bdc4d",
                "reference": "f6f389f06d89d73536cf7ffda58850d4d09bdc4d",
                "shasum": ""
            },
            "require": {
                "asm89/stack-cors": "0.2.x",
                "illuminate/support": "~5.0.14|5.1.x",
                "php": ">=5.4.0"
            },
            "type": "library",
            "extra": {
                "branch-alias": {
                    "dev-master": "0.7-dev"
                }
            },
            "autoload": {
                "psr-4": {
                    "Barryvdh\\Cors\\": "src/"
                }
            },
            "notification-url": "https://packagist.org/downloads/",
            "license": [
                "MIT"
            ],
            "authors": [
                {
                    "name": "Barry vd. Heuvel",
                    "email": "barryvdh@gmail.com"
                }
            ],
            "description": "Adds CORS (Cross-Origin Resource Sharing) headers support in your Laravel application",
            "keywords": [
                "api",
                "cors",
                "crossdomain",
                "laravel"
            ],
            "time": "2015-09-09 16:56:18"
        },
        {
            "name": "christian-riesen/base32",
            "version": "1.2.2",
            "source": {
                "type": "git",
                "url": "https://github.com/ChristianRiesen/base32.git",
                "reference": "fbe67d49d45dc789f942ef828c787550ebb894bc"
            },
            "dist": {
                "type": "zip",
                "url": "https://api.github.com/repos/ChristianRiesen/base32/zipball/fbe67d49d45dc789f942ef828c787550ebb894bc",
                "reference": "fbe67d49d45dc789f942ef828c787550ebb894bc",
                "shasum": ""
            },
            "require": {
                "php": ">=5.3.0"
            },
            "require-dev": {
                "phpunit/phpunit": "4.*",
                "satooshi/php-coveralls": "0.*"
            },
            "type": "library",
            "extra": {
                "branch-alias": {
                    "dev-master": "1.1.x-dev"
                }
            },
            "autoload": {
                "psr-4": {
                    "Base32\\": "src/"
                }
            },
            "notification-url": "https://packagist.org/downloads/",
            "license": [
                "MIT"
            ],
            "authors": [
                {
                    "name": "Christian Riesen",
                    "email": "chris.riesen@gmail.com",
                    "homepage": "http://christianriesen.com",
                    "role": "Developer"
                }
            ],
            "description": "Base32 encoder/decoder according to RFC 4648",
            "homepage": "https://github.com/ChristianRiesen/base32",
            "keywords": [
                "base32",
                "decode",
                "encode",
                "rfc4648"
            ],
            "time": "2015-09-27 23:45:02"
        },
        {
            "name": "classpreloader/classpreloader",
            "version": "3.0.0",
            "source": {
                "type": "git",
                "url": "https://github.com/ClassPreloader/ClassPreloader.git",
                "reference": "9b10b913c2bdf90c3d2e0d726b454fb7f77c552a"
            },
            "dist": {
                "type": "zip",
                "url": "https://api.github.com/repos/ClassPreloader/ClassPreloader/zipball/9b10b913c2bdf90c3d2e0d726b454fb7f77c552a",
                "reference": "9b10b913c2bdf90c3d2e0d726b454fb7f77c552a",
                "shasum": ""
            },
            "require": {
                "nikic/php-parser": "^1.0|^2.0",
                "php": ">=5.5.9"
            },
            "require-dev": {
                "phpunit/phpunit": "^4.8|^5.0"
            },
            "type": "library",
            "extra": {
                "branch-alias": {
                    "dev-master": "3.0-dev"
                }
            },
            "autoload": {
                "psr-4": {
                    "ClassPreloader\\": "src/"
                }
            },
            "notification-url": "https://packagist.org/downloads/",
            "license": [
                "MIT"
            ],
            "authors": [
                {
                    "name": "Michael Dowling",
                    "email": "mtdowling@gmail.com"
                },
                {
                    "name": "Graham Campbell",
                    "email": "graham@alt-three.com"
                }
            ],
            "description": "Helps class loading performance by generating a single PHP file containing all of the autoloaded files for a specific use case",
            "keywords": [
                "autoload",
                "class",
                "preload"
            ],
            "time": "2015-11-09 22:51:51"
        },
        {
            "name": "danielstjules/stringy",
            "version": "1.10.0",
            "source": {
                "type": "git",
                "url": "https://github.com/danielstjules/Stringy.git",
                "reference": "4749c205db47ee5b32e8d1adf6d9aff8db6caf3b"
            },
            "dist": {
                "type": "zip",
                "url": "https://api.github.com/repos/danielstjules/Stringy/zipball/4749c205db47ee5b32e8d1adf6d9aff8db6caf3b",
                "reference": "4749c205db47ee5b32e8d1adf6d9aff8db6caf3b",
                "shasum": ""
            },
            "require": {
                "ext-mbstring": "*",
                "php": ">=5.3.0"
            },
            "require-dev": {
                "phpunit/phpunit": "~4.0"
            },
            "type": "library",
            "autoload": {
                "psr-4": {
                    "Stringy\\": "src/"
                },
                "files": [
                    "src/Create.php"
                ]
            },
            "notification-url": "https://packagist.org/downloads/",
            "license": [
                "MIT"
            ],
            "authors": [
                {
                    "name": "Daniel St. Jules",
                    "email": "danielst.jules@gmail.com",
                    "homepage": "http://www.danielstjules.com"
                }
            ],
            "description": "A string manipulation library with multibyte support",
            "homepage": "https://github.com/danielstjules/Stringy",
            "keywords": [
                "UTF",
                "helpers",
                "manipulation",
                "methods",
                "multibyte",
                "string",
                "utf-8",
                "utility",
                "utils"
            ],
            "time": "2015-07-23 00:54:12"
        },
        {
            "name": "dnoegel/php-xdg-base-dir",
            "version": "0.1",
            "source": {
                "type": "git",
                "url": "https://github.com/dnoegel/php-xdg-base-dir.git",
                "reference": "265b8593498b997dc2d31e75b89f053b5cc9621a"
            },
            "dist": {
                "type": "zip",
                "url": "https://api.github.com/repos/dnoegel/php-xdg-base-dir/zipball/265b8593498b997dc2d31e75b89f053b5cc9621a",
                "reference": "265b8593498b997dc2d31e75b89f053b5cc9621a",
                "shasum": ""
            },
            "require": {
                "php": ">=5.3.2"
            },
            "require-dev": {
                "phpunit/phpunit": "@stable"
            },
            "type": "project",
            "autoload": {
                "psr-4": {
                    "XdgBaseDir\\": "src/"
                }
            },
            "notification-url": "https://packagist.org/downloads/",
            "license": [
                "MIT"
            ],
            "description": "implementation of xdg base directory specification for php",
            "time": "2014-10-24 07:27:01"
        },
        {
            "name": "doctrine/annotations",
            "version": "v1.2.7",
            "source": {
                "type": "git",
                "url": "https://github.com/doctrine/annotations.git",
                "reference": "f25c8aab83e0c3e976fd7d19875f198ccf2f7535"
            },
            "dist": {
                "type": "zip",
                "url": "https://api.github.com/repos/doctrine/annotations/zipball/f25c8aab83e0c3e976fd7d19875f198ccf2f7535",
                "reference": "f25c8aab83e0c3e976fd7d19875f198ccf2f7535",
                "shasum": ""
            },
            "require": {
                "doctrine/lexer": "1.*",
                "php": ">=5.3.2"
            },
            "require-dev": {
                "doctrine/cache": "1.*",
                "phpunit/phpunit": "4.*"
            },
            "type": "library",
            "extra": {
                "branch-alias": {
                    "dev-master": "1.3.x-dev"
                }
            },
            "autoload": {
                "psr-0": {
                    "Doctrine\\Common\\Annotations\\": "lib/"
                }
            },
            "notification-url": "https://packagist.org/downloads/",
            "license": [
                "MIT"
            ],
            "authors": [
                {
                    "name": "Roman Borschel",
                    "email": "roman@code-factory.org"
                },
                {
                    "name": "Benjamin Eberlei",
                    "email": "kontakt@beberlei.de"
                },
                {
                    "name": "Guilherme Blanco",
                    "email": "guilhermeblanco@gmail.com"
                },
                {
                    "name": "Jonathan Wage",
                    "email": "jonwage@gmail.com"
                },
                {
                    "name": "Johannes Schmitt",
                    "email": "schmittjoh@gmail.com"
                }
            ],
            "description": "Docblock Annotations Parser",
            "homepage": "http://www.doctrine-project.org",
            "keywords": [
                "annotations",
                "docblock",
                "parser"
            ],
            "time": "2015-08-31 12:32:49"
        },
        {
            "name": "doctrine/cache",
            "version": "v1.5.2",
            "source": {
                "type": "git",
                "url": "https://github.com/doctrine/cache.git",
                "reference": "47c7128262da274f590ae6f86eb137a7a64e82af"
            },
            "dist": {
                "type": "zip",
                "url": "https://api.github.com/repos/doctrine/cache/zipball/47c7128262da274f590ae6f86eb137a7a64e82af",
                "reference": "47c7128262da274f590ae6f86eb137a7a64e82af",
                "shasum": ""
            },
            "require": {
                "php": ">=5.3.2"
            },
            "conflict": {
                "doctrine/common": ">2.2,<2.4"
            },
            "require-dev": {
                "phpunit/phpunit": ">=3.7",
                "predis/predis": "~1.0",
                "satooshi/php-coveralls": "~0.6"
            },
            "type": "library",
            "extra": {
                "branch-alias": {
                    "dev-master": "1.5.x-dev"
                }
            },
            "autoload": {
                "psr-4": {
                    "Doctrine\\Common\\Cache\\": "lib/Doctrine/Common/Cache"
                }
            },
            "notification-url": "https://packagist.org/downloads/",
            "license": [
                "MIT"
            ],
            "authors": [
                {
                    "name": "Roman Borschel",
                    "email": "roman@code-factory.org"
                },
                {
                    "name": "Benjamin Eberlei",
                    "email": "kontakt@beberlei.de"
                },
                {
                    "name": "Guilherme Blanco",
                    "email": "guilhermeblanco@gmail.com"
                },
                {
                    "name": "Jonathan Wage",
                    "email": "jonwage@gmail.com"
                },
                {
                    "name": "Johannes Schmitt",
                    "email": "schmittjoh@gmail.com"
                }
            ],
            "description": "Caching library offering an object-oriented API for many cache backends",
            "homepage": "http://www.doctrine-project.org",
            "keywords": [
                "cache",
                "caching"
            ],
            "time": "2015-12-03 10:50:37"
        },
        {
            "name": "doctrine/collections",
            "version": "v1.3.0",
            "source": {
                "type": "git",
                "url": "https://github.com/doctrine/collections.git",
                "reference": "6c1e4eef75f310ea1b3e30945e9f06e652128b8a"
            },
            "dist": {
                "type": "zip",
                "url": "https://api.github.com/repos/doctrine/collections/zipball/6c1e4eef75f310ea1b3e30945e9f06e652128b8a",
                "reference": "6c1e4eef75f310ea1b3e30945e9f06e652128b8a",
                "shasum": ""
            },
            "require": {
                "php": ">=5.3.2"
            },
            "require-dev": {
                "phpunit/phpunit": "~4.0"
            },
            "type": "library",
            "extra": {
                "branch-alias": {
                    "dev-master": "1.2.x-dev"
                }
            },
            "autoload": {
                "psr-0": {
                    "Doctrine\\Common\\Collections\\": "lib/"
                }
            },
            "notification-url": "https://packagist.org/downloads/",
            "license": [
                "MIT"
            ],
            "authors": [
                {
                    "name": "Roman Borschel",
                    "email": "roman@code-factory.org"
                },
                {
                    "name": "Benjamin Eberlei",
                    "email": "kontakt@beberlei.de"
                },
                {
                    "name": "Guilherme Blanco",
                    "email": "guilhermeblanco@gmail.com"
                },
                {
                    "name": "Jonathan Wage",
                    "email": "jonwage@gmail.com"
                },
                {
                    "name": "Johannes Schmitt",
                    "email": "schmittjoh@gmail.com"
                }
            ],
            "description": "Collections Abstraction library",
            "homepage": "http://www.doctrine-project.org",
            "keywords": [
                "array",
                "collections",
                "iterator"
            ],
            "time": "2015-04-14 22:21:58"
        },
        {
            "name": "doctrine/common",
            "version": "v2.5.2",
            "source": {
                "type": "git",
                "url": "https://github.com/doctrine/common.git",
                "reference": "311001fd9865a4d0d59efff4eac6d7dcb3f5270c"
            },
            "dist": {
                "type": "zip",
                "url": "https://api.github.com/repos/doctrine/common/zipball/311001fd9865a4d0d59efff4eac6d7dcb3f5270c",
                "reference": "311001fd9865a4d0d59efff4eac6d7dcb3f5270c",
                "shasum": ""
            },
            "require": {
                "doctrine/annotations": "1.*",
                "doctrine/cache": "1.*",
                "doctrine/collections": "1.*",
                "doctrine/inflector": "1.*",
                "doctrine/lexer": "1.*",
                "php": ">=5.3.2"
            },
            "require-dev": {
                "phpunit/phpunit": "~3.7"
            },
            "type": "library",
            "extra": {
                "branch-alias": {
                    "dev-master": "2.5.x-dev"
                }
            },
            "autoload": {
                "psr-0": {
                    "Doctrine\\Common\\": "lib/"
                }
            },
            "notification-url": "https://packagist.org/downloads/",
            "license": [
                "MIT"
            ],
            "authors": [
                {
                    "name": "Roman Borschel",
                    "email": "roman@code-factory.org"
                },
                {
                    "name": "Benjamin Eberlei",
                    "email": "kontakt@beberlei.de"
                },
                {
                    "name": "Guilherme Blanco",
                    "email": "guilhermeblanco@gmail.com"
                },
                {
                    "name": "Jonathan Wage",
                    "email": "jonwage@gmail.com"
                },
                {
                    "name": "Johannes Schmitt",
                    "email": "schmittjoh@gmail.com"
                }
            ],
            "description": "Common Library for Doctrine projects",
            "homepage": "http://www.doctrine-project.org",
            "keywords": [
                "annotations",
                "collections",
                "eventmanager",
                "persistence",
                "spl"
            ],
            "time": "2015-12-04 12:49:42"
        },
        {
            "name": "doctrine/dbal",
            "version": "v2.5.2",
            "source": {
                "type": "git",
                "url": "https://github.com/doctrine/dbal.git",
                "reference": "01dbcbc5cd0a913d751418e635434a18a2f2a75c"
            },
            "dist": {
                "type": "zip",
                "url": "https://api.github.com/repos/doctrine/dbal/zipball/01dbcbc5cd0a913d751418e635434a18a2f2a75c",
                "reference": "01dbcbc5cd0a913d751418e635434a18a2f2a75c",
                "shasum": ""
            },
            "require": {
                "doctrine/common": ">=2.4,<2.6-dev",
                "php": ">=5.3.2"
            },
            "require-dev": {
                "phpunit/phpunit": "4.*",
                "symfony/console": "2.*"
            },
            "suggest": {
                "symfony/console": "For helpful console commands such as SQL execution and import of files."
            },
            "bin": [
                "bin/doctrine-dbal"
            ],
            "type": "library",
            "extra": {
                "branch-alias": {
                    "dev-master": "2.5.x-dev"
                }
            },
            "autoload": {
                "psr-0": {
                    "Doctrine\\DBAL\\": "lib/"
                }
            },
            "notification-url": "https://packagist.org/downloads/",
            "license": [
                "MIT"
            ],
            "authors": [
                {
                    "name": "Roman Borschel",
                    "email": "roman@code-factory.org"
                },
                {
                    "name": "Benjamin Eberlei",
                    "email": "kontakt@beberlei.de"
                },
                {
                    "name": "Guilherme Blanco",
                    "email": "guilhermeblanco@gmail.com"
                },
                {
                    "name": "Jonathan Wage",
                    "email": "jonwage@gmail.com"
                }
            ],
            "description": "Database Abstraction Layer",
            "homepage": "http://www.doctrine-project.org",
            "keywords": [
                "database",
                "dbal",
                "persistence",
                "queryobject"
            ],
            "time": "2015-09-16 16:29:33"
        },
        {
            "name": "doctrine/inflector",
            "version": "v1.1.0",
            "source": {
                "type": "git",
                "url": "https://github.com/doctrine/inflector.git",
                "reference": "90b2128806bfde671b6952ab8bea493942c1fdae"
            },
            "dist": {
                "type": "zip",
                "url": "https://api.github.com/repos/doctrine/inflector/zipball/90b2128806bfde671b6952ab8bea493942c1fdae",
                "reference": "90b2128806bfde671b6952ab8bea493942c1fdae",
                "shasum": ""
            },
            "require": {
                "php": ">=5.3.2"
            },
            "require-dev": {
                "phpunit/phpunit": "4.*"
            },
            "type": "library",
            "extra": {
                "branch-alias": {
                    "dev-master": "1.1.x-dev"
                }
            },
            "autoload": {
                "psr-0": {
                    "Doctrine\\Common\\Inflector\\": "lib/"
                }
            },
            "notification-url": "https://packagist.org/downloads/",
            "license": [
                "MIT"
            ],
            "authors": [
                {
                    "name": "Roman Borschel",
                    "email": "roman@code-factory.org"
                },
                {
                    "name": "Benjamin Eberlei",
                    "email": "kontakt@beberlei.de"
                },
                {
                    "name": "Guilherme Blanco",
                    "email": "guilhermeblanco@gmail.com"
                },
                {
                    "name": "Jonathan Wage",
                    "email": "jonwage@gmail.com"
                },
                {
                    "name": "Johannes Schmitt",
                    "email": "schmittjoh@gmail.com"
                }
            ],
            "description": "Common String Manipulations with regard to casing and singular/plural rules.",
            "homepage": "http://www.doctrine-project.org",
            "keywords": [
                "inflection",
                "pluralize",
                "singularize",
                "string"
            ],
            "time": "2015-11-06 14:35:42"
        },
        {
            "name": "doctrine/lexer",
            "version": "v1.0.1",
            "source": {
                "type": "git",
                "url": "https://github.com/doctrine/lexer.git",
                "reference": "83893c552fd2045dd78aef794c31e694c37c0b8c"
            },
            "dist": {
                "type": "zip",
                "url": "https://api.github.com/repos/doctrine/lexer/zipball/83893c552fd2045dd78aef794c31e694c37c0b8c",
                "reference": "83893c552fd2045dd78aef794c31e694c37c0b8c",
                "shasum": ""
            },
            "require": {
                "php": ">=5.3.2"
            },
            "type": "library",
            "extra": {
                "branch-alias": {
                    "dev-master": "1.0.x-dev"
                }
            },
            "autoload": {
                "psr-0": {
                    "Doctrine\\Common\\Lexer\\": "lib/"
                }
            },
            "notification-url": "https://packagist.org/downloads/",
            "license": [
                "MIT"
            ],
            "authors": [
                {
                    "name": "Roman Borschel",
                    "email": "roman@code-factory.org"
                },
                {
                    "name": "Guilherme Blanco",
                    "email": "guilhermeblanco@gmail.com"
                },
                {
                    "name": "Johannes Schmitt",
                    "email": "schmittjoh@gmail.com"
                }
            ],
            "description": "Base library for a lexer that can be used in Top-Down, Recursive Descent Parsers.",
            "homepage": "http://www.doctrine-project.org",
            "keywords": [
                "lexer",
                "parser"
            ],
            "time": "2014-09-09 13:34:57"
        },
        {
            "name": "fideloper/proxy",
            "version": "3.0.0",
            "source": {
                "type": "git",
                "url": "https://github.com/fideloper/TrustedProxy.git",
                "reference": "cc7937c3b4e285e24e020beeaff331180a641e6d"
            },
            "dist": {
                "type": "zip",
                "url": "https://api.github.com/repos/fideloper/TrustedProxy/zipball/cc7937c3b4e285e24e020beeaff331180a641e6d",
                "reference": "cc7937c3b4e285e24e020beeaff331180a641e6d",
                "shasum": ""
            },
            "require": {
                "illuminate/contracts": "~5.0",
                "php": ">=5.4.0"
            },
            "require-dev": {
                "illuminate/http": "~5.0",
                "mockery/mockery": "~0.9.3"
            },
            "type": "library",
            "extra": {
                "branch-alias": {
                    "dev-master": "3.0-dev"
                }
            },
            "autoload": {
                "psr-4": {
                    "Fideloper\\Proxy\\": "src/"
                }
            },
            "notification-url": "https://packagist.org/downloads/",
            "license": [
                "MIT"
            ],
            "authors": [
                {
                    "name": "Chris Fidao",
                    "email": "fideloper@gmail.com"
                }
            ],
            "description": "Set trusted proxies for Laravel",
            "keywords": [
                "load balancing",
                "proxy",
                "trusted proxy"
            ],
            "time": "2015-02-04 20:24:17"
        },
        {
            "name": "graham-campbell/binput",
            "version": "v3.3.0",
            "source": {
                "type": "git",
                "url": "https://github.com/GrahamCampbell/Laravel-Binput.git",
                "reference": "a2610fb332a9e2440262b6df5056a518fe0a57f3"
            },
            "dist": {
                "type": "zip",
                "url": "https://api.github.com/repos/GrahamCampbell/Laravel-Binput/zipball/a2610fb332a9e2440262b6df5056a518fe0a57f3",
                "reference": "a2610fb332a9e2440262b6df5056a518fe0a57f3",
                "shasum": ""
            },
            "require": {
                "graham-campbell/security": "^3.5",
                "illuminate/contracts": "5.1.*|5.2.*",
                "illuminate/http": "5.1.*|5.2.*",
                "illuminate/support": "5.1.*|5.2.*",
                "php": ">=5.5.9"
            },
            "require-dev": {
                "graham-campbell/testbench": "^3.1",
                "mockery/mockery": "^0.9.4",
                "phpunit/phpunit": "^4.8|^5.0"
            },
            "type": "library",
            "extra": {
                "branch-alias": {
                    "dev-master": "3.3-dev"
                }
            },
            "autoload": {
                "psr-4": {
                    "GrahamCampbell\\Binput\\": "src/"
                }
            },
            "notification-url": "https://packagist.org/downloads/",
            "license": [
                "MIT"
            ],
            "authors": [
                {
                    "name": "Graham Campbell",
                    "email": "graham@alt-three.com"
                }
            ],
            "description": "Binput Is An Input Protector For Laravel 5",
            "keywords": [
                "Binput",
                "Graham Campbell",
                "GrahamCampbell",
                "Laravel Binput",
                "Laravel-Binput",
                "better",
                "better input",
                "framework",
                "input",
                "laravel",
                "security"
            ],
            "time": "2015-11-14 11:49:49"
        },
        {
            "name": "graham-campbell/core",
            "version": "v4.2.0",
            "source": {
                "type": "git",
                "url": "https://github.com/GrahamCampbell/Laravel-Core.git",
                "reference": "81b6f833ee988c9d4a690e66111ef17378e1ffaa"
            },
            "dist": {
                "type": "zip",
                "url": "https://api.github.com/repos/GrahamCampbell/Laravel-Core/zipball/81b6f833ee988c9d4a690e66111ef17378e1ffaa",
                "reference": "81b6f833ee988c9d4a690e66111ef17378e1ffaa",
                "shasum": ""
            },
            "require": {
                "illuminate/console": "5.1.*|5.2.*",
                "illuminate/contracts": "5.1.*|5.2.*",
                "illuminate/support": "5.1.*|5.2.*",
                "php": ">=5.5.9"
            },
            "require-dev": {
                "graham-campbell/testbench": "^3.1",
                "mockery/mockery": "^0.9.4",
                "phpunit/phpunit": "^4.8|^5.0"
            },
            "type": "library",
            "extra": {
                "branch-alias": {
                    "dev-master": "4.2-dev"
                }
            },
            "autoload": {
                "psr-4": {
                    "GrahamCampbell\\Core\\": "src/"
                }
            },
            "notification-url": "https://packagist.org/downloads/",
            "license": [
                "MIT"
            ],
            "authors": [
                {
                    "name": "Graham Campbell",
                    "email": "graham@alt-three.com"
                }
            ],
            "description": "Core Provides Some Extra Functionality For Laravel 5",
            "keywords": [
                "Graham Campbell",
                "GrahamCampbell",
                "Laravel Core",
                "Laravel-Core",
                "base",
                "core",
                "framework",
                "laravel",
                "starter"
            ],
            "time": "2015-11-14 11:39:14"
        },
        {
            "name": "graham-campbell/exceptions",
            "version": "v6.1.0",
            "source": {
                "type": "git",
                "url": "https://github.com/GrahamCampbell/Laravel-Exceptions.git",
                "reference": "febf4f8c2e8013742269625d1af6cb440c895b18"
            },
            "dist": {
                "type": "zip",
                "url": "https://api.github.com/repos/GrahamCampbell/Laravel-Exceptions/zipball/febf4f8c2e8013742269625d1af6cb440c895b18",
                "reference": "febf4f8c2e8013742269625d1af6cb440c895b18",
                "shasum": ""
            },
            "require": {
                "illuminate/contracts": "5.1.*|5.2.*",
                "illuminate/support": "5.1.*|5.2.*",
                "paragonie/random_compat": "^1.1",
                "php": ">=5.5.9",
                "psr/log": "^1.0",
                "symfony/debug": "^2.7|^3.0",
                "symfony/http-foundation": "^2.7|^3.0"
            },
            "require-dev": {
                "filp/whoops": "^1.1",
                "graham-campbell/testbench": "^3.1",
                "mockery/mockery": "^0.9.4",
                "phpunit/phpunit": "^4.8|^5.0"
            },
            "suggest": {
                "filp/whoops": "Enables use of the debug displayer."
            },
            "type": "library",
            "extra": {
                "branch-alias": {
                    "dev-master": "6.1-dev"
                }
            },
            "autoload": {
                "psr-4": {
                    "GrahamCampbell\\Exceptions\\": "src/"
                }
            },
            "notification-url": "https://packagist.org/downloads/",
            "license": [
                "MIT"
            ],
            "authors": [
                {
                    "name": "Graham Campbell",
                    "email": "graham@alt-three.com"
                }
            ],
            "description": "Provides A Powerful Error Response System For Both Development And Production",
            "keywords": [
                "Graham Campbell",
                "GrahamCampbell",
                "Laravel Exceptions",
                "Laravel-Exceptions",
                "error",
                "errors",
                "exception",
                "exceptions",
                "framework",
                "laravel",
                "whoops"
            ],
            "time": "2015-12-09 12:50:33"
        },
        {
            "name": "graham-campbell/markdown",
            "version": "v5.3.0",
            "source": {
                "type": "git",
                "url": "https://github.com/GrahamCampbell/Laravel-Markdown.git",
                "reference": "8c587081a4beadd49839899ad649c2639697a563"
            },
            "dist": {
                "type": "zip",
                "url": "https://api.github.com/repos/GrahamCampbell/Laravel-Markdown/zipball/8c587081a4beadd49839899ad649c2639697a563",
                "reference": "8c587081a4beadd49839899ad649c2639697a563",
                "shasum": ""
            },
            "require": {
                "illuminate/contracts": "5.1.*|5.2.*",
                "illuminate/support": "5.1.*|5.2.*",
                "illuminate/view": "5.1.*|5.2.*",
                "league/commonmark": "^0.12",
                "php": ">=5.5.9"
            },
            "require-dev": {
                "graham-campbell/testbench": "^3.1",
                "mockery/mockery": "^0.9.4",
                "phpunit/phpunit": "^4.8|^5.0"
            },
            "type": "library",
            "extra": {
                "branch-alias": {
                    "dev-master": "5.3-dev"
                }
            },
            "autoload": {
                "psr-4": {
                    "GrahamCampbell\\Markdown\\": "src/"
                }
            },
            "notification-url": "https://packagist.org/downloads/",
            "license": [
                "MIT"
            ],
            "authors": [
                {
                    "name": "Graham Campbell",
                    "email": "graham@alt-three.com"
                }
            ],
            "description": "Markdown Is A CommonMark Wrapper For Laravel 5",
            "keywords": [
                "Graham Campbell",
                "GrahamCampbell",
                "Laravel Markdown",
                "Laravel-Markdown",
                "common mark",
                "commonmark",
                "framework",
                "laravel",
                "markdown"
            ],
            "time": "2015-11-14 11:57:14"
        },
        {
            "name": "graham-campbell/security",
            "version": "v3.5.0",
            "source": {
                "type": "git",
                "url": "https://github.com/GrahamCampbell/Laravel-Security.git",
                "reference": "bb4e8ec9cfc27403232df7fc2714217f976d875f"
            },
            "dist": {
                "type": "zip",
                "url": "https://api.github.com/repos/GrahamCampbell/Laravel-Security/zipball/bb4e8ec9cfc27403232df7fc2714217f976d875f",
                "reference": "bb4e8ec9cfc27403232df7fc2714217f976d875f",
                "shasum": ""
            },
            "require": {
                "illuminate/contracts": "5.1.*|5.2.*",
                "illuminate/support": "5.1.*|5.2.*",
                "php": ">=5.5.9"
            },
            "require-dev": {
                "graham-campbell/testbench": "^3.1",
                "phpunit/phpunit": "^4.8|^5.0"
            },
            "type": "library",
            "extra": {
                "branch-alias": {
                    "dev-master": "3.5-dev"
                }
            },
            "autoload": {
                "psr-4": {
                    "GrahamCampbell\\Security\\": "src/"
                }
            },
            "notification-url": "https://packagist.org/downloads/",
            "license": [
                "MIT"
            ],
            "authors": [
                {
                    "name": "Graham Campbell",
                    "email": "graham@alt-three.com"
                }
            ],
            "description": "Security Is A Port Of The Security Class From Codeigniter 3 For Laravel 5",
            "keywords": [
                "Graham Campbell",
                "GrahamCampbell",
                "Laravel Security",
                "Laravel-Security",
                "codeigniter",
                "framework",
                "laravel",
                "security"
            ],
            "time": "2015-11-14 11:44:07"
        },
        {
            "name": "graham-campbell/throttle",
            "version": "v5.1.0",
            "source": {
                "type": "git",
                "url": "https://github.com/GrahamCampbell/Laravel-Throttle.git",
                "reference": "67e4fe1c2943b46006c9d4bc7ad47405961a4de3"
            },
            "dist": {
                "type": "zip",
                "url": "https://api.github.com/repos/GrahamCampbell/Laravel-Throttle/zipball/67e4fe1c2943b46006c9d4bc7ad47405961a4de3",
                "reference": "67e4fe1c2943b46006c9d4bc7ad47405961a4de3",
                "shasum": ""
            },
            "require": {
                "illuminate/cache": "5.1.*|5.2.*",
                "illuminate/contracts": "5.1.*|5.2.*",
                "illuminate/http": "5.1.*|5.2.*",
                "illuminate/support": "5.1.*|5.2.*",
                "php": ">=5.5.9"
            },
            "require-dev": {
                "graham-campbell/testbench": "^3.1",
                "mockery/mockery": "^0.9.4",
                "phpunit/phpunit": "^4.8|^5.0"
            },
            "type": "library",
            "extra": {
                "branch-alias": {
                    "dev-master": "5.1-dev"
                }
            },
            "autoload": {
                "psr-4": {
                    "GrahamCampbell\\Throttle\\": "src/"
                }
            },
            "notification-url": "https://packagist.org/downloads/",
            "license": [
                "MIT"
            ],
            "authors": [
                {
                    "name": "Graham Campbell",
                    "email": "graham@alt-three.com"
                }
            ],
            "description": "Throttle Is A Rate Limiter For Laravel 5",
            "keywords": [
                "Graham Campbell",
                "GrahamCampbell",
                "Laravel Throttle",
                "Laravel-Throttle",
                "framework",
                "laravel",
                "rate limit",
                "throttle",
                "throttling"
            ],
            "time": "2015-11-14 11:58:42"
        },
        {
            "name": "guzzlehttp/guzzle",
            "version": "6.1.1",
            "source": {
                "type": "git",
                "url": "https://github.com/guzzle/guzzle.git",
                "reference": "c6851d6e48f63b69357cbfa55bca116448140e0c"
            },
            "dist": {
                "type": "zip",
                "url": "https://api.github.com/repos/guzzle/guzzle/zipball/c6851d6e48f63b69357cbfa55bca116448140e0c",
                "reference": "c6851d6e48f63b69357cbfa55bca116448140e0c",
                "shasum": ""
            },
            "require": {
                "guzzlehttp/promises": "~1.0",
                "guzzlehttp/psr7": "~1.1",
                "php": ">=5.5.0"
            },
            "require-dev": {
                "ext-curl": "*",
                "phpunit/phpunit": "~4.0",
                "psr/log": "~1.0"
            },
            "type": "library",
            "extra": {
                "branch-alias": {
                    "dev-master": "6.1-dev"
                }
            },
            "autoload": {
                "files": [
                    "src/functions_include.php"
                ],
                "psr-4": {
                    "GuzzleHttp\\": "src/"
                }
            },
            "notification-url": "https://packagist.org/downloads/",
            "license": [
                "MIT"
            ],
            "authors": [
                {
                    "name": "Michael Dowling",
                    "email": "mtdowling@gmail.com",
                    "homepage": "https://github.com/mtdowling"
                }
            ],
            "description": "Guzzle is a PHP HTTP client library",
            "homepage": "http://guzzlephp.org/",
            "keywords": [
                "client",
                "curl",
                "framework",
                "http",
                "http client",
                "rest",
                "web service"
            ],
            "time": "2015-11-23 00:47:50"
        },
        {
            "name": "guzzlehttp/promises",
            "version": "1.0.3",
            "source": {
                "type": "git",
                "url": "https://github.com/guzzle/promises.git",
                "reference": "b1e1c0d55f8083c71eda2c28c12a228d708294ea"
            },
            "dist": {
                "type": "zip",
                "url": "https://api.github.com/repos/guzzle/promises/zipball/b1e1c0d55f8083c71eda2c28c12a228d708294ea",
                "reference": "b1e1c0d55f8083c71eda2c28c12a228d708294ea",
                "shasum": ""
            },
            "require": {
                "php": ">=5.5.0"
            },
            "require-dev": {
                "phpunit/phpunit": "~4.0"
            },
            "type": "library",
            "extra": {
                "branch-alias": {
                    "dev-master": "1.0-dev"
                }
            },
            "autoload": {
                "psr-4": {
                    "GuzzleHttp\\Promise\\": "src/"
                },
                "files": [
                    "src/functions_include.php"
                ]
            },
            "notification-url": "https://packagist.org/downloads/",
            "license": [
                "MIT"
            ],
            "authors": [
                {
                    "name": "Michael Dowling",
                    "email": "mtdowling@gmail.com",
                    "homepage": "https://github.com/mtdowling"
                }
            ],
            "description": "Guzzle promises library",
            "keywords": [
                "promise"
            ],
            "time": "2015-10-15 22:28:00"
        },
        {
            "name": "guzzlehttp/psr7",
            "version": "1.2.1",
            "source": {
                "type": "git",
                "url": "https://github.com/guzzle/psr7.git",
                "reference": "4d0bdbe1206df7440219ce14c972aa57cc5e4982"
            },
            "dist": {
                "type": "zip",
                "url": "https://api.github.com/repos/guzzle/psr7/zipball/4d0bdbe1206df7440219ce14c972aa57cc5e4982",
                "reference": "4d0bdbe1206df7440219ce14c972aa57cc5e4982",
                "shasum": ""
            },
            "require": {
                "php": ">=5.4.0",
                "psr/http-message": "~1.0"
            },
            "provide": {
                "psr/http-message-implementation": "1.0"
            },
            "require-dev": {
                "phpunit/phpunit": "~4.0"
            },
            "type": "library",
            "extra": {
                "branch-alias": {
                    "dev-master": "1.0-dev"
                }
            },
            "autoload": {
                "psr-4": {
                    "GuzzleHttp\\Psr7\\": "src/"
                },
                "files": [
                    "src/functions_include.php"
                ]
            },
            "notification-url": "https://packagist.org/downloads/",
            "license": [
                "MIT"
            ],
            "authors": [
                {
                    "name": "Michael Dowling",
                    "email": "mtdowling@gmail.com",
                    "homepage": "https://github.com/mtdowling"
                }
            ],
            "description": "PSR-7 message implementation",
            "keywords": [
                "http",
                "message",
                "stream",
                "uri"
            ],
            "time": "2015-11-03 01:34:55"
        },
        {
            "name": "jakub-onderka/php-console-color",
            "version": "0.1",
            "source": {
                "type": "git",
                "url": "https://github.com/JakubOnderka/PHP-Console-Color.git",
                "reference": "e0b393dacf7703fc36a4efc3df1435485197e6c1"
            },
            "dist": {
                "type": "zip",
                "url": "https://api.github.com/repos/JakubOnderka/PHP-Console-Color/zipball/e0b393dacf7703fc36a4efc3df1435485197e6c1",
                "reference": "e0b393dacf7703fc36a4efc3df1435485197e6c1",
                "shasum": ""
            },
            "require": {
                "php": ">=5.3.2"
            },
            "require-dev": {
                "jakub-onderka/php-code-style": "1.0",
                "jakub-onderka/php-parallel-lint": "0.*",
                "jakub-onderka/php-var-dump-check": "0.*",
                "phpunit/phpunit": "3.7.*",
                "squizlabs/php_codesniffer": "1.*"
            },
            "type": "library",
            "autoload": {
                "psr-0": {
                    "JakubOnderka\\PhpConsoleColor": "src/"
                }
            },
            "notification-url": "https://packagist.org/downloads/",
            "license": [
                "BSD-2-Clause"
            ],
            "authors": [
                {
                    "name": "Jakub Onderka",
                    "email": "jakub.onderka@gmail.com",
                    "homepage": "http://www.acci.cz"
                }
            ],
            "time": "2014-04-08 15:00:19"
        },
        {
            "name": "jakub-onderka/php-console-highlighter",
            "version": "v0.3.2",
            "source": {
                "type": "git",
                "url": "https://github.com/JakubOnderka/PHP-Console-Highlighter.git",
                "reference": "7daa75df45242c8d5b75a22c00a201e7954e4fb5"
            },
            "dist": {
                "type": "zip",
                "url": "https://api.github.com/repos/JakubOnderka/PHP-Console-Highlighter/zipball/7daa75df45242c8d5b75a22c00a201e7954e4fb5",
                "reference": "7daa75df45242c8d5b75a22c00a201e7954e4fb5",
                "shasum": ""
            },
            "require": {
                "jakub-onderka/php-console-color": "~0.1",
                "php": ">=5.3.0"
            },
            "require-dev": {
                "jakub-onderka/php-code-style": "~1.0",
                "jakub-onderka/php-parallel-lint": "~0.5",
                "jakub-onderka/php-var-dump-check": "~0.1",
                "phpunit/phpunit": "~4.0",
                "squizlabs/php_codesniffer": "~1.5"
            },
            "type": "library",
            "autoload": {
                "psr-0": {
                    "JakubOnderka\\PhpConsoleHighlighter": "src/"
                }
            },
            "notification-url": "https://packagist.org/downloads/",
            "license": [
                "MIT"
            ],
            "authors": [
                {
                    "name": "Jakub Onderka",
                    "email": "acci@acci.cz",
                    "homepage": "http://www.acci.cz/"
                }
            ],
            "time": "2015-04-20 18:58:01"
        },
        {
            "name": "jenssegers/date",
            "version": "v3.0.13",
            "source": {
                "type": "git",
                "url": "https://github.com/jenssegers/date.git",
                "reference": "e285f567af6d6cd0061efca109b38da3bcfc21c9"
            },
            "dist": {
                "type": "zip",
                "url": "https://api.github.com/repos/jenssegers/date/zipball/e285f567af6d6cd0061efca109b38da3bcfc21c9",
                "reference": "e285f567af6d6cd0061efca109b38da3bcfc21c9",
                "shasum": ""
            },
            "require": {
                "nesbot/carbon": "^1.0",
                "php": ">=5.3.3",
                "symfony/translation": "^2.0"
            },
            "require-dev": {
                "phpunit/phpunit": "^4.0|^5.0",
                "satooshi/php-coveralls": "^0.6"
            },
            "type": "library",
            "extra": {
                "branch-alias": {
                    "dev-master": "3.0-dev"
                }
            },
            "autoload": {
                "psr-4": {
                    "Jenssegers\\Date\\": "src/"
                }
            },
            "notification-url": "https://packagist.org/downloads/",
            "license": [
                "MIT"
            ],
            "authors": [
                {
                    "name": "Jens Segers",
                    "homepage": "https://jenssegers.com"
                }
            ],
            "description": "A date library to help you work with dates in different languages",
            "homepage": "https://github.com/jenssegers/date",
            "keywords": [
                "carbon",
                "date",
                "datetime",
                "i18n",
                "laravel",
                "time",
                "translation"
            ],
            "time": "2015-12-01 08:34:42"
        },
        {
            "name": "jeremeamia/SuperClosure",
            "version": "2.2.0",
            "source": {
                "type": "git",
                "url": "https://github.com/jeremeamia/super_closure.git",
                "reference": "29a88be2a4846d27c1613aed0c9071dfad7b5938"
            },
            "dist": {
                "type": "zip",
                "url": "https://api.github.com/repos/jeremeamia/super_closure/zipball/29a88be2a4846d27c1613aed0c9071dfad7b5938",
                "reference": "29a88be2a4846d27c1613aed0c9071dfad7b5938",
                "shasum": ""
            },
            "require": {
                "nikic/php-parser": "^1.2|^2.0",
                "php": ">=5.4",
                "symfony/polyfill-php56": "^1.0"
            },
            "require-dev": {
                "phpunit/phpunit": "^4.0|^5.0"
            },
            "type": "library",
            "extra": {
                "branch-alias": {
                    "dev-master": "2.2-dev"
                }
            },
            "autoload": {
                "psr-4": {
                    "SuperClosure\\": "src/"
                }
            },
            "notification-url": "https://packagist.org/downloads/",
            "license": [
                "MIT"
            ],
            "authors": [
                {
                    "name": "Jeremy Lindblom",
                    "email": "jeremeamia@gmail.com",
                    "homepage": "https://github.com/jeremeamia",
                    "role": "Developer"
                }
            ],
            "description": "Serialize Closure objects, including their context and binding",
            "homepage": "https://github.com/jeremeamia/super_closure",
            "keywords": [
                "closure",
                "function",
                "lambda",
                "parser",
                "serializable",
                "serialize",
                "tokenizer"
            ],
            "time": "2015-12-05 17:17:57"
        },
        {
            "name": "laravel/framework",
            "version": "v5.1.26",
            "source": {
                "type": "git",
                "url": "https://github.com/laravel/framework.git",
                "reference": "be7fbb60376bd61f07e9c637473e5b2cf7eebe5c"
            },
            "dist": {
                "type": "zip",
                "url": "https://api.github.com/repos/laravel/framework/zipball/be7fbb60376bd61f07e9c637473e5b2cf7eebe5c",
                "reference": "be7fbb60376bd61f07e9c637473e5b2cf7eebe5c",
                "shasum": ""
            },
            "require": {
                "classpreloader/classpreloader": "~2.0|~3.0",
                "danielstjules/stringy": "~1.8",
                "doctrine/inflector": "~1.0",
                "ext-mbstring": "*",
                "ext-openssl": "*",
                "jeremeamia/superclosure": "~2.0",
                "league/flysystem": "~1.0",
                "monolog/monolog": "~1.11",
                "mtdowling/cron-expression": "~1.0",
                "nesbot/carbon": "~1.19",
                "paragonie/random_compat": "~1.1",
                "php": ">=5.5.9",
                "psy/psysh": "0.6.*",
                "swiftmailer/swiftmailer": "~5.1",
                "symfony/console": "2.7.*",
                "symfony/css-selector": "2.7.*",
                "symfony/debug": "2.7.*",
                "symfony/dom-crawler": "2.7.*",
                "symfony/finder": "2.7.*",
                "symfony/http-foundation": "2.7.*",
                "symfony/http-kernel": "2.7.*",
                "symfony/process": "2.7.*",
                "symfony/routing": "2.7.*",
                "symfony/translation": "2.7.*",
                "symfony/var-dumper": "2.7.*",
                "vlucas/phpdotenv": "~1.0"
            },
            "replace": {
                "illuminate/auth": "self.version",
                "illuminate/broadcasting": "self.version",
                "illuminate/bus": "self.version",
                "illuminate/cache": "self.version",
                "illuminate/config": "self.version",
                "illuminate/console": "self.version",
                "illuminate/container": "self.version",
                "illuminate/contracts": "self.version",
                "illuminate/cookie": "self.version",
                "illuminate/database": "self.version",
                "illuminate/encryption": "self.version",
                "illuminate/events": "self.version",
                "illuminate/exception": "self.version",
                "illuminate/filesystem": "self.version",
                "illuminate/foundation": "self.version",
                "illuminate/hashing": "self.version",
                "illuminate/http": "self.version",
                "illuminate/log": "self.version",
                "illuminate/mail": "self.version",
                "illuminate/pagination": "self.version",
                "illuminate/pipeline": "self.version",
                "illuminate/queue": "self.version",
                "illuminate/redis": "self.version",
                "illuminate/routing": "self.version",
                "illuminate/session": "self.version",
                "illuminate/support": "self.version",
                "illuminate/translation": "self.version",
                "illuminate/validation": "self.version",
                "illuminate/view": "self.version"
            },
            "require-dev": {
                "aws/aws-sdk-php": "~3.0",
                "iron-io/iron_mq": "~2.0",
                "mockery/mockery": "~0.9.2",
                "pda/pheanstalk": "~3.0",
                "phpunit/phpunit": "~4.0",
                "predis/predis": "~1.0"
            },
            "suggest": {
                "aws/aws-sdk-php": "Required to use the SQS queue driver and SES mail driver (~3.0).",
                "doctrine/dbal": "Required to rename columns and drop SQLite columns (~2.4).",
                "fzaninotto/faker": "Required to use the eloquent factory builder (~1.4).",
                "guzzlehttp/guzzle": "Required to use the Mailgun and Mandrill mail drivers and the ping methods on schedules (~5.3|~6.0).",
                "iron-io/iron_mq": "Required to use the iron queue driver (~2.0).",
                "league/flysystem-aws-s3-v3": "Required to use the Flysystem S3 driver (~1.0).",
                "league/flysystem-rackspace": "Required to use the Flysystem Rackspace driver (~1.0).",
                "pda/pheanstalk": "Required to use the beanstalk queue driver (~3.0).",
                "predis/predis": "Required to use the redis cache and queue drivers (~1.0).",
                "pusher/pusher-php-server": "Required to use the Pusher broadcast driver (~2.0)."
            },
            "type": "library",
            "extra": {
                "branch-alias": {
                    "dev-master": "5.1-dev"
                }
            },
            "autoload": {
                "classmap": [
                    "src/Illuminate/Queue/IlluminateQueueClosure.php"
                ],
                "files": [
                    "src/Illuminate/Foundation/helpers.php",
                    "src/Illuminate/Support/helpers.php"
                ],
                "psr-4": {
                    "Illuminate\\": "src/Illuminate/"
                }
            },
            "notification-url": "https://packagist.org/downloads/",
            "license": [
                "MIT"
            ],
            "authors": [
                {
                    "name": "Taylor Otwell",
                    "email": "taylorotwell@gmail.com"
                }
            ],
            "description": "The Laravel Framework.",
            "homepage": "http://laravel.com",
            "keywords": [
                "framework",
                "laravel"
            ],
            "time": "2015-12-02 21:59:57"
        },
        {
            "name": "league/commonmark",
            "version": "0.12.0",
            "source": {
                "type": "git",
                "url": "https://github.com/thephpleague/commonmark.git",
                "reference": "3eb64850ee688623db494398a5284a7a4cdf7b47"
            },
            "dist": {
                "type": "zip",
                "url": "https://api.github.com/repos/thephpleague/commonmark/zipball/3eb64850ee688623db494398a5284a7a4cdf7b47",
                "reference": "3eb64850ee688623db494398a5284a7a4cdf7b47",
                "shasum": ""
            },
            "require": {
                "ext-mbstring": "*",
                "php": ">=5.4.8"
            },
            "replace": {
                "colinodell/commonmark-php": "*"
            },
            "require-dev": {
                "erusev/parsedown": "~1.0",
                "jgm/commonmark": "0.22",
                "jgm/smartpunct": "0.22",
                "michelf/php-markdown": "~1.4",
                "mikehaertl/php-shellcommand": "~1.1.0",
                "phpunit/phpunit": "~4.3|~5.0",
                "scrutinizer/ocular": "^1.1",
                "symfony/finder": "~2.3"
            },
            "bin": [
                "bin/commonmark"
            ],
            "type": "library",
            "extra": {
                "branch-alias": {
                    "dev-master": "0.13-dev"
                }
            },
            "autoload": {
                "psr-4": {
                    "League\\CommonMark\\": "src/"
                }
            },
            "notification-url": "https://packagist.org/downloads/",
            "license": [
                "BSD-3-Clause"
            ],
            "authors": [
                {
                    "name": "Colin O'Dell",
                    "email": "colinodell@gmail.com",
                    "homepage": "http://www.colinodell.com",
                    "role": "Lead Developer"
                }
            ],
            "description": "Markdown parser for PHP based on the CommonMark spec",
            "homepage": "https://github.com/thephpleague/commonmark",
            "keywords": [
                "commonmark",
                "markdown",
                "parser"
            ],
            "time": "2015-11-04 14:24:41"
        },
        {
            "name": "league/flysystem",
            "version": "1.0.15",
            "source": {
                "type": "git",
                "url": "https://github.com/thephpleague/flysystem.git",
                "reference": "31525caf9e8772683672fefd8a1ca0c0736020f4"
            },
            "dist": {
                "type": "zip",
                "url": "https://api.github.com/repos/thephpleague/flysystem/zipball/31525caf9e8772683672fefd8a1ca0c0736020f4",
                "reference": "31525caf9e8772683672fefd8a1ca0c0736020f4",
                "shasum": ""
            },
            "require": {
                "php": ">=5.4.0"
            },
            "conflict": {
                "league/flysystem-sftp": "<1.0.6"
            },
            "require-dev": {
                "ext-fileinfo": "*",
                "mockery/mockery": "~0.9",
                "phpspec/phpspec": "^2.2",
                "phpspec/prophecy-phpunit": "~1.0",
                "phpunit/phpunit": "~4.1"
            },
            "suggest": {
                "ext-fileinfo": "Required for MimeType",
                "league/flysystem-aws-s3-v2": "Allows you to use S3 storage with AWS SDK v2",
                "league/flysystem-aws-s3-v3": "Allows you to use S3 storage with AWS SDK v3",
                "league/flysystem-azure": "Allows you to use Windows Azure Blob storage",
                "league/flysystem-cached-adapter": "Flysystem adapter decorator for metadata caching",
                "league/flysystem-copy": "Allows you to use Copy.com storage",
                "league/flysystem-dropbox": "Allows you to use Dropbox storage",
                "league/flysystem-eventable-filesystem": "Allows you to use EventableFilesystem",
                "league/flysystem-rackspace": "Allows you to use Rackspace Cloud Files",
                "league/flysystem-sftp": "Allows you to use SFTP server storage via phpseclib",
                "league/flysystem-webdav": "Allows you to use WebDAV storage",
                "league/flysystem-ziparchive": "Allows you to use ZipArchive adapter"
            },
            "type": "library",
            "extra": {
                "branch-alias": {
                    "dev-master": "1.1-dev"
                }
            },
            "autoload": {
                "psr-4": {
                    "League\\Flysystem\\": "src/"
                }
            },
            "notification-url": "https://packagist.org/downloads/",
            "license": [
                "MIT"
            ],
            "authors": [
                {
                    "name": "Frank de Jonge",
                    "email": "info@frenky.net"
                }
            ],
            "description": "Filesystem abstraction: Many filesystems, one API.",
            "keywords": [
                "Cloud Files",
                "WebDAV",
                "abstraction",
                "aws",
                "cloud",
                "copy.com",
                "dropbox",
                "file systems",
                "files",
                "filesystem",
                "filesystems",
                "ftp",
                "rackspace",
                "remote",
                "s3",
                "sftp",
                "storage"
            ],
            "time": "2015-09-30 22:26:59"
        },
        {
            "name": "mccool/laravel-auto-presenter",
            "version": "4.2.0",
            "source": {
                "type": "git",
                "url": "https://github.com/laravel-auto-presenter/laravel-auto-presenter.git",
                "reference": "1e3efb5a0026eea6c80b2942515270992e53e837"
            },
            "dist": {
                "type": "zip",
                "url": "https://api.github.com/repos/laravel-auto-presenter/laravel-auto-presenter/zipball/1e3efb5a0026eea6c80b2942515270992e53e837",
                "reference": "1e3efb5a0026eea6c80b2942515270992e53e837",
                "shasum": ""
            },
            "require": {
                "illuminate/container": "5.1.*|5.2.*",
                "illuminate/contracts": "5.1.*|5.2.*",
                "illuminate/events": "5.1.*|5.2.*",
                "illuminate/pagination": "5.1.*|5.2.*",
                "illuminate/support": "5.1.*|5.2.*",
                "illuminate/view": "5.1.*|5.2.*",
                "php": ">=5.5.9"
            },
            "require-dev": {
                "graham-campbell/testbench": "^3.1",
                "mockery/mockery": "^0.9.4",
                "phpunit/phpunit": "^4.8|^5.0"
            },
            "type": "library",
            "extra": {
                "branch-alias": {
                    "dev-master": "4.2-dev"
                }
            },
            "autoload": {
                "psr-4": {
                    "McCool\\LaravelAutoPresenter\\": "src/"
                }
            },
            "notification-url": "https://packagist.org/downloads/",
            "license": [
                "MIT"
            ],
            "authors": [
                {
                    "name": "Shawn McCool",
                    "email": "shawn@heybigname.com"
                },
                {
                    "name": "Graham Campbell",
                    "email": "graham@alt-three.com"
                }
            ],
            "description": "A system for auto-decorating models with presenter objects.",
            "keywords": [
                "eloquent",
                "laravel",
                "lpm",
                "presenter"
            ],
            "time": "2015-11-14 11:46:57"
        },
        {
            "name": "monolog/monolog",
            "version": "1.17.2",
            "source": {
                "type": "git",
                "url": "https://github.com/Seldaek/monolog.git",
                "reference": "bee7f0dc9c3e0b69a6039697533dca1e845c8c24"
            },
            "dist": {
                "type": "zip",
                "url": "https://api.github.com/repos/Seldaek/monolog/zipball/bee7f0dc9c3e0b69a6039697533dca1e845c8c24",
                "reference": "bee7f0dc9c3e0b69a6039697533dca1e845c8c24",
                "shasum": ""
            },
            "require": {
                "php": ">=5.3.0",
                "psr/log": "~1.0"
            },
            "provide": {
                "psr/log-implementation": "1.0.0"
            },
            "require-dev": {
                "aws/aws-sdk-php": "^2.4.9",
                "doctrine/couchdb": "~1.0@dev",
                "graylog2/gelf-php": "~1.0",
                "jakub-onderka/php-parallel-lint": "0.9",
                "php-console/php-console": "^3.1.3",
                "phpunit/phpunit": "~4.5",
                "phpunit/phpunit-mock-objects": "2.3.0",
                "raven/raven": "^0.13",
                "ruflin/elastica": ">=0.90 <3.0",
                "swiftmailer/swiftmailer": "~5.3",
                "videlalvaro/php-amqplib": "~2.4"
            },
            "suggest": {
                "aws/aws-sdk-php": "Allow sending log messages to AWS services like DynamoDB",
                "doctrine/couchdb": "Allow sending log messages to a CouchDB server",
                "ext-amqp": "Allow sending log messages to an AMQP server (1.0+ required)",
                "ext-mongo": "Allow sending log messages to a MongoDB server",
                "graylog2/gelf-php": "Allow sending log messages to a GrayLog2 server",
                "php-console/php-console": "Allow sending log messages to Google Chrome",
                "raven/raven": "Allow sending log messages to a Sentry server",
                "rollbar/rollbar": "Allow sending log messages to Rollbar",
                "ruflin/elastica": "Allow sending log messages to an Elastic Search server",
                "videlalvaro/php-amqplib": "Allow sending log messages to an AMQP server using php-amqplib"
            },
            "type": "library",
            "extra": {
                "branch-alias": {
                    "dev-master": "1.16.x-dev"
                }
            },
            "autoload": {
                "psr-4": {
                    "Monolog\\": "src/Monolog"
                }
            },
            "notification-url": "https://packagist.org/downloads/",
            "license": [
                "MIT"
            ],
            "authors": [
                {
                    "name": "Jordi Boggiano",
                    "email": "j.boggiano@seld.be",
                    "homepage": "http://seld.be"
                }
            ],
            "description": "Sends your logs to files, sockets, inboxes, databases and various web services",
            "homepage": "http://github.com/Seldaek/monolog",
            "keywords": [
                "log",
                "logging",
                "psr-3"
            ],
            "time": "2015-10-14 12:51:02"
        },
        {
            "name": "mtdowling/cron-expression",
            "version": "v1.0.4",
            "source": {
                "type": "git",
                "url": "https://github.com/mtdowling/cron-expression.git",
                "reference": "fd92e883195e5dfa77720b1868cf084b08be4412"
            },
            "dist": {
                "type": "zip",
                "url": "https://api.github.com/repos/mtdowling/cron-expression/zipball/fd92e883195e5dfa77720b1868cf084b08be4412",
                "reference": "fd92e883195e5dfa77720b1868cf084b08be4412",
                "shasum": ""
            },
            "require": {
                "php": ">=5.3.2"
            },
            "require-dev": {
                "phpunit/phpunit": "4.*"
            },
            "type": "library",
            "autoload": {
                "psr-0": {
                    "Cron": "src/"
                }
            },
            "notification-url": "https://packagist.org/downloads/",
            "license": [
                "MIT"
            ],
            "authors": [
                {
                    "name": "Michael Dowling",
                    "email": "mtdowling@gmail.com",
                    "homepage": "https://github.com/mtdowling"
                }
            ],
            "description": "CRON for PHP: Calculate the next or previous run date and determine if a CRON expression is due",
            "keywords": [
                "cron",
                "schedule"
            ],
            "time": "2015-01-11 23:07:46"
        },
        {
            "name": "nesbot/carbon",
            "version": "1.21.0",
            "source": {
                "type": "git",
                "url": "https://github.com/briannesbitt/Carbon.git",
                "reference": "7b08ec6f75791e130012f206e3f7b0e76e18e3d7"
            },
            "dist": {
                "type": "zip",
                "url": "https://api.github.com/repos/briannesbitt/Carbon/zipball/7b08ec6f75791e130012f206e3f7b0e76e18e3d7",
                "reference": "7b08ec6f75791e130012f206e3f7b0e76e18e3d7",
                "shasum": ""
            },
            "require": {
                "php": ">=5.3.0",
                "symfony/translation": "~2.6|~3.0"
            },
            "require-dev": {
                "phpunit/phpunit": "~4.0|~5.0"
            },
            "type": "library",
            "autoload": {
                "psr-4": {
                    "Carbon\\": "src/Carbon/"
                }
            },
            "notification-url": "https://packagist.org/downloads/",
            "license": [
                "MIT"
            ],
            "authors": [
                {
                    "name": "Brian Nesbitt",
                    "email": "brian@nesbot.com",
                    "homepage": "http://nesbot.com"
                }
            ],
            "description": "A simple API extension for DateTime.",
            "homepage": "http://carbon.nesbot.com",
            "keywords": [
                "date",
                "datetime",
                "time"
            ],
            "time": "2015-11-04 20:07:17"
        },
        {
            "name": "nikic/php-parser",
            "version": "v2.0.0",
            "source": {
                "type": "git",
                "url": "https://github.com/nikic/PHP-Parser.git",
                "reference": "c542e5d86a9775abd1021618eb2430278bfc1e01"
            },
            "dist": {
                "type": "zip",
                "url": "https://api.github.com/repos/nikic/PHP-Parser/zipball/c542e5d86a9775abd1021618eb2430278bfc1e01",
                "reference": "c542e5d86a9775abd1021618eb2430278bfc1e01",
                "shasum": ""
            },
            "require": {
                "ext-tokenizer": "*",
                "php": ">=5.4"
            },
            "require-dev": {
                "phpunit/phpunit": "~4.0"
            },
            "bin": [
                "bin/php-parse"
            ],
            "type": "library",
            "extra": {
                "branch-alias": {
                    "dev-master": "2.0-dev"
                }
            },
            "autoload": {
                "psr-4": {
                    "PhpParser\\": "lib/PhpParser"
                }
            },
            "notification-url": "https://packagist.org/downloads/",
            "license": [
                "BSD-3-Clause"
            ],
            "authors": [
                {
                    "name": "Nikita Popov"
                }
            ],
            "description": "A PHP parser written in PHP",
            "keywords": [
                "parser",
                "php"
            ],
            "time": "2015-12-04 15:28:43"
        },
        {
            "name": "paragonie/random_compat",
            "version": "1.1.4",
            "source": {
                "type": "git",
                "url": "https://github.com/paragonie/random_compat.git",
                "reference": "d762ee5b099a29044603cd4649851e81aa66cb47"
            },
            "dist": {
                "type": "zip",
                "url": "https://api.github.com/repos/paragonie/random_compat/zipball/d762ee5b099a29044603cd4649851e81aa66cb47",
                "reference": "d762ee5b099a29044603cd4649851e81aa66cb47",
                "shasum": ""
            },
            "require": {
                "php": ">=5.2.0"
            },
            "require-dev": {
                "phpunit/phpunit": "4.*|5.*"
            },
            "suggest": {
                "ext-libsodium": "Provides a modern crypto API that can be used to generate random bytes."
            },
            "type": "library",
            "autoload": {
                "files": [
                    "lib/random.php"
                ]
            },
            "notification-url": "https://packagist.org/downloads/",
            "license": [
                "MIT"
            ],
            "authors": [
                {
                    "name": "Paragon Initiative Enterprises",
                    "email": "security@paragonie.com",
                    "homepage": "https://paragonie.com"
                }
            ],
            "description": "PHP 5.x polyfill for random_bytes() and random_int() from PHP 7",
            "keywords": [
                "csprng",
                "pseudorandom",
                "random"
            ],
            "time": "2015-12-10 14:48:13"
        },
        {
            "name": "pragmarx/google2fa",
            "version": "v0.7.1",
            "source": {
                "type": "git",
                "url": "https://github.com/antonioribeiro/google2fa.git",
                "reference": "908678ba9b26cf8ecd7ddca6bfd86afc5b4874df"
            },
            "dist": {
                "type": "zip",
                "url": "https://api.github.com/repos/antonioribeiro/google2fa/zipball/908678ba9b26cf8ecd7ddca6bfd86afc5b4874df",
                "reference": "908678ba9b26cf8ecd7ddca6bfd86afc5b4874df",
                "shasum": ""
            },
            "require": {
                "christian-riesen/base32": "~1.0",
                "php": ">=5.3.7",
                "simplesoftwareio/simple-qrcode": "1.3.*"
            },
            "require-dev": {
                "phpspec/phpspec": "~2.1"
            },
            "type": "library",
            "extra": {
                "component": "package",
                "frameworks": [
                    "Laravel"
                ]
            },
            "autoload": {
                "psr-4": {
                    "PragmaRX\\Google2FA\\": "src/"
                }
            },
            "notification-url": "https://packagist.org/downloads/",
            "license": [
                "BSD-3-Clause"
            ],
            "authors": [
                {
                    "name": "Antonio Carlos Ribeiro",
                    "email": "acr@antoniocarlosribeiro.com",
                    "role": "Creator & Designer"
                }
            ],
            "description": "A One Time Password Authentication package, compatible with Google Authenticator.",
            "keywords": [
                "Authentication",
                "Two Factor Authentication",
                "google2fa",
                "laravel"
            ],
            "time": "2015-11-07 13:57:42"
        },
        {
            "name": "psr/http-message",
            "version": "1.0",
            "source": {
                "type": "git",
                "url": "https://github.com/php-fig/http-message.git",
                "reference": "85d63699f0dbedb190bbd4b0d2b9dc707ea4c298"
            },
            "dist": {
                "type": "zip",
                "url": "https://api.github.com/repos/php-fig/http-message/zipball/85d63699f0dbedb190bbd4b0d2b9dc707ea4c298",
                "reference": "85d63699f0dbedb190bbd4b0d2b9dc707ea4c298",
                "shasum": ""
            },
            "require": {
                "php": ">=5.3.0"
            },
            "type": "library",
            "extra": {
                "branch-alias": {
                    "dev-master": "1.0.x-dev"
                }
            },
            "autoload": {
                "psr-4": {
                    "Psr\\Http\\Message\\": "src/"
                }
            },
            "notification-url": "https://packagist.org/downloads/",
            "license": [
                "MIT"
            ],
            "authors": [
                {
                    "name": "PHP-FIG",
                    "homepage": "http://www.php-fig.org/"
                }
            ],
            "description": "Common interface for HTTP messages",
            "keywords": [
                "http",
                "http-message",
                "psr",
                "psr-7",
                "request",
                "response"
            ],
            "time": "2015-05-04 20:22:00"
        },
        {
            "name": "psr/log",
            "version": "1.0.0",
            "source": {
                "type": "git",
                "url": "https://github.com/php-fig/log.git",
                "reference": "fe0936ee26643249e916849d48e3a51d5f5e278b"
            },
            "dist": {
                "type": "zip",
                "url": "https://api.github.com/repos/php-fig/log/zipball/fe0936ee26643249e916849d48e3a51d5f5e278b",
                "reference": "fe0936ee26643249e916849d48e3a51d5f5e278b",
                "shasum": ""
            },
            "type": "library",
            "autoload": {
                "psr-0": {
                    "Psr\\Log\\": ""
                }
            },
            "notification-url": "https://packagist.org/downloads/",
            "license": [
                "MIT"
            ],
            "authors": [
                {
                    "name": "PHP-FIG",
                    "homepage": "http://www.php-fig.org/"
                }
            ],
            "description": "Common interface for logging libraries",
            "keywords": [
                "log",
                "psr",
                "psr-3"
            ],
            "time": "2012-12-21 11:40:51"
        },
        {
            "name": "psy/psysh",
            "version": "v0.6.1",
            "source": {
                "type": "git",
                "url": "https://github.com/bobthecow/psysh.git",
                "reference": "0f04df0b23663799a8941fae13cd8e6299bde3ed"
            },
            "dist": {
                "type": "zip",
                "url": "https://api.github.com/repos/bobthecow/psysh/zipball/0f04df0b23663799a8941fae13cd8e6299bde3ed",
                "reference": "0f04df0b23663799a8941fae13cd8e6299bde3ed",
                "shasum": ""
            },
            "require": {
                "dnoegel/php-xdg-base-dir": "0.1",
                "jakub-onderka/php-console-highlighter": "0.3.*",
                "nikic/php-parser": "^1.2.1|~2.0",
                "php": ">=5.3.9",
                "symfony/console": "~2.3.10|^2.4.2|~3.0",
                "symfony/var-dumper": "~2.7|~3.0"
            },
            "require-dev": {
                "fabpot/php-cs-fixer": "~1.5",
                "phpunit/phpunit": "~3.7|~4.0|~5.0",
                "squizlabs/php_codesniffer": "~2.0",
                "symfony/finder": "~2.1|~3.0"
            },
            "suggest": {
                "ext-pcntl": "Enabling the PCNTL extension makes PsySH a lot happier :)",
                "ext-pdo-sqlite": "The doc command requires SQLite to work.",
                "ext-posix": "If you have PCNTL, you'll want the POSIX extension as well.",
                "ext-readline": "Enables support for arrow-key history navigation, and showing and manipulating command history."
            },
            "bin": [
                "bin/psysh"
            ],
            "type": "library",
            "extra": {
                "branch-alias": {
                    "dev-develop": "0.7.x-dev"
                }
            },
            "autoload": {
                "files": [
                    "src/Psy/functions.php"
                ],
                "psr-4": {
                    "Psy\\": "src/Psy/"
                }
            },
            "notification-url": "https://packagist.org/downloads/",
            "license": [
                "MIT"
            ],
            "authors": [
                {
                    "name": "Justin Hileman",
                    "email": "justin@justinhileman.info",
                    "homepage": "http://justinhileman.com"
                }
            ],
            "description": "An interactive shell for modern PHP.",
            "homepage": "http://psysh.org",
            "keywords": [
                "REPL",
                "console",
                "interactive",
                "shell"
            ],
            "time": "2015-11-12 16:18:56"
        },
        {
            "name": "rcrowe/twigbridge",
            "version": "v0.9.0",
            "source": {
                "type": "git",
                "url": "https://github.com/rcrowe/TwigBridge.git",
                "reference": "f875fa9457ebadf8f24b683b226848b660407f8f"
            },
            "dist": {
                "type": "zip",
                "url": "https://api.github.com/repos/rcrowe/TwigBridge/zipball/f875fa9457ebadf8f24b683b226848b660407f8f",
                "reference": "f875fa9457ebadf8f24b683b226848b660407f8f",
                "shasum": ""
            },
            "require": {
                "illuminate/support": "5.0.*|5.1.*",
                "illuminate/view": "5.0.*|5.1.*",
                "php": ">=5.4.0",
                "twig/twig": "~1.15|~2.0"
            },
            "require-dev": {
                "laravel/framework": "5.0.*",
                "mockery/mockery": "0.9.*",
                "phpunit/phpunit": "~4.0",
                "satooshi/php-coveralls": "~0.6",
                "squizlabs/php_codesniffer": "~1.5"
            },
            "suggest": {
                "laravelcollective/html": "For bringing back html/form in Laravel 5.x",
                "twig/extensions": "~1.0"
            },
            "type": "library",
            "extra": {
                "branch-alias": {
                    "dev-master": "0.8-dev"
                }
            },
            "autoload": {
                "psr-4": {
                    "TwigBridge\\": "src",
                    "TwigBridge\\Tests\\": "tests"
                }
            },
            "notification-url": "https://packagist.org/downloads/",
            "license": [
                "MIT"
            ],
            "authors": [
                {
                    "name": "Barry vd. Heuvel",
                    "email": "barryvdh@gmail.com"
                },
                {
                    "name": "Rob Crowe",
                    "email": "hello@vivalacrowe.com"
                }
            ],
            "description": "Adds the power of Twig to Laravel",
            "keywords": [
                "laravel",
                "twig"
            ],
            "time": "2015-11-02 17:37:16"
        },
        {
            "name": "roumen/feed",
            "version": "v2.9.7",
            "source": {
                "type": "git",
                "url": "https://github.com/RoumenDamianoff/laravel-feed.git",
                "reference": "4611e281e28934b17c564be8f709ac99176cf5f9"
            },
            "dist": {
                "type": "zip",
                "url": "https://api.github.com/repos/RoumenDamianoff/laravel-feed/zipball/4611e281e28934b17c564be8f709ac99176cf5f9",
                "reference": "4611e281e28934b17c564be8f709ac99176cf5f9",
                "shasum": ""
            },
            "require": {
                "illuminate/support": "~5",
                "php": ">=5.5.9"
            },
            "require-dev": {
                "orchestra/testbench": "2.2.*",
                "phpunit/phpunit": "3.7.*"
            },
            "type": "library",
            "autoload": {
                "psr-0": {
                    "Roumen\\Feed": "src/"
                }
            },
            "notification-url": "https://packagist.org/downloads/",
            "license": [
                "MIT"
            ],
            "authors": [
                {
                    "name": "Roumen Damianoff",
                    "email": "roumen@dawebs.com",
                    "homepage": "https://roumen.it",
                    "role": "Developer"
                }
            ],
            "description": "A simple feed generator for Laravel.",
            "homepage": "https://roumen.it/projects/laravel-feed",
            "keywords": [
                "atom",
                "feed",
                "generator",
                "laravel",
                "rss"
            ],
            "time": "2015-11-02 19:03:05"
        },
        {
            "name": "simplesoftwareio/simple-qrcode",
            "version": "1.3.1",
            "source": {
                "type": "git",
                "url": "https://github.com/SimpleSoftwareIO/simple-qrcode.git",
                "reference": "549c649826209984925364e52985c4c7284a4c33"
            },
            "dist": {
                "type": "zip",
                "url": "https://api.github.com/repos/SimpleSoftwareIO/simple-qrcode/zipball/549c649826209984925364e52985c4c7284a4c33",
                "reference": "549c649826209984925364e52985c4c7284a4c33",
                "shasum": ""
            },
            "require": {
                "bacon/bacon-qr-code": "1.0.*",
                "ext-gd": "*",
                "illuminate/support": ">=4.2.0",
                "php": ">=5.4.0"
            },
            "require-dev": {
                "mockery/mockery": "0.9.*",
                "phpunit/phpunit": "4.7.*"
            },
            "type": "library",
            "autoload": {
                "psr-0": {
                    "SimpleSoftwareIO\\QrCode\\": "src"
                }
            },
            "notification-url": "https://packagist.org/downloads/",
            "license": [
                "MIT"
            ],
            "authors": [
                {
                    "name": "Simple Software LLC",
                    "email": "support@simplesoftware.io"
                }
            ],
            "description": "Simple QrCode is a QR code generator made for Laravel.",
            "homepage": "http://www.simplesoftware.io",
            "keywords": [
                "Simple",
                "generator",
                "laravel",
                "qrcode",
                "wrapper"
            ],
            "time": "2015-09-18 00:38:04"
        },
        {
            "name": "swiftmailer/swiftmailer",
            "version": "v5.4.1",
            "source": {
                "type": "git",
                "url": "https://github.com/swiftmailer/swiftmailer.git",
                "reference": "0697e6aa65c83edf97bb0f23d8763f94e3f11421"
            },
            "dist": {
                "type": "zip",
                "url": "https://api.github.com/repos/swiftmailer/swiftmailer/zipball/0697e6aa65c83edf97bb0f23d8763f94e3f11421",
                "reference": "0697e6aa65c83edf97bb0f23d8763f94e3f11421",
                "shasum": ""
            },
            "require": {
                "php": ">=5.3.3"
            },
            "require-dev": {
                "mockery/mockery": "~0.9.1,<0.9.4"
            },
            "type": "library",
            "extra": {
                "branch-alias": {
                    "dev-master": "5.4-dev"
                }
            },
            "autoload": {
                "files": [
                    "lib/swift_required.php"
                ]
            },
            "notification-url": "https://packagist.org/downloads/",
            "license": [
                "MIT"
            ],
            "authors": [
                {
                    "name": "Chris Corbyn"
                },
                {
                    "name": "Fabien Potencier",
                    "email": "fabien@symfony.com"
                }
            ],
            "description": "Swiftmailer, free feature-rich PHP mailer",
            "homepage": "http://swiftmailer.org",
            "keywords": [
                "email",
                "mail",
                "mailer"
            ],
            "time": "2015-06-06 14:19:39"
        },
        {
            "name": "symfony/console",
            "version": "v2.7.7",
            "source": {
                "type": "git",
                "url": "https://github.com/symfony/console.git",
                "reference": "16bb1cb86df43c90931df65f529e7ebd79636750"
            },
            "dist": {
                "type": "zip",
                "url": "https://api.github.com/repos/symfony/console/zipball/16bb1cb86df43c90931df65f529e7ebd79636750",
                "reference": "16bb1cb86df43c90931df65f529e7ebd79636750",
                "shasum": ""
            },
            "require": {
                "php": ">=5.3.9"
            },
            "require-dev": {
                "psr/log": "~1.0",
                "symfony/event-dispatcher": "~2.1",
                "symfony/process": "~2.1"
            },
            "suggest": {
                "psr/log": "For using the console logger",
                "symfony/event-dispatcher": "",
                "symfony/process": ""
            },
            "type": "library",
            "extra": {
                "branch-alias": {
                    "dev-master": "2.7-dev"
                }
            },
            "autoload": {
                "psr-4": {
                    "Symfony\\Component\\Console\\": ""
                },
                "exclude-from-classmap": [
                    "/Tests/"
                ]
            },
            "notification-url": "https://packagist.org/downloads/",
            "license": [
                "MIT"
            ],
            "authors": [
                {
                    "name": "Fabien Potencier",
                    "email": "fabien@symfony.com"
                },
                {
                    "name": "Symfony Community",
                    "homepage": "https://symfony.com/contributors"
                }
            ],
            "description": "Symfony Console Component",
            "homepage": "https://symfony.com",
            "time": "2015-11-18 09:54:26"
        },
        {
            "name": "symfony/css-selector",
            "version": "v2.7.7",
            "source": {
                "type": "git",
                "url": "https://github.com/symfony/css-selector.git",
                "reference": "abb47717fb88aebd9437da2fc8bb01a50a36679f"
            },
            "dist": {
                "type": "zip",
                "url": "https://api.github.com/repos/symfony/css-selector/zipball/abb47717fb88aebd9437da2fc8bb01a50a36679f",
                "reference": "abb47717fb88aebd9437da2fc8bb01a50a36679f",
                "shasum": ""
            },
            "require": {
                "php": ">=5.3.9"
            },
            "type": "library",
            "extra": {
                "branch-alias": {
                    "dev-master": "2.7-dev"
                }
            },
            "autoload": {
                "psr-4": {
                    "Symfony\\Component\\CssSelector\\": ""
                },
                "exclude-from-classmap": [
                    "/Tests/"
                ]
            },
            "notification-url": "https://packagist.org/downloads/",
            "license": [
                "MIT"
            ],
            "authors": [
                {
                    "name": "Jean-François Simon",
                    "email": "jeanfrancois.simon@sensiolabs.com"
                },
                {
                    "name": "Fabien Potencier",
                    "email": "fabien@symfony.com"
                },
                {
                    "name": "Symfony Community",
                    "homepage": "https://symfony.com/contributors"
                }
            ],
            "description": "Symfony CssSelector Component",
            "homepage": "https://symfony.com",
            "time": "2015-10-30 20:10:21"
        },
        {
            "name": "symfony/debug",
            "version": "v2.7.7",
            "source": {
                "type": "git",
                "url": "https://github.com/symfony/debug.git",
                "reference": "0dbc119596f4afc82d9b2eb2a7e6a4af1ee763fa"
            },
            "dist": {
                "type": "zip",
                "url": "https://api.github.com/repos/symfony/debug/zipball/0dbc119596f4afc82d9b2eb2a7e6a4af1ee763fa",
                "reference": "0dbc119596f4afc82d9b2eb2a7e6a4af1ee763fa",
                "shasum": ""
            },
            "require": {
                "php": ">=5.3.9",
                "psr/log": "~1.0"
            },
            "conflict": {
                "symfony/http-kernel": ">=2.3,<2.3.24|~2.4.0|>=2.5,<2.5.9|>=2.6,<2.6.2"
            },
            "require-dev": {
                "symfony/class-loader": "~2.2",
                "symfony/http-kernel": "~2.3.24|~2.5.9|~2.6,>=2.6.2"
            },
            "type": "library",
            "extra": {
                "branch-alias": {
                    "dev-master": "2.7-dev"
                }
            },
            "autoload": {
                "psr-4": {
                    "Symfony\\Component\\Debug\\": ""
                },
                "exclude-from-classmap": [
                    "/Tests/"
                ]
            },
            "notification-url": "https://packagist.org/downloads/",
            "license": [
                "MIT"
            ],
            "authors": [
                {
                    "name": "Fabien Potencier",
                    "email": "fabien@symfony.com"
                },
                {
                    "name": "Symfony Community",
                    "homepage": "https://symfony.com/contributors"
                }
            ],
            "description": "Symfony Debug Component",
            "homepage": "https://symfony.com",
            "time": "2015-10-30 20:10:21"
        },
        {
            "name": "symfony/dom-crawler",
            "version": "v2.7.7",
            "source": {
                "type": "git",
                "url": "https://github.com/symfony/dom-crawler.git",
                "reference": "b33593cbfe1d81b50d48353f338aca76a08658d8"
            },
            "dist": {
                "type": "zip",
                "url": "https://api.github.com/repos/symfony/dom-crawler/zipball/b33593cbfe1d81b50d48353f338aca76a08658d8",
                "reference": "b33593cbfe1d81b50d48353f338aca76a08658d8",
                "shasum": ""
            },
            "require": {
                "php": ">=5.3.9"
            },
            "require-dev": {
                "symfony/css-selector": "~2.3"
            },
            "suggest": {
                "symfony/css-selector": ""
            },
            "type": "library",
            "extra": {
                "branch-alias": {
                    "dev-master": "2.7-dev"
                }
            },
            "autoload": {
                "psr-4": {
                    "Symfony\\Component\\DomCrawler\\": ""
                },
                "exclude-from-classmap": [
                    "/Tests/"
                ]
            },
            "notification-url": "https://packagist.org/downloads/",
            "license": [
                "MIT"
            ],
            "authors": [
                {
                    "name": "Fabien Potencier",
                    "email": "fabien@symfony.com"
                },
                {
                    "name": "Symfony Community",
                    "homepage": "https://symfony.com/contributors"
                }
            ],
            "description": "Symfony DomCrawler Component",
            "homepage": "https://symfony.com",
            "time": "2015-11-02 20:20:53"
        },
        {
            "name": "symfony/event-dispatcher",
            "version": "v2.8.0",
            "source": {
                "type": "git",
                "url": "https://github.com/symfony/event-dispatcher.git",
                "reference": "a5eb815363c0388e83247e7e9853e5dbc14999cc"
            },
            "dist": {
                "type": "zip",
                "url": "https://api.github.com/repos/symfony/event-dispatcher/zipball/a5eb815363c0388e83247e7e9853e5dbc14999cc",
                "reference": "a5eb815363c0388e83247e7e9853e5dbc14999cc",
                "shasum": ""
            },
            "require": {
                "php": ">=5.3.9"
            },
            "require-dev": {
                "psr/log": "~1.0",
                "symfony/config": "~2.0,>=2.0.5|~3.0.0",
                "symfony/dependency-injection": "~2.6|~3.0.0",
                "symfony/expression-language": "~2.6|~3.0.0",
                "symfony/stopwatch": "~2.3|~3.0.0"
            },
            "suggest": {
                "symfony/dependency-injection": "",
                "symfony/http-kernel": ""
            },
            "type": "library",
            "extra": {
                "branch-alias": {
                    "dev-master": "2.8-dev"
                }
            },
            "autoload": {
                "psr-4": {
                    "Symfony\\Component\\EventDispatcher\\": ""
                },
                "exclude-from-classmap": [
                    "/Tests/"
                ]
            },
            "notification-url": "https://packagist.org/downloads/",
            "license": [
                "MIT"
            ],
            "authors": [
                {
                    "name": "Fabien Potencier",
                    "email": "fabien@symfony.com"
                },
                {
                    "name": "Symfony Community",
                    "homepage": "https://symfony.com/contributors"
                }
            ],
            "description": "Symfony EventDispatcher Component",
            "homepage": "https://symfony.com",
            "time": "2015-10-30 20:15:42"
        },
        {
            "name": "symfony/finder",
            "version": "v2.7.7",
            "source": {
                "type": "git",
                "url": "https://github.com/symfony/finder.git",
                "reference": "a06a0c0ff7db3736a50d530c908cca547bf13da9"
            },
            "dist": {
                "type": "zip",
                "url": "https://api.github.com/repos/symfony/finder/zipball/a06a0c0ff7db3736a50d530c908cca547bf13da9",
                "reference": "a06a0c0ff7db3736a50d530c908cca547bf13da9",
                "shasum": ""
            },
            "require": {
                "php": ">=5.3.9"
            },
            "type": "library",
            "extra": {
                "branch-alias": {
                    "dev-master": "2.7-dev"
                }
            },
            "autoload": {
                "psr-4": {
                    "Symfony\\Component\\Finder\\": ""
                },
                "exclude-from-classmap": [
                    "/Tests/"
                ]
            },
            "notification-url": "https://packagist.org/downloads/",
            "license": [
                "MIT"
            ],
            "authors": [
                {
                    "name": "Fabien Potencier",
                    "email": "fabien@symfony.com"
                },
                {
                    "name": "Symfony Community",
                    "homepage": "https://symfony.com/contributors"
                }
            ],
            "description": "Symfony Finder Component",
            "homepage": "https://symfony.com",
            "time": "2015-10-30 20:10:21"
        },
        {
            "name": "symfony/http-foundation",
            "version": "v2.7.7",
            "source": {
                "type": "git",
                "url": "https://github.com/symfony/http-foundation.git",
                "reference": "e83a3d105ddaf5a113e803c904fdec552d1f1c35"
            },
            "dist": {
                "type": "zip",
                "url": "https://api.github.com/repos/symfony/http-foundation/zipball/e83a3d105ddaf5a113e803c904fdec552d1f1c35",
                "reference": "e83a3d105ddaf5a113e803c904fdec552d1f1c35",
                "shasum": ""
            },
            "require": {
                "php": ">=5.3.9"
            },
            "require-dev": {
                "symfony/expression-language": "~2.4"
            },
            "type": "library",
            "extra": {
                "branch-alias": {
                    "dev-master": "2.7-dev"
                }
            },
            "autoload": {
                "psr-4": {
                    "Symfony\\Component\\HttpFoundation\\": ""
                },
                "classmap": [
                    "Resources/stubs"
                ],
                "exclude-from-classmap": [
                    "/Tests/"
                ]
            },
            "notification-url": "https://packagist.org/downloads/",
            "license": [
                "MIT"
            ],
            "authors": [
                {
                    "name": "Fabien Potencier",
                    "email": "fabien@symfony.com"
                },
                {
                    "name": "Symfony Community",
                    "homepage": "https://symfony.com/contributors"
                }
            ],
            "description": "Symfony HttpFoundation Component",
            "homepage": "https://symfony.com",
            "time": "2015-11-20 17:41:18"
        },
        {
            "name": "symfony/http-kernel",
            "version": "v2.7.7",
            "source": {
                "type": "git",
                "url": "https://github.com/symfony/http-kernel.git",
                "reference": "5570de31e8fbc03777a8c61eb24f9b626e5e5941"
            },
            "dist": {
                "type": "zip",
                "url": "https://api.github.com/repos/symfony/http-kernel/zipball/5570de31e8fbc03777a8c61eb24f9b626e5e5941",
                "reference": "5570de31e8fbc03777a8c61eb24f9b626e5e5941",
                "shasum": ""
            },
            "require": {
                "php": ">=5.3.9",
                "psr/log": "~1.0",
                "symfony/debug": "~2.6,>=2.6.2",
                "symfony/event-dispatcher": "~2.6,>=2.6.7",
                "symfony/http-foundation": "~2.5,>=2.5.4"
            },
            "conflict": {
                "symfony/config": "<2.7"
            },
            "require-dev": {
                "symfony/browser-kit": "~2.3",
                "symfony/class-loader": "~2.1",
                "symfony/config": "~2.7",
                "symfony/console": "~2.3",
                "symfony/css-selector": "~2.0,>=2.0.5",
                "symfony/dependency-injection": "~2.2",
                "symfony/dom-crawler": "~2.0,>=2.0.5",
                "symfony/expression-language": "~2.4",
                "symfony/finder": "~2.0,>=2.0.5",
                "symfony/process": "~2.0,>=2.0.5",
                "symfony/routing": "~2.2",
                "symfony/stopwatch": "~2.3",
                "symfony/templating": "~2.2",
                "symfony/translation": "~2.0,>=2.0.5",
                "symfony/var-dumper": "~2.6"
            },
            "suggest": {
                "symfony/browser-kit": "",
                "symfony/class-loader": "",
                "symfony/config": "",
                "symfony/console": "",
                "symfony/dependency-injection": "",
                "symfony/finder": "",
                "symfony/var-dumper": ""
            },
            "type": "library",
            "extra": {
                "branch-alias": {
                    "dev-master": "2.7-dev"
                }
            },
            "autoload": {
                "psr-4": {
                    "Symfony\\Component\\HttpKernel\\": ""
                },
                "exclude-from-classmap": [
                    "/Tests/"
                ]
            },
            "notification-url": "https://packagist.org/downloads/",
            "license": [
                "MIT"
            ],
            "authors": [
                {
                    "name": "Fabien Potencier",
                    "email": "fabien@symfony.com"
                },
                {
                    "name": "Symfony Community",
                    "homepage": "https://symfony.com/contributors"
                }
            ],
            "description": "Symfony HttpKernel Component",
            "homepage": "https://symfony.com",
            "time": "2015-11-23 11:57:49"
        },
        {
            "name": "symfony/polyfill-php56",
            "version": "v1.0.0",
            "source": {
                "type": "git",
                "url": "https://github.com/symfony/polyfill-php56.git",
                "reference": "a6bd4770a6967517e6610529e14afaa3111094a3"
            },
            "dist": {
                "type": "zip",
                "url": "https://api.github.com/repos/symfony/polyfill-php56/zipball/a6bd4770a6967517e6610529e14afaa3111094a3",
                "reference": "a6bd4770a6967517e6610529e14afaa3111094a3",
                "shasum": ""
            },
            "require": {
                "php": ">=5.3.3",
                "symfony/polyfill-util": "~1.0"
            },
            "type": "library",
            "extra": {
                "branch-alias": {
                    "dev-master": "1.0-dev"
                }
            },
            "autoload": {
                "psr-4": {
                    "Symfony\\Polyfill\\Php56\\": ""
                },
                "files": [
                    "bootstrap.php"
                ]
            },
            "notification-url": "https://packagist.org/downloads/",
            "license": [
                "MIT"
            ],
            "authors": [
                {
                    "name": "Nicolas Grekas",
                    "email": "p@tchwork.com"
                },
                {
                    "name": "Symfony Community",
                    "homepage": "https://symfony.com/contributors"
                }
            ],
            "description": "Symfony polyfill backporting some PHP 5.6+ features to lower PHP versions",
            "homepage": "https://symfony.com",
            "keywords": [
                "compatibility",
                "polyfill",
                "portable",
                "shim"
            ],
            "time": "2015-11-04 20:28:58"
        },
        {
            "name": "symfony/polyfill-util",
            "version": "v1.0.0",
            "source": {
                "type": "git",
                "url": "https://github.com/symfony/polyfill-util.git",
                "reference": "4271c55cbc0a77b2641f861b978123e46b3da969"
            },
            "dist": {
                "type": "zip",
                "url": "https://api.github.com/repos/symfony/polyfill-util/zipball/4271c55cbc0a77b2641f861b978123e46b3da969",
                "reference": "4271c55cbc0a77b2641f861b978123e46b3da969",
                "shasum": ""
            },
            "require": {
                "php": ">=5.3.3"
            },
            "type": "library",
            "extra": {
                "branch-alias": {
                    "dev-master": "1.0-dev"
                }
            },
            "autoload": {
                "psr-4": {
                    "Symfony\\Polyfill\\Util\\": ""
                }
            },
            "notification-url": "https://packagist.org/downloads/",
            "license": [
                "MIT"
            ],
            "authors": [
                {
                    "name": "Nicolas Grekas",
                    "email": "p@tchwork.com"
                },
                {
                    "name": "Symfony Community",
                    "homepage": "https://symfony.com/contributors"
                }
            ],
            "description": "Symfony utilities for portability of PHP codes",
            "homepage": "https://symfony.com",
            "keywords": [
                "compat",
                "compatibility",
                "polyfill",
                "shim"
            ],
            "time": "2015-11-04 20:28:58"
        },
        {
            "name": "symfony/process",
            "version": "v2.7.7",
            "source": {
                "type": "git",
                "url": "https://github.com/symfony/process.git",
                "reference": "f6290983c8725d0afa29bdc3e5295879de3e58f5"
            },
            "dist": {
                "type": "zip",
                "url": "https://api.github.com/repos/symfony/process/zipball/f6290983c8725d0afa29bdc3e5295879de3e58f5",
                "reference": "f6290983c8725d0afa29bdc3e5295879de3e58f5",
                "shasum": ""
            },
            "require": {
                "php": ">=5.3.9"
            },
            "type": "library",
            "extra": {
                "branch-alias": {
                    "dev-master": "2.7-dev"
                }
            },
            "autoload": {
                "psr-4": {
                    "Symfony\\Component\\Process\\": ""
                },
                "exclude-from-classmap": [
                    "/Tests/"
                ]
            },
            "notification-url": "https://packagist.org/downloads/",
            "license": [
                "MIT"
            ],
            "authors": [
                {
                    "name": "Fabien Potencier",
                    "email": "fabien@symfony.com"
                },
                {
                    "name": "Symfony Community",
                    "homepage": "https://symfony.com/contributors"
                }
            ],
            "description": "Symfony Process Component",
            "homepage": "https://symfony.com",
            "time": "2015-11-19 16:11:24"
        },
        {
            "name": "symfony/routing",
            "version": "v2.7.7",
            "source": {
                "type": "git",
                "url": "https://github.com/symfony/routing.git",
                "reference": "7450f6196711b124fb8b04a12286d01a0401ddfe"
            },
            "dist": {
                "type": "zip",
                "url": "https://api.github.com/repos/symfony/routing/zipball/7450f6196711b124fb8b04a12286d01a0401ddfe",
                "reference": "7450f6196711b124fb8b04a12286d01a0401ddfe",
                "shasum": ""
            },
            "require": {
                "php": ">=5.3.9"
            },
            "conflict": {
                "symfony/config": "<2.7"
            },
            "require-dev": {
                "doctrine/annotations": "~1.0",
                "doctrine/common": "~2.2",
                "psr/log": "~1.0",
                "symfony/config": "~2.7",
                "symfony/expression-language": "~2.4",
                "symfony/http-foundation": "~2.3",
                "symfony/yaml": "~2.0,>=2.0.5"
            },
            "suggest": {
                "doctrine/annotations": "For using the annotation loader",
                "symfony/config": "For using the all-in-one router or any loader",
                "symfony/expression-language": "For using expression matching",
                "symfony/yaml": "For using the YAML loader"
            },
            "type": "library",
            "extra": {
                "branch-alias": {
                    "dev-master": "2.7-dev"
                }
            },
            "autoload": {
                "psr-4": {
                    "Symfony\\Component\\Routing\\": ""
                },
                "exclude-from-classmap": [
                    "/Tests/"
                ]
            },
            "notification-url": "https://packagist.org/downloads/",
            "license": [
                "MIT"
            ],
            "authors": [
                {
                    "name": "Fabien Potencier",
                    "email": "fabien@symfony.com"
                },
                {
                    "name": "Symfony Community",
                    "homepage": "https://symfony.com/contributors"
                }
            ],
            "description": "Symfony Routing Component",
            "homepage": "https://symfony.com",
            "keywords": [
                "router",
                "routing",
                "uri",
                "url"
            ],
            "time": "2015-11-18 13:41:01"
        },
        {
            "name": "symfony/translation",
            "version": "v2.7.7",
            "source": {
                "type": "git",
                "url": "https://github.com/symfony/translation.git",
                "reference": "e4ecb9c3ba1304eaf24de15c2d7a428101c1982f"
            },
            "dist": {
                "type": "zip",
                "url": "https://api.github.com/repos/symfony/translation/zipball/e4ecb9c3ba1304eaf24de15c2d7a428101c1982f",
                "reference": "e4ecb9c3ba1304eaf24de15c2d7a428101c1982f",
                "shasum": ""
            },
            "require": {
                "php": ">=5.3.9"
            },
            "conflict": {
                "symfony/config": "<2.7"
            },
            "require-dev": {
                "psr/log": "~1.0",
                "symfony/config": "~2.7",
                "symfony/intl": "~2.4",
                "symfony/yaml": "~2.2"
            },
            "suggest": {
                "psr/log": "To use logging capability in translator",
                "symfony/config": "",
                "symfony/yaml": ""
            },
            "type": "library",
            "extra": {
                "branch-alias": {
                    "dev-master": "2.7-dev"
                }
            },
            "autoload": {
                "psr-4": {
                    "Symfony\\Component\\Translation\\": ""
                },
                "exclude-from-classmap": [
                    "/Tests/"
                ]
            },
            "notification-url": "https://packagist.org/downloads/",
            "license": [
                "MIT"
            ],
            "authors": [
                {
                    "name": "Fabien Potencier",
                    "email": "fabien@symfony.com"
                },
                {
                    "name": "Symfony Community",
                    "homepage": "https://symfony.com/contributors"
                }
            ],
            "description": "Symfony Translation Component",
            "homepage": "https://symfony.com",
            "time": "2015-11-18 13:41:01"
        },
        {
            "name": "symfony/var-dumper",
            "version": "v2.7.7",
            "source": {
                "type": "git",
                "url": "https://github.com/symfony/var-dumper.git",
                "reference": "72bcb27411780eaee9469729aace73c0d46fb2b8"
            },
            "dist": {
                "type": "zip",
                "url": "https://api.github.com/repos/symfony/var-dumper/zipball/72bcb27411780eaee9469729aace73c0d46fb2b8",
                "reference": "72bcb27411780eaee9469729aace73c0d46fb2b8",
                "shasum": ""
            },
            "require": {
                "php": ">=5.3.9"
            },
            "suggest": {
                "ext-symfony_debug": ""
            },
            "type": "library",
            "extra": {
                "branch-alias": {
                    "dev-master": "2.7-dev"
                }
            },
            "autoload": {
                "files": [
                    "Resources/functions/dump.php"
                ],
                "psr-4": {
                    "Symfony\\Component\\VarDumper\\": ""
                },
                "exclude-from-classmap": [
                    "/Tests/"
                ]
            },
            "notification-url": "https://packagist.org/downloads/",
            "license": [
                "MIT"
            ],
            "authors": [
                {
                    "name": "Nicolas Grekas",
                    "email": "p@tchwork.com"
                },
                {
                    "name": "Symfony Community",
                    "homepage": "https://symfony.com/contributors"
                }
            ],
            "description": "Symfony mechanism for exploring and dumping PHP variables",
            "homepage": "https://symfony.com",
            "keywords": [
                "debug",
                "dump"
            ],
            "time": "2015-11-18 13:41:01"
        },
        {
            "name": "twig/twig",
            "version": "v1.23.1",
            "source": {
                "type": "git",
                "url": "https://github.com/twigphp/Twig.git",
                "reference": "d9b6333ae8dd2c8e3fd256e127548def0bc614c6"
            },
            "dist": {
                "type": "zip",
                "url": "https://api.github.com/repos/twigphp/Twig/zipball/d9b6333ae8dd2c8e3fd256e127548def0bc614c6",
                "reference": "d9b6333ae8dd2c8e3fd256e127548def0bc614c6",
                "shasum": ""
            },
            "require": {
                "php": ">=5.2.7"
            },
            "require-dev": {
                "symfony/debug": "~2.7",
                "symfony/phpunit-bridge": "~2.7"
            },
            "type": "library",
            "extra": {
                "branch-alias": {
                    "dev-master": "1.23-dev"
                }
            },
            "autoload": {
                "psr-0": {
                    "Twig_": "lib/"
                }
            },
            "notification-url": "https://packagist.org/downloads/",
            "license": [
                "BSD-3-Clause"
            ],
            "authors": [
                {
                    "name": "Fabien Potencier",
                    "email": "fabien@symfony.com",
                    "homepage": "http://fabien.potencier.org",
                    "role": "Lead Developer"
                },
                {
                    "name": "Armin Ronacher",
                    "email": "armin.ronacher@active-4.com",
                    "role": "Project Founder"
                },
                {
                    "name": "Twig Team",
                    "homepage": "http://twig.sensiolabs.org/contributors",
                    "role": "Contributors"
                }
            ],
            "description": "Twig, the flexible, fast, and secure template language for PHP",
            "homepage": "http://twig.sensiolabs.org",
            "keywords": [
                "templating"
            ],
            "time": "2015-11-05 12:49:06"
        },
        {
            "name": "vlucas/phpdotenv",
            "version": "v1.1.1",
            "source": {
                "type": "git",
                "url": "https://github.com/vlucas/phpdotenv.git",
                "reference": "0cac554ce06277e33ddf9f0b7ade4b8bbf2af3fa"
            },
            "dist": {
                "type": "zip",
                "url": "https://api.github.com/repos/vlucas/phpdotenv/zipball/0cac554ce06277e33ddf9f0b7ade4b8bbf2af3fa",
                "reference": "0cac554ce06277e33ddf9f0b7ade4b8bbf2af3fa",
                "shasum": ""
            },
            "require": {
                "php": ">=5.3.2"
            },
            "require-dev": {
                "phpunit/phpunit": "~4.0"
            },
            "type": "library",
            "autoload": {
                "psr-0": {
                    "Dotenv": "src/"
                }
            },
            "notification-url": "https://packagist.org/downloads/",
            "license": [
                "BSD"
            ],
            "authors": [
                {
                    "name": "Vance Lucas",
                    "email": "vance@vancelucas.com",
                    "homepage": "http://www.vancelucas.com"
                }
            ],
            "description": "Loads environment variables from `.env` to `getenv()`, `$_ENV` and `$_SERVER` automagically.",
            "homepage": "http://github.com/vlucas/phpdotenv",
            "keywords": [
                "dotenv",
                "env",
                "environment"
            ],
            "time": "2015-05-30 15:59:26"
        }
    ],
    "packages-dev": [
        {
            "name": "alt-three/testbench",
            "version": "v1.1.0",
            "source": {
                "type": "git",
                "url": "https://github.com/AltThree/TestBench.git",
                "reference": "1fc2d7a725d2d85adc6a2dfba8975c37f701cb04"
            },
            "dist": {
                "type": "zip",
                "url": "https://api.github.com/repos/AltThree/TestBench/zipball/1fc2d7a725d2d85adc6a2dfba8975c37f701cb04",
                "reference": "1fc2d7a725d2d85adc6a2dfba8975c37f701cb04",
                "shasum": ""
            },
            "require": {
                "graham-campbell/testbench-core": "^1.1",
                "php": ">=5.5.9"
            },
            "require-dev": {
                "phpunit/phpunit": "^4.8|^5.0"
            },
            "suggest": {
                "laravel/framework": "Enables the use of every trait."
            },
            "type": "library",
            "extra": {
                "branch-alias": {
                    "dev-master": "1.1-dev"
                }
            },
            "autoload": {
                "psr-4": {
                    "AltThree\\TestBench\\": "src/"
                }
            },
            "notification-url": "https://packagist.org/downloads/",
            "license": [
                "MIT"
            ],
            "authors": [
                {
                    "name": "James Brooks",
                    "email": "james@alt-three.com"
                },
                {
                    "name": "Graham Campbell",
                    "email": "graham@alt-three.com"
                },
                {
                    "name": "Joseph Cohen",
                    "email": "joe@alt-three.com"
                }
            ],
            "description": "Provides Some Testing Traits For Apps",
            "keywords": [
                "Alt Three",
                "TestBench",
                "app"
            ],
            "time": "2015-12-07 21:57:27"
        },
        {
            "name": "doctrine/instantiator",
            "version": "1.0.5",
            "source": {
                "type": "git",
                "url": "https://github.com/doctrine/instantiator.git",
                "reference": "8e884e78f9f0eb1329e445619e04456e64d8051d"
            },
            "dist": {
                "type": "zip",
                "url": "https://api.github.com/repos/doctrine/instantiator/zipball/8e884e78f9f0eb1329e445619e04456e64d8051d",
                "reference": "8e884e78f9f0eb1329e445619e04456e64d8051d",
                "shasum": ""
            },
            "require": {
                "php": ">=5.3,<8.0-DEV"
            },
            "require-dev": {
                "athletic/athletic": "~0.1.8",
                "ext-pdo": "*",
                "ext-phar": "*",
                "phpunit/phpunit": "~4.0",
                "squizlabs/php_codesniffer": "~2.0"
            },
            "type": "library",
            "extra": {
                "branch-alias": {
                    "dev-master": "1.0.x-dev"
                }
            },
            "autoload": {
                "psr-4": {
                    "Doctrine\\Instantiator\\": "src/Doctrine/Instantiator/"
                }
            },
            "notification-url": "https://packagist.org/downloads/",
            "license": [
                "MIT"
            ],
            "authors": [
                {
                    "name": "Marco Pivetta",
                    "email": "ocramius@gmail.com",
                    "homepage": "http://ocramius.github.com/"
                }
            ],
            "description": "A small, lightweight utility to instantiate objects in PHP without invoking their constructors",
            "homepage": "https://github.com/doctrine/instantiator",
            "keywords": [
                "constructor",
                "instantiate"
            ],
            "time": "2015-06-14 21:17:01"
        },
        {
            "name": "filp/whoops",
            "version": "1.1.10",
            "source": {
                "type": "git",
                "url": "https://github.com/filp/whoops.git",
                "reference": "72538eeb70bbfb11964412a3d098d109efd012f7"
            },
            "dist": {
                "type": "zip",
                "url": "https://api.github.com/repos/filp/whoops/zipball/72538eeb70bbfb11964412a3d098d109efd012f7",
                "reference": "72538eeb70bbfb11964412a3d098d109efd012f7",
                "shasum": ""
            },
            "require": {
                "php": ">=5.3.0"
            },
            "require-dev": {
                "mockery/mockery": "0.9.*"
            },
            "type": "library",
            "extra": {
                "branch-alias": {
                    "dev-master": "1.2-dev"
                }
            },
            "autoload": {
                "psr-0": {
                    "Whoops": "src/"
                },
                "classmap": [
                    "src/deprecated"
                ]
            },
            "notification-url": "https://packagist.org/downloads/",
            "license": [
                "MIT"
            ],
            "authors": [
                {
                    "name": "Filipe Dobreira",
                    "homepage": "https://github.com/filp",
                    "role": "Developer"
                }
            ],
            "description": "php error handling for cool kids",
            "homepage": "https://github.com/filp/whoops",
            "keywords": [
                "error",
                "exception",
                "handling",
                "library",
                "silex-provider",
                "whoops",
                "zf2"
            ],
            "time": "2015-06-29 05:42:04"
        },
        {
            "name": "fzaninotto/faker",
            "version": "v1.5.0",
            "source": {
                "type": "git",
                "url": "https://github.com/fzaninotto/Faker.git",
                "reference": "d0190b156bcca848d401fb80f31f504f37141c8d"
            },
            "dist": {
                "type": "zip",
                "url": "https://api.github.com/repos/fzaninotto/Faker/zipball/d0190b156bcca848d401fb80f31f504f37141c8d",
                "reference": "d0190b156bcca848d401fb80f31f504f37141c8d",
                "shasum": ""
            },
            "require": {
                "php": ">=5.3.3"
            },
            "require-dev": {
                "phpunit/phpunit": "~4.0",
                "squizlabs/php_codesniffer": "~1.5"
            },
            "suggest": {
                "ext-intl": "*"
            },
            "type": "library",
            "extra": {
                "branch-alias": {
                    "dev-master": "1.5.x-dev"
                }
            },
            "autoload": {
                "psr-4": {
                    "Faker\\": "src/Faker/"
                }
            },
            "notification-url": "https://packagist.org/downloads/",
            "license": [
                "MIT"
            ],
            "authors": [
                {
                    "name": "François Zaninotto"
                }
            ],
            "description": "Faker is a PHP library that generates fake data for you.",
            "keywords": [
                "data",
                "faker",
                "fixtures"
            ],
            "time": "2015-05-29 06:29:14"
        },
        {
            "name": "graham-campbell/testbench-core",
            "version": "v1.1.0",
            "source": {
                "type": "git",
                "url": "https://github.com/GrahamCampbell/Laravel-TestBench-Core.git",
                "reference": "b8f471f366fc5afe714462d806ec3f63bdff4975"
            },
            "dist": {
                "type": "zip",
                "url": "https://api.github.com/repos/GrahamCampbell/Laravel-TestBench-Core/zipball/b8f471f366fc5afe714462d806ec3f63bdff4975",
                "reference": "b8f471f366fc5afe714462d806ec3f63bdff4975",
                "shasum": ""
            },
            "require": {
                "php": ">=5.5.9"
            },
            "require-dev": {
                "phpunit/phpunit": "^4.8|^5.0"
            },
            "suggest": {
                "illuminate/support": "Required to use the laravel trait.",
                "mockery/mockery": "Required to use the mockery trait.",
                "phpunit/phpunit": "Required to use the most of the features."
            },
            "type": "library",
            "extra": {
                "branch-alias": {
                    "dev-master": "1.1-dev"
                }
            },
            "autoload": {
                "psr-4": {
                    "GrahamCampbell\\TestBenchCore\\": "src/"
                }
            },
            "notification-url": "https://packagist.org/downloads/",
            "license": [
                "MIT"
            ],
            "authors": [
                {
                    "name": "Graham Campbell",
                    "email": "graham@alt-three.com"
                }
            ],
            "description": "TestBench Core Provides Some Testing Functionality For Laravel 5",
            "keywords": [
                "Graham Campbell",
                "GrahamCampbell",
                "Laravel TestBench Core",
                "Laravel-TestBench-Core",
                "TestBench",
                "framework",
                "laravel",
                "testbench-core",
                "testing"
            ],
            "time": "2015-11-14 11:31:57"
        },
        {
            "name": "hamcrest/hamcrest-php",
            "version": "v1.2.2",
            "source": {
                "type": "git",
                "url": "https://github.com/hamcrest/hamcrest-php.git",
                "reference": "b37020aa976fa52d3de9aa904aa2522dc518f79c"
            },
            "dist": {
                "type": "zip",
                "url": "https://api.github.com/repos/hamcrest/hamcrest-php/zipball/b37020aa976fa52d3de9aa904aa2522dc518f79c",
                "reference": "b37020aa976fa52d3de9aa904aa2522dc518f79c",
                "shasum": ""
            },
            "require": {
                "php": ">=5.3.2"
            },
            "replace": {
                "cordoval/hamcrest-php": "*",
                "davedevelopment/hamcrest-php": "*",
                "kodova/hamcrest-php": "*"
            },
            "require-dev": {
                "phpunit/php-file-iterator": "1.3.3",
                "satooshi/php-coveralls": "dev-master"
            },
            "type": "library",
            "autoload": {
                "classmap": [
                    "hamcrest"
                ],
                "files": [
                    "hamcrest/Hamcrest.php"
                ]
            },
            "notification-url": "https://packagist.org/downloads/",
            "license": [
                "BSD"
            ],
            "description": "This is the PHP port of Hamcrest Matchers",
            "keywords": [
                "test"
            ],
            "time": "2015-05-11 14:41:42"
        },
        {
            "name": "mockery/mockery",
            "version": "0.9.4",
            "source": {
                "type": "git",
                "url": "https://github.com/padraic/mockery.git",
                "reference": "70bba85e4aabc9449626651f48b9018ede04f86b"
            },
            "dist": {
                "type": "zip",
                "url": "https://api.github.com/repos/padraic/mockery/zipball/70bba85e4aabc9449626651f48b9018ede04f86b",
                "reference": "70bba85e4aabc9449626651f48b9018ede04f86b",
                "shasum": ""
            },
            "require": {
                "hamcrest/hamcrest-php": "~1.1",
                "lib-pcre": ">=7.0",
                "php": ">=5.3.2"
            },
            "require-dev": {
                "phpunit/phpunit": "~4.0"
            },
            "type": "library",
            "extra": {
                "branch-alias": {
                    "dev-master": "0.9.x-dev"
                }
            },
            "autoload": {
                "psr-0": {
                    "Mockery": "library/"
                }
            },
            "notification-url": "https://packagist.org/downloads/",
            "license": [
                "BSD-3-Clause"
            ],
            "authors": [
                {
                    "name": "Pádraic Brady",
                    "email": "padraic.brady@gmail.com",
                    "homepage": "http://blog.astrumfutura.com"
                },
                {
                    "name": "Dave Marshall",
                    "email": "dave.marshall@atstsolutions.co.uk",
                    "homepage": "http://davedevelopment.co.uk"
                }
            ],
            "description": "Mockery is a simple yet flexible PHP mock object framework for use in unit testing with PHPUnit, PHPSpec or any other testing framework. Its core goal is to offer a test double framework with a succinct API capable of clearly defining all possible object operations and interactions using a human readable Domain Specific Language (DSL). Designed as a drop in alternative to PHPUnit's phpunit-mock-objects library, Mockery is easy to integrate with PHPUnit and can operate alongside phpunit-mock-objects without the World ending.",
            "homepage": "http://github.com/padraic/mockery",
            "keywords": [
                "BDD",
                "TDD",
                "library",
                "mock",
                "mock objects",
                "mockery",
                "stub",
                "test",
                "test double",
                "testing"
            ],
            "time": "2015-04-02 19:54:00"
        },
        {
            "name": "phpdocumentor/reflection-docblock",
            "version": "2.0.4",
            "source": {
                "type": "git",
                "url": "https://github.com/phpDocumentor/ReflectionDocBlock.git",
                "reference": "d68dbdc53dc358a816f00b300704702b2eaff7b8"
            },
            "dist": {
                "type": "zip",
                "url": "https://api.github.com/repos/phpDocumentor/ReflectionDocBlock/zipball/d68dbdc53dc358a816f00b300704702b2eaff7b8",
                "reference": "d68dbdc53dc358a816f00b300704702b2eaff7b8",
                "shasum": ""
            },
            "require": {
                "php": ">=5.3.3"
            },
            "require-dev": {
                "phpunit/phpunit": "~4.0"
            },
            "suggest": {
                "dflydev/markdown": "~1.0",
                "erusev/parsedown": "~1.0"
            },
            "type": "library",
            "extra": {
                "branch-alias": {
                    "dev-master": "2.0.x-dev"
                }
            },
            "autoload": {
                "psr-0": {
                    "phpDocumentor": [
                        "src/"
                    ]
                }
            },
            "notification-url": "https://packagist.org/downloads/",
            "license": [
                "MIT"
            ],
            "authors": [
                {
                    "name": "Mike van Riel",
                    "email": "mike.vanriel@naenius.com"
                }
            ],
            "time": "2015-02-03 12:10:50"
        },
        {
            "name": "phpspec/prophecy",
            "version": "v1.5.0",
            "source": {
                "type": "git",
                "url": "https://github.com/phpspec/prophecy.git",
                "reference": "4745ded9307786b730d7a60df5cb5a6c43cf95f7"
            },
            "dist": {
                "type": "zip",
                "url": "https://api.github.com/repos/phpspec/prophecy/zipball/4745ded9307786b730d7a60df5cb5a6c43cf95f7",
                "reference": "4745ded9307786b730d7a60df5cb5a6c43cf95f7",
                "shasum": ""
            },
            "require": {
                "doctrine/instantiator": "^1.0.2",
                "phpdocumentor/reflection-docblock": "~2.0",
                "sebastian/comparator": "~1.1"
            },
            "require-dev": {
                "phpspec/phpspec": "~2.0"
            },
            "type": "library",
            "extra": {
                "branch-alias": {
                    "dev-master": "1.4.x-dev"
                }
            },
            "autoload": {
                "psr-0": {
                    "Prophecy\\": "src/"
                }
            },
            "notification-url": "https://packagist.org/downloads/",
            "license": [
                "MIT"
            ],
            "authors": [
                {
                    "name": "Konstantin Kudryashov",
                    "email": "ever.zet@gmail.com",
                    "homepage": "http://everzet.com"
                },
                {
                    "name": "Marcello Duarte",
                    "email": "marcello.duarte@gmail.com"
                }
            ],
            "description": "Highly opinionated mocking framework for PHP 5.3+",
            "homepage": "https://github.com/phpspec/prophecy",
            "keywords": [
                "Double",
                "Dummy",
                "fake",
                "mock",
                "spy",
                "stub"
            ],
            "time": "2015-08-13 10:07:40"
        },
        {
            "name": "phpunit/php-code-coverage",
            "version": "2.2.4",
            "source": {
                "type": "git",
                "url": "https://github.com/sebastianbergmann/php-code-coverage.git",
                "reference": "eabf68b476ac7d0f73793aada060f1c1a9bf8979"
            },
            "dist": {
                "type": "zip",
                "url": "https://api.github.com/repos/sebastianbergmann/php-code-coverage/zipball/eabf68b476ac7d0f73793aada060f1c1a9bf8979",
                "reference": "eabf68b476ac7d0f73793aada060f1c1a9bf8979",
                "shasum": ""
            },
            "require": {
                "php": ">=5.3.3",
                "phpunit/php-file-iterator": "~1.3",
                "phpunit/php-text-template": "~1.2",
                "phpunit/php-token-stream": "~1.3",
                "sebastian/environment": "^1.3.2",
                "sebastian/version": "~1.0"
            },
            "require-dev": {
                "ext-xdebug": ">=2.1.4",
                "phpunit/phpunit": "~4"
            },
            "suggest": {
                "ext-dom": "*",
                "ext-xdebug": ">=2.2.1",
                "ext-xmlwriter": "*"
            },
            "type": "library",
            "extra": {
                "branch-alias": {
                    "dev-master": "2.2.x-dev"
                }
            },
            "autoload": {
                "classmap": [
                    "src/"
                ]
            },
            "notification-url": "https://packagist.org/downloads/",
            "license": [
                "BSD-3-Clause"
            ],
            "authors": [
                {
                    "name": "Sebastian Bergmann",
                    "email": "sb@sebastian-bergmann.de",
                    "role": "lead"
                }
            ],
            "description": "Library that provides collection, processing, and rendering functionality for PHP code coverage information.",
            "homepage": "https://github.com/sebastianbergmann/php-code-coverage",
            "keywords": [
                "coverage",
                "testing",
                "xunit"
            ],
            "time": "2015-10-06 15:47:00"
        },
        {
            "name": "phpunit/php-file-iterator",
            "version": "1.4.1",
            "source": {
                "type": "git",
                "url": "https://github.com/sebastianbergmann/php-file-iterator.git",
                "reference": "6150bf2c35d3fc379e50c7602b75caceaa39dbf0"
            },
            "dist": {
                "type": "zip",
                "url": "https://api.github.com/repos/sebastianbergmann/php-file-iterator/zipball/6150bf2c35d3fc379e50c7602b75caceaa39dbf0",
                "reference": "6150bf2c35d3fc379e50c7602b75caceaa39dbf0",
                "shasum": ""
            },
            "require": {
                "php": ">=5.3.3"
            },
            "type": "library",
            "extra": {
                "branch-alias": {
                    "dev-master": "1.4.x-dev"
                }
            },
            "autoload": {
                "classmap": [
                    "src/"
                ]
            },
            "notification-url": "https://packagist.org/downloads/",
            "license": [
                "BSD-3-Clause"
            ],
            "authors": [
                {
                    "name": "Sebastian Bergmann",
                    "email": "sb@sebastian-bergmann.de",
                    "role": "lead"
                }
            ],
            "description": "FilterIterator implementation that filters files based on a list of suffixes.",
            "homepage": "https://github.com/sebastianbergmann/php-file-iterator/",
            "keywords": [
                "filesystem",
                "iterator"
            ],
            "time": "2015-06-21 13:08:43"
        },
        {
            "name": "phpunit/php-text-template",
            "version": "1.2.1",
            "source": {
                "type": "git",
                "url": "https://github.com/sebastianbergmann/php-text-template.git",
                "reference": "31f8b717e51d9a2afca6c9f046f5d69fc27c8686"
            },
            "dist": {
                "type": "zip",
                "url": "https://api.github.com/repos/sebastianbergmann/php-text-template/zipball/31f8b717e51d9a2afca6c9f046f5d69fc27c8686",
                "reference": "31f8b717e51d9a2afca6c9f046f5d69fc27c8686",
                "shasum": ""
            },
            "require": {
                "php": ">=5.3.3"
            },
            "type": "library",
            "autoload": {
                "classmap": [
                    "src/"
                ]
            },
            "notification-url": "https://packagist.org/downloads/",
            "license": [
                "BSD-3-Clause"
            ],
            "authors": [
                {
                    "name": "Sebastian Bergmann",
                    "email": "sebastian@phpunit.de",
                    "role": "lead"
                }
            ],
            "description": "Simple template engine.",
            "homepage": "https://github.com/sebastianbergmann/php-text-template/",
            "keywords": [
                "template"
            ],
            "time": "2015-06-21 13:50:34"
        },
        {
            "name": "phpunit/php-timer",
            "version": "1.0.7",
            "source": {
                "type": "git",
                "url": "https://github.com/sebastianbergmann/php-timer.git",
                "reference": "3e82f4e9fc92665fafd9157568e4dcb01d014e5b"
            },
            "dist": {
                "type": "zip",
                "url": "https://api.github.com/repos/sebastianbergmann/php-timer/zipball/3e82f4e9fc92665fafd9157568e4dcb01d014e5b",
                "reference": "3e82f4e9fc92665fafd9157568e4dcb01d014e5b",
                "shasum": ""
            },
            "require": {
                "php": ">=5.3.3"
            },
            "type": "library",
            "autoload": {
                "classmap": [
                    "src/"
                ]
            },
            "notification-url": "https://packagist.org/downloads/",
            "license": [
                "BSD-3-Clause"
            ],
            "authors": [
                {
                    "name": "Sebastian Bergmann",
                    "email": "sb@sebastian-bergmann.de",
                    "role": "lead"
                }
            ],
            "description": "Utility class for timing",
            "homepage": "https://github.com/sebastianbergmann/php-timer/",
            "keywords": [
                "timer"
            ],
            "time": "2015-06-21 08:01:12"
        },
        {
            "name": "phpunit/php-token-stream",
            "version": "1.4.8",
            "source": {
                "type": "git",
                "url": "https://github.com/sebastianbergmann/php-token-stream.git",
                "reference": "3144ae21711fb6cac0b1ab4cbe63b75ce3d4e8da"
            },
            "dist": {
                "type": "zip",
                "url": "https://api.github.com/repos/sebastianbergmann/php-token-stream/zipball/3144ae21711fb6cac0b1ab4cbe63b75ce3d4e8da",
                "reference": "3144ae21711fb6cac0b1ab4cbe63b75ce3d4e8da",
                "shasum": ""
            },
            "require": {
                "ext-tokenizer": "*",
                "php": ">=5.3.3"
            },
            "require-dev": {
                "phpunit/phpunit": "~4.2"
            },
            "type": "library",
            "extra": {
                "branch-alias": {
                    "dev-master": "1.4-dev"
                }
            },
            "autoload": {
                "classmap": [
                    "src/"
                ]
            },
            "notification-url": "https://packagist.org/downloads/",
            "license": [
                "BSD-3-Clause"
            ],
            "authors": [
                {
                    "name": "Sebastian Bergmann",
                    "email": "sebastian@phpunit.de"
                }
            ],
            "description": "Wrapper around PHP's tokenizer extension.",
            "homepage": "https://github.com/sebastianbergmann/php-token-stream/",
            "keywords": [
                "tokenizer"
            ],
            "time": "2015-09-15 10:49:45"
        },
        {
            "name": "phpunit/phpunit",
            "version": "4.8.19",
            "source": {
                "type": "git",
                "url": "https://github.com/sebastianbergmann/phpunit.git",
                "reference": "b2caaf8947aba5e002d42126723e9d69795f32b4"
            },
            "dist": {
                "type": "zip",
                "url": "https://api.github.com/repos/sebastianbergmann/phpunit/zipball/b2caaf8947aba5e002d42126723e9d69795f32b4",
                "reference": "b2caaf8947aba5e002d42126723e9d69795f32b4",
                "shasum": ""
            },
            "require": {
                "ext-dom": "*",
                "ext-json": "*",
                "ext-pcre": "*",
                "ext-reflection": "*",
                "ext-spl": "*",
                "php": ">=5.3.3",
                "phpspec/prophecy": "^1.3.1",
                "phpunit/php-code-coverage": "~2.1",
                "phpunit/php-file-iterator": "~1.4",
                "phpunit/php-text-template": "~1.2",
                "phpunit/php-timer": ">=1.0.6",
                "phpunit/phpunit-mock-objects": "~2.3",
                "sebastian/comparator": "~1.1",
                "sebastian/diff": "~1.2",
                "sebastian/environment": "~1.3",
                "sebastian/exporter": "~1.2",
                "sebastian/global-state": "~1.0",
                "sebastian/version": "~1.0",
                "symfony/yaml": "~2.1|~3.0"
            },
            "suggest": {
                "phpunit/php-invoker": "~1.1"
            },
            "bin": [
                "phpunit"
            ],
            "type": "library",
            "extra": {
                "branch-alias": {
                    "dev-master": "4.8.x-dev"
                }
            },
            "autoload": {
                "classmap": [
                    "src/"
                ]
            },
            "notification-url": "https://packagist.org/downloads/",
            "license": [
                "BSD-3-Clause"
            ],
            "authors": [
                {
                    "name": "Sebastian Bergmann",
                    "email": "sebastian@phpunit.de",
                    "role": "lead"
                }
            ],
            "description": "The PHP Unit Testing framework.",
            "homepage": "https://phpunit.de/",
            "keywords": [
                "phpunit",
                "testing",
                "xunit"
            ],
            "time": "2015-11-30 08:18:59"
        },
        {
            "name": "phpunit/phpunit-mock-objects",
            "version": "2.3.8",
            "source": {
                "type": "git",
                "url": "https://github.com/sebastianbergmann/phpunit-mock-objects.git",
                "reference": "ac8e7a3db35738d56ee9a76e78a4e03d97628983"
            },
            "dist": {
                "type": "zip",
                "url": "https://api.github.com/repos/sebastianbergmann/phpunit-mock-objects/zipball/ac8e7a3db35738d56ee9a76e78a4e03d97628983",
                "reference": "ac8e7a3db35738d56ee9a76e78a4e03d97628983",
                "shasum": ""
            },
            "require": {
                "doctrine/instantiator": "^1.0.2",
                "php": ">=5.3.3",
                "phpunit/php-text-template": "~1.2",
                "sebastian/exporter": "~1.2"
            },
            "require-dev": {
                "phpunit/phpunit": "~4.4"
            },
            "suggest": {
                "ext-soap": "*"
            },
            "type": "library",
            "extra": {
                "branch-alias": {
                    "dev-master": "2.3.x-dev"
                }
            },
            "autoload": {
                "classmap": [
                    "src/"
                ]
            },
            "notification-url": "https://packagist.org/downloads/",
            "license": [
                "BSD-3-Clause"
            ],
            "authors": [
                {
                    "name": "Sebastian Bergmann",
                    "email": "sb@sebastian-bergmann.de",
                    "role": "lead"
                }
            ],
            "description": "Mock Object library for PHPUnit",
            "homepage": "https://github.com/sebastianbergmann/phpunit-mock-objects/",
            "keywords": [
                "mock",
                "xunit"
            ],
            "time": "2015-10-02 06:51:40"
        },
        {
            "name": "sebastian/comparator",
            "version": "1.2.0",
            "source": {
                "type": "git",
                "url": "https://github.com/sebastianbergmann/comparator.git",
                "reference": "937efb279bd37a375bcadf584dec0726f84dbf22"
            },
            "dist": {
                "type": "zip",
                "url": "https://api.github.com/repos/sebastianbergmann/comparator/zipball/937efb279bd37a375bcadf584dec0726f84dbf22",
                "reference": "937efb279bd37a375bcadf584dec0726f84dbf22",
                "shasum": ""
            },
            "require": {
                "php": ">=5.3.3",
                "sebastian/diff": "~1.2",
                "sebastian/exporter": "~1.2"
            },
            "require-dev": {
                "phpunit/phpunit": "~4.4"
            },
            "type": "library",
            "extra": {
                "branch-alias": {
                    "dev-master": "1.2.x-dev"
                }
            },
            "autoload": {
                "classmap": [
                    "src/"
                ]
            },
            "notification-url": "https://packagist.org/downloads/",
            "license": [
                "BSD-3-Clause"
            ],
            "authors": [
                {
                    "name": "Jeff Welch",
                    "email": "whatthejeff@gmail.com"
                },
                {
                    "name": "Volker Dusch",
                    "email": "github@wallbash.com"
                },
                {
                    "name": "Bernhard Schussek",
                    "email": "bschussek@2bepublished.at"
                },
                {
                    "name": "Sebastian Bergmann",
                    "email": "sebastian@phpunit.de"
                }
            ],
            "description": "Provides the functionality to compare PHP values for equality",
            "homepage": "http://www.github.com/sebastianbergmann/comparator",
            "keywords": [
                "comparator",
                "compare",
                "equality"
            ],
            "time": "2015-07-26 15:48:44"
        },
        {
            "name": "sebastian/diff",
            "version": "1.4.1",
            "source": {
                "type": "git",
                "url": "https://github.com/sebastianbergmann/diff.git",
                "reference": "13edfd8706462032c2f52b4b862974dd46b71c9e"
            },
            "dist": {
                "type": "zip",
                "url": "https://api.github.com/repos/sebastianbergmann/diff/zipball/13edfd8706462032c2f52b4b862974dd46b71c9e",
                "reference": "13edfd8706462032c2f52b4b862974dd46b71c9e",
                "shasum": ""
            },
            "require": {
                "php": ">=5.3.3"
            },
            "require-dev": {
                "phpunit/phpunit": "~4.8"
            },
            "type": "library",
            "extra": {
                "branch-alias": {
                    "dev-master": "1.4-dev"
                }
            },
            "autoload": {
                "classmap": [
                    "src/"
                ]
            },
            "notification-url": "https://packagist.org/downloads/",
            "license": [
                "BSD-3-Clause"
            ],
            "authors": [
                {
                    "name": "Kore Nordmann",
                    "email": "mail@kore-nordmann.de"
                },
                {
                    "name": "Sebastian Bergmann",
                    "email": "sebastian@phpunit.de"
                }
            ],
            "description": "Diff implementation",
            "homepage": "https://github.com/sebastianbergmann/diff",
            "keywords": [
                "diff"
            ],
            "time": "2015-12-08 07:14:41"
        },
        {
            "name": "sebastian/environment",
            "version": "1.3.3",
            "source": {
                "type": "git",
                "url": "https://github.com/sebastianbergmann/environment.git",
                "reference": "6e7133793a8e5a5714a551a8324337374be209df"
            },
            "dist": {
                "type": "zip",
                "url": "https://api.github.com/repos/sebastianbergmann/environment/zipball/6e7133793a8e5a5714a551a8324337374be209df",
                "reference": "6e7133793a8e5a5714a551a8324337374be209df",
                "shasum": ""
            },
            "require": {
                "php": ">=5.3.3"
            },
            "require-dev": {
                "phpunit/phpunit": "~4.4"
            },
            "type": "library",
            "extra": {
                "branch-alias": {
                    "dev-master": "1.3.x-dev"
                }
            },
            "autoload": {
                "classmap": [
                    "src/"
                ]
            },
            "notification-url": "https://packagist.org/downloads/",
            "license": [
                "BSD-3-Clause"
            ],
            "authors": [
                {
                    "name": "Sebastian Bergmann",
                    "email": "sebastian@phpunit.de"
                }
            ],
            "description": "Provides functionality to handle HHVM/PHP environments",
            "homepage": "http://www.github.com/sebastianbergmann/environment",
            "keywords": [
                "Xdebug",
                "environment",
                "hhvm"
            ],
            "time": "2015-12-02 08:37:27"
        },
        {
            "name": "sebastian/exporter",
            "version": "1.2.1",
            "source": {
                "type": "git",
                "url": "https://github.com/sebastianbergmann/exporter.git",
                "reference": "7ae5513327cb536431847bcc0c10edba2701064e"
            },
            "dist": {
                "type": "zip",
                "url": "https://api.github.com/repos/sebastianbergmann/exporter/zipball/7ae5513327cb536431847bcc0c10edba2701064e",
                "reference": "7ae5513327cb536431847bcc0c10edba2701064e",
                "shasum": ""
            },
            "require": {
                "php": ">=5.3.3",
                "sebastian/recursion-context": "~1.0"
            },
            "require-dev": {
                "phpunit/phpunit": "~4.4"
            },
            "type": "library",
            "extra": {
                "branch-alias": {
                    "dev-master": "1.2.x-dev"
                }
            },
            "autoload": {
                "classmap": [
                    "src/"
                ]
            },
            "notification-url": "https://packagist.org/downloads/",
            "license": [
                "BSD-3-Clause"
            ],
            "authors": [
                {
                    "name": "Jeff Welch",
                    "email": "whatthejeff@gmail.com"
                },
                {
                    "name": "Volker Dusch",
                    "email": "github@wallbash.com"
                },
                {
                    "name": "Bernhard Schussek",
                    "email": "bschussek@2bepublished.at"
                },
                {
                    "name": "Sebastian Bergmann",
                    "email": "sebastian@phpunit.de"
                },
                {
                    "name": "Adam Harvey",
                    "email": "aharvey@php.net"
                }
            ],
            "description": "Provides the functionality to export PHP variables for visualization",
            "homepage": "http://www.github.com/sebastianbergmann/exporter",
            "keywords": [
                "export",
                "exporter"
            ],
            "time": "2015-06-21 07:55:53"
        },
        {
            "name": "sebastian/global-state",
            "version": "1.1.1",
            "source": {
                "type": "git",
                "url": "https://github.com/sebastianbergmann/global-state.git",
                "reference": "bc37d50fea7d017d3d340f230811c9f1d7280af4"
            },
            "dist": {
                "type": "zip",
                "url": "https://api.github.com/repos/sebastianbergmann/global-state/zipball/bc37d50fea7d017d3d340f230811c9f1d7280af4",
                "reference": "bc37d50fea7d017d3d340f230811c9f1d7280af4",
                "shasum": ""
            },
            "require": {
                "php": ">=5.3.3"
            },
            "require-dev": {
                "phpunit/phpunit": "~4.2"
            },
            "suggest": {
                "ext-uopz": "*"
            },
            "type": "library",
            "extra": {
                "branch-alias": {
                    "dev-master": "1.0-dev"
                }
            },
            "autoload": {
                "classmap": [
                    "src/"
                ]
            },
            "notification-url": "https://packagist.org/downloads/",
            "license": [
                "BSD-3-Clause"
            ],
            "authors": [
                {
                    "name": "Sebastian Bergmann",
                    "email": "sebastian@phpunit.de"
                }
            ],
            "description": "Snapshotting of global state",
            "homepage": "http://www.github.com/sebastianbergmann/global-state",
            "keywords": [
                "global state"
            ],
            "time": "2015-10-12 03:26:01"
        },
        {
            "name": "sebastian/recursion-context",
            "version": "1.0.2",
            "source": {
                "type": "git",
                "url": "https://github.com/sebastianbergmann/recursion-context.git",
                "reference": "913401df809e99e4f47b27cdd781f4a258d58791"
            },
            "dist": {
                "type": "zip",
                "url": "https://api.github.com/repos/sebastianbergmann/recursion-context/zipball/913401df809e99e4f47b27cdd781f4a258d58791",
                "reference": "913401df809e99e4f47b27cdd781f4a258d58791",
                "shasum": ""
            },
            "require": {
                "php": ">=5.3.3"
            },
            "require-dev": {
                "phpunit/phpunit": "~4.4"
            },
            "type": "library",
            "extra": {
                "branch-alias": {
                    "dev-master": "1.0.x-dev"
                }
            },
            "autoload": {
                "classmap": [
                    "src/"
                ]
            },
            "notification-url": "https://packagist.org/downloads/",
            "license": [
                "BSD-3-Clause"
            ],
            "authors": [
                {
                    "name": "Jeff Welch",
                    "email": "whatthejeff@gmail.com"
                },
                {
                    "name": "Sebastian Bergmann",
                    "email": "sebastian@phpunit.de"
                },
                {
                    "name": "Adam Harvey",
                    "email": "aharvey@php.net"
                }
            ],
            "description": "Provides functionality to recursively process PHP variables",
            "homepage": "http://www.github.com/sebastianbergmann/recursion-context",
            "time": "2015-11-11 19:50:13"
        },
        {
            "name": "sebastian/version",
            "version": "1.0.6",
            "source": {
                "type": "git",
                "url": "https://github.com/sebastianbergmann/version.git",
                "reference": "58b3a85e7999757d6ad81c787a1fbf5ff6c628c6"
            },
            "dist": {
                "type": "zip",
                "url": "https://api.github.com/repos/sebastianbergmann/version/zipball/58b3a85e7999757d6ad81c787a1fbf5ff6c628c6",
                "reference": "58b3a85e7999757d6ad81c787a1fbf5ff6c628c6",
                "shasum": ""
            },
            "type": "library",
            "autoload": {
                "classmap": [
                    "src/"
                ]
            },
            "notification-url": "https://packagist.org/downloads/",
            "license": [
                "BSD-3-Clause"
            ],
            "authors": [
                {
                    "name": "Sebastian Bergmann",
                    "email": "sebastian@phpunit.de",
                    "role": "lead"
                }
            ],
            "description": "Library that helps with managing the version number of Git-hosted PHP projects",
            "homepage": "https://github.com/sebastianbergmann/version",
            "time": "2015-06-21 13:59:46"
        },
        {
            "name": "symfony/yaml",
            "version": "v3.0.0",
            "source": {
                "type": "git",
                "url": "https://github.com/symfony/yaml.git",
                "reference": "177a015cb0e19ff4a49e0e2e2c5fc1c1bee07002"
            },
            "dist": {
                "type": "zip",
                "url": "https://api.github.com/repos/symfony/yaml/zipball/177a015cb0e19ff4a49e0e2e2c5fc1c1bee07002",
                "reference": "177a015cb0e19ff4a49e0e2e2c5fc1c1bee07002",
                "shasum": ""
            },
            "require": {
                "php": ">=5.5.9"
            },
            "type": "library",
            "extra": {
                "branch-alias": {
                    "dev-master": "3.0-dev"
                }
            },
            "autoload": {
                "psr-4": {
                    "Symfony\\Component\\Yaml\\": ""
                },
                "exclude-from-classmap": [
                    "/Tests/"
                ]
            },
            "notification-url": "https://packagist.org/downloads/",
            "license": [
                "MIT"
            ],
            "authors": [
                {
                    "name": "Fabien Potencier",
                    "email": "fabien@symfony.com"
                },
                {
                    "name": "Symfony Community",
                    "homepage": "https://symfony.com/contributors"
                }
            ],
            "description": "Symfony Yaml Component",
            "homepage": "https://symfony.com",
            "time": "2015-11-30 12:36:17"
        }
    ],
    "aliases": [],
    "minimum-stability": "dev",
    "stability-flags": [],
    "prefer-stable": true,
    "prefer-lowest": false,
    "platform": {
        "php": ">=5.5.9"
    },
    "platform-dev": [],
    "platform-overrides": {
        "php": "5.5.9"
    }
}<|MERGE_RESOLUTION|>--- conflicted
+++ resolved
@@ -4,13 +4,8 @@
         "Read more about it at https://getcomposer.org/doc/01-basic-usage.md#composer-lock-the-lock-file",
         "This file is @generated automatically"
     ],
-<<<<<<< HEAD
-    "hash": "1a18306b4422dff909c22e3c7044555f",
-    "content-hash": "943926833b8f9e0fcd31747b6aa5ad5d",
-=======
-    "hash": "a4e93cada67102314b35909f552564d2",
-    "content-hash": "6882064a35b25f99f4ae49a322ee4073",
->>>>>>> 409d34f2
+    "hash": "48f880e7afc59b3b07f20311d4b2c663",
+    "content-hash": "72cd927c3d631376b469f81ca9d27f2c",
     "packages": [
         {
             "name": "alt-three/emoji",
