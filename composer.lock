{
    "_readme": [
        "This file locks the dependencies of your project to a known state",
        "Read more about it at https://getcomposer.org/doc/01-basic-usage.md#composer-lock-the-lock-file",
        "This file is @generated automatically"
    ],
<<<<<<< HEAD
    "hash": "bd74187402d65466fb19617859c8d507",
    "content-hash": "3f1683299582010eced0a6ebd4daf734",
=======
    "hash": "121ae0d23ad2d8a2d0a87c90a5102e6b",
    "content-hash": "bd751e5a5d663a274000acd26ba97e86",
>>>>>>> 1423a9bb
    "packages": [
        {
            "name": "alt-three/badger",
            "version": "v3.1.0",
            "source": {
                "type": "git",
                "url": "https://github.com/AltThree/Badger.git",
                "reference": "c5de4afcefcc0dd6576d2ae4bd5d5e83fb0cb8d9"
            },
            "dist": {
                "type": "zip",
                "url": "https://api.github.com/repos/AltThree/Badger/zipball/c5de4afcefcc0dd6576d2ae4bd5d5e83fb0cb8d9",
                "reference": "c5de4afcefcc0dd6576d2ae4bd5d5e83fb0cb8d9",
                "shasum": ""
            },
            "require": {
                "illuminate/contracts": "5.1.*|5.2.*|5.3.*",
                "illuminate/support": "5.1.*|5.2.*|5.3.*",
                "php": ">=5.5.9"
            },
            "require-dev": {
                "graham-campbell/testbench": "^3.1",
                "phpunit/phpunit": "^4.8|^5.0"
            },
            "type": "library",
            "extra": {
                "branch-alias": {
                    "dev-master": "3.1-dev"
                }
            },
            "autoload": {
                "psr-4": {
                    "AltThree\\Badger\\": "src/"
                }
            },
            "notification-url": "https://packagist.org/downloads/",
            "license": [
                "MIT"
            ],
            "authors": [
                {
                    "name": "James Brooks",
                    "email": "james@alt-three.com"
                },
                {
                    "name": "Graham Campbell",
                    "email": "graham@alt-three.com"
                },
                {
                    "name": "Joseph Cohen",
                    "email": "joe@alt-three.com"
                }
            ],
            "description": "A Badge Generator For Laravel 5",
            "keywords": [
                "Alt Three",
                "badge",
                "badger",
                "shield",
                "svg"
            ],
            "time": "2016-04-22 17:23:42"
        },
        {
            "name": "alt-three/bus",
            "version": "v1.1.0",
            "source": {
                "type": "git",
                "url": "https://github.com/AltThree/Bus.git",
                "reference": "5c8399e0ca67ba6b499aa1e8db6a278711446090"
            },
            "dist": {
                "type": "zip",
                "url": "https://api.github.com/repos/AltThree/Bus/zipball/5c8399e0ca67ba6b499aa1e8db6a278711446090",
                "reference": "5c8399e0ca67ba6b499aa1e8db6a278711446090",
                "shasum": ""
            },
            "require": {
                "illuminate/container": "5.2.*|5.3.*",
                "illuminate/contracts": "5.2.*|5.3.*",
                "illuminate/pipeline": "5.2.*|5.3.*",
                "illuminate/support": "5.2.*|5.3.*",
                "php": ">=5.5.9"
            },
            "require-dev": {
                "graham-campbell/testbench-core": "^1.1",
                "mockery/mockery": "^0.9.4",
                "phpunit/phpunit": "^4.8|^5.0"
            },
            "type": "library",
            "extra": {
                "branch-alias": {
                    "dev-master": "1.1-dev"
                }
            },
            "autoload": {
                "psr-4": {
                    "AltThree\\Bus\\": "src/"
                }
            },
            "notification-url": "https://packagist.org/downloads/",
            "license": [
                "MIT"
            ],
            "authors": [
                {
                    "name": "Taylor Otwell",
                    "email": "taylorotwell@gmail.com"
                },
                {
                    "name": "James Brooks",
                    "email": "james@alt-three.com"
                },
                {
                    "name": "Graham Campbell",
                    "email": "graham@alt-three.com"
                },
                {
                    "name": "Joseph Cohen",
                    "email": "joe@alt-three.com"
                }
            ],
            "description": "An improved command bus for Laravel 5.2+",
            "keywords": [
                "Alt Three",
                "bus",
                "command",
                "command bus",
                "job"
            ],
            "time": "2016-04-22 17:24:19"
        },
        {
            "name": "alt-three/emoji",
            "version": "v3.1.0",
            "source": {
                "type": "git",
                "url": "https://github.com/AltThree/Emoji.git",
                "reference": "631119fb03162af8f42f7eda4c1f92c87611e36f"
            },
            "dist": {
                "type": "zip",
                "url": "https://api.github.com/repos/AltThree/Emoji/zipball/631119fb03162af8f42f7eda4c1f92c87611e36f",
                "reference": "631119fb03162af8f42f7eda4c1f92c87611e36f",
                "shasum": ""
            },
            "require": {
                "guzzlehttp/guzzle": "^5.3|^6.0",
                "illuminate/contracts": "5.1.*|5.2.*|5.3.*",
                "illuminate/support": "5.1.*|5.2.*|5.3.*",
                "league/commonmark": "^0.13",
                "php": ">=5.5.9"
            },
            "require-dev": {
                "graham-campbell/markdown": "^6.0",
                "graham-campbell/testbench": "^3.1",
                "phpunit/phpunit": "^4.8|^5.0"
            },
            "type": "library",
            "extra": {
                "branch-alias": {
                    "dev-master": "3.1-dev"
                }
            },
            "autoload": {
                "psr-4": {
                    "AltThree\\Emoji\\": "src/"
                }
            },
            "notification-url": "https://packagist.org/downloads/",
            "license": [
                "MIT"
            ],
            "authors": [
                {
                    "name": "James Brooks",
                    "email": "james@alt-three.com"
                },
                {
                    "name": "Graham Campbell",
                    "email": "graham@alt-three.com"
                },
                {
                    "name": "Joseph Cohen",
                    "email": "joe@alt-three.com"
                }
            ],
            "description": "An Emoji Parser For Laravel 5",
            "keywords": [
                "Alt Three",
                "emoji",
                "parser"
            ],
            "time": "2016-04-22 17:24:35"
        },
        {
            "name": "alt-three/throttle",
            "version": "v1.0.6",
            "source": {
                "type": "git",
                "url": "https://github.com/AltThree/Throttle.git",
                "reference": "f5d7fdca53b82f4607aa1f58738fe370106c5b62"
            },
            "dist": {
                "type": "zip",
                "url": "https://api.github.com/repos/AltThree/Throttle/zipball/f5d7fdca53b82f4607aa1f58738fe370106c5b62",
                "reference": "f5d7fdca53b82f4607aa1f58738fe370106c5b62",
                "shasum": ""
            },
            "require": {
                "illuminate/cache": "5.2.*|5.3.*",
                "illuminate/http": "5.2.*|5.3.*",
                "php": ">=5.5.9"
            },
            "require-dev": {
                "graham-campbell/testbench": "^3.1",
                "phpunit/phpunit": "^4.8|^5.0"
            },
            "type": "library",
            "extra": {
                "branch-alias": {
                    "dev-master": "1.0-dev"
                }
            },
            "autoload": {
                "psr-4": {
                    "AltThree\\Throttle\\": "src/"
                }
            },
            "notification-url": "https://packagist.org/downloads/",
            "license": [
                "MIT"
            ],
            "authors": [
                {
                    "name": "James Brooks",
                    "email": "james@alt-three.com"
                },
                {
                    "name": "Graham Campbell",
                    "email": "graham@alt-three.com"
                },
                {
                    "name": "Joseph Cohen",
                    "email": "joe@alt-three.com"
                }
            ],
            "description": "A request rate limiter for Laravel 5.2+",
            "keywords": [
                "Alt Three",
                "http",
                "rate limit",
                "rate limiter",
                "throttle"
            ],
            "time": "2016-06-03 22:24:41"
        },
        {
            "name": "alt-three/validator",
            "version": "v1.5.0",
            "source": {
                "type": "git",
                "url": "https://github.com/AltThree/Validator.git",
                "reference": "fbfe733bac9614edc2c09f8dea7ee3ce465402bb"
            },
            "dist": {
                "type": "zip",
                "url": "https://api.github.com/repos/AltThree/Validator/zipball/fbfe733bac9614edc2c09f8dea7ee3ce465402bb",
                "reference": "fbfe733bac9614edc2c09f8dea7ee3ce465402bb",
                "shasum": ""
            },
            "require": {
                "illuminate/contracts": "5.1.*|5.2.*|5.3.*",
                "illuminate/support": "5.1.*|5.2.*|5.3.*",
                "php": ">=5.5.9",
                "psr/log": "^1.0"
            },
            "require-dev": {
                "phpunit/phpunit": "^4.8|^5.0"
            },
            "type": "library",
            "extra": {
                "branch-alias": {
                    "dev-master": "1.5-dev"
                }
            },
            "autoload": {
                "psr-4": {
                    "AltThree\\Validator\\": "src/"
                }
            },
            "notification-url": "https://packagist.org/downloads/",
            "license": [
                "MIT"
            ],
            "authors": [
                {
                    "name": "James Brooks",
                    "email": "james@alt-three.com"
                },
                {
                    "name": "Graham Campbell",
                    "email": "graham@alt-three.com"
                },
                {
                    "name": "Joseph Cohen",
                    "email": "joe@alt-three.com"
                }
            ],
            "description": "A Validation Wrapper For Laravel 5",
            "keywords": [
                "Alt Three",
                "logging",
                "validator"
            ],
            "time": "2016-04-22 17:26:22"
        },
        {
            "name": "aws/aws-sdk-php",
            "version": "3.18.20",
            "source": {
                "type": "git",
                "url": "https://github.com/aws/aws-sdk-php.git",
                "reference": "e5a901dd3a42d0c46a90ee37a174938cd0ce55bf"
            },
            "dist": {
                "type": "zip",
                "url": "https://api.github.com/repos/aws/aws-sdk-php/zipball/e5a901dd3a42d0c46a90ee37a174938cd0ce55bf",
                "reference": "e5a901dd3a42d0c46a90ee37a174938cd0ce55bf",
                "shasum": ""
            },
            "require": {
                "guzzlehttp/guzzle": "~5.3|~6.0.1|~6.1",
                "guzzlehttp/promises": "~1.0",
                "guzzlehttp/psr7": "~1.0",
                "mtdowling/jmespath.php": "~2.2",
                "php": ">=5.5"
            },
            "require-dev": {
                "andrewsville/php-token-reflection": "^1.4",
                "aws/aws-php-sns-message-validator": "~1.0",
                "behat/behat": "~3.0",
                "doctrine/cache": "~1.4",
                "ext-dom": "*",
                "ext-json": "*",
                "ext-openssl": "*",
                "ext-pcre": "*",
                "ext-simplexml": "*",
                "ext-spl": "*",
                "nette/neon": "^2.3",
                "phpunit/phpunit": "~4.0|~5.0",
                "psr/cache": "^1.0"
            },
            "suggest": {
                "aws/aws-php-sns-message-validator": "To validate incoming SNS notifications",
                "doctrine/cache": "To use the DoctrineCacheAdapter",
                "ext-curl": "To send requests using cURL",
                "ext-openssl": "Allows working with CloudFront private distributions and verifying received SNS messages"
            },
            "type": "library",
            "extra": {
                "branch-alias": {
                    "dev-master": "3.0-dev"
                }
            },
            "autoload": {
                "psr-4": {
                    "Aws\\": "src/"
                },
                "files": [
                    "src/functions.php"
                ]
            },
            "notification-url": "https://packagist.org/downloads/",
            "license": [
                "Apache-2.0"
            ],
            "authors": [
                {
                    "name": "Amazon Web Services",
                    "homepage": "http://aws.amazon.com"
                }
            ],
            "description": "AWS SDK for PHP - Use Amazon Web Services in your PHP project",
            "homepage": "http://aws.amazon.com/sdkforphp",
            "keywords": [
                "amazon",
                "aws",
                "cloud",
                "dynamodb",
                "ec2",
                "glacier",
                "s3",
                "sdk"
            ],
            "time": "2016-06-23 23:17:52"
        },
        {
            "name": "backup-manager/backup-manager",
            "version": "1.1.1",
            "source": {
                "type": "git",
                "url": "https://github.com/backup-manager/backup-manager.git",
                "reference": "e793277e6f6efae6a31c7abbd8028cae7e151201"
            },
            "dist": {
                "type": "zip",
                "url": "https://api.github.com/repos/backup-manager/backup-manager/zipball/e793277e6f6efae6a31c7abbd8028cae7e151201",
                "reference": "e793277e6f6efae6a31c7abbd8028cae7e151201",
                "shasum": ""
            },
            "require": {
                "league/flysystem": "~1.0",
                "php": ">=5.5.9",
                "symfony/process": "~2.1||~3.0"
            },
            "require-dev": {
                "aws/aws-sdk-php": "~3.0",
                "dropbox/dropbox-sdk": "~1.1",
                "league/flysystem-aws-s3-v3": "~1.0",
                "league/flysystem-dropbox": "~1.0",
                "league/flysystem-rackspace": "~1.0",
                "league/flysystem-sftp": "~1.0",
                "mockery/mockery": "~0.9",
                "phpspec/phpspec": "~2.1",
                "satooshi/php-coveralls": "~0.6"
            },
            "suggest": {
                "league/flysystem-aws-s3-v3": "AwsS3 and GoogleCS adapter support.",
                "league/flysystem-dropbox": "Dropbox adapter support.",
                "league/flysystem-rackspace": "Rackspace adapter support.",
                "league/flysystem-sftp": "Sftp adapter support."
            },
            "type": "library",
            "extra": {
                "branch-alias": {
                    "dev-master": "1.0-dev"
                }
            },
            "autoload": {
                "psr-4": {
                    "BackupManager\\": "src/"
                }
            },
            "notification-url": "https://packagist.org/downloads/",
            "license": [
                "MIT"
            ],
            "authors": [
                {
                    "name": "Shawn McCool",
                    "email": "shawn@heybigname.com",
                    "homepage": "http://heybigname.com/"
                },
                {
                    "name": "Mitchell van Wijngaarden",
                    "email": "mitchell@kooding.nl",
                    "homepage": "http://heybigname.com/"
                }
            ],
            "description": "A framework agnostic database backup manager with user-definable procedures and support for S3, Dropbox, FTP, SFTP, and more with drivers for popular frameworks.",
            "time": "2016-02-05 10:01:19"
        },
        {
            "name": "backup-manager/laravel",
            "version": "1.1.1",
            "source": {
                "type": "git",
                "url": "https://github.com/backup-manager/laravel.git",
                "reference": "d7e6d12d24b8a27f58cf5eccb1ac943104c09856"
            },
            "dist": {
                "type": "zip",
                "url": "https://api.github.com/repos/backup-manager/laravel/zipball/d7e6d12d24b8a27f58cf5eccb1ac943104c09856",
                "reference": "d7e6d12d24b8a27f58cf5eccb1ac943104c09856",
                "shasum": ""
            },
            "require": {
                "backup-manager/backup-manager": "^1.0",
                "illuminate/console": "^4.0||^5.0",
                "illuminate/container": "^4.0||^5.0",
                "illuminate/support": "^4.0||^5.0",
                "php": ">=5.5.0",
                "symfony/process": "^2.0||^3.0"
            },
            "require-dev": {
                "mockery/mockery": "dev-master",
                "satooshi/php-coveralls": "~0.6"
            },
            "type": "library",
            "extra": {
                "branch-alias": {
                    "dev-master": "1.0-dev"
                }
            },
            "autoload": {
                "psr-4": {
                    "BackupManager\\Laravel\\": "src/"
                }
            },
            "notification-url": "https://packagist.org/downloads/",
            "license": [
                "MIT"
            ],
            "authors": [
                {
                    "name": "Shawn McCool",
                    "email": "shawn@heybigname.com",
                    "homepage": "http://heybigname.com/"
                },
                {
                    "name": "Mitchell van Wijngaarden",
                    "email": "mitchell@kooding.nl",
                    "homepage": "http://heybigname.com/"
                }
            ],
            "description": "Database backup manager seamlessly integrated with Laravel 4 or 5 with user-definable procedures and support for S3, Dropbox, FTP, SFTP, and more.",
            "time": "2016-02-22 10:52:12"
        },
        {
            "name": "bacon/bacon-qr-code",
            "version": "1.0.1",
            "source": {
                "type": "git",
                "url": "https://github.com/Bacon/BaconQrCode.git",
                "reference": "031a2ce68c5794064b49d11775b2daf45c96e21c"
            },
            "dist": {
                "type": "zip",
                "url": "https://api.github.com/repos/Bacon/BaconQrCode/zipball/031a2ce68c5794064b49d11775b2daf45c96e21c",
                "reference": "031a2ce68c5794064b49d11775b2daf45c96e21c",
                "shasum": ""
            },
            "require": {
                "php": ">=5.3.3"
            },
            "suggest": {
                "ext-gd": "to generate QR code images"
            },
            "type": "library",
            "autoload": {
                "psr-0": {
                    "BaconQrCode": "src/"
                }
            },
            "notification-url": "https://packagist.org/downloads/",
            "license": [
                "BSD-2-Clause"
            ],
            "authors": [
                {
                    "name": "Ben Scholzen 'DASPRiD'",
                    "email": "mail@dasprids.de",
                    "homepage": "http://www.dasprids.de",
                    "role": "Developer"
                }
            ],
            "description": "BaconQrCode is a QR code generator for PHP.",
            "homepage": "https://github.com/Bacon/BaconQrCode",
            "time": "2016-01-09 22:55:35"
        },
        {
            "name": "barryvdh/laravel-cors",
            "version": "v0.8.0",
            "source": {
                "type": "git",
                "url": "https://github.com/barryvdh/laravel-cors.git",
                "reference": "39975d7505757488f982ca132bcd02c704792fd8"
            },
            "dist": {
                "type": "zip",
                "url": "https://api.github.com/repos/barryvdh/laravel-cors/zipball/39975d7505757488f982ca132bcd02c704792fd8",
                "reference": "39975d7505757488f982ca132bcd02c704792fd8",
                "shasum": ""
            },
            "require": {
                "illuminate/support": "5.1.x|5.2.x",
                "php": ">=5.5.9",
                "symfony/http-foundation": "~2.7|~3.0",
                "symfony/http-kernel": "~2.7|~3.0"
            },
            "require-dev": {
                "phpunit/phpunit": "^5.2"
            },
            "type": "library",
            "extra": {
                "branch-alias": {
                    "dev-master": "0.8-dev"
                }
            },
            "autoload": {
                "psr-4": {
                    "Barryvdh\\Cors\\": "src/"
                }
            },
            "notification-url": "https://packagist.org/downloads/",
            "license": [
                "MIT"
            ],
            "authors": [
                {
                    "name": "Barry vd. Heuvel",
                    "email": "barryvdh@gmail.com"
                }
            ],
            "description": "Adds CORS (Cross-Origin Resource Sharing) headers support in your Laravel application",
            "keywords": [
                "api",
                "cors",
                "crossdomain",
                "laravel"
            ],
            "time": "2016-02-11 18:38:09"
        },
        {
            "name": "christian-riesen/base32",
            "version": "1.3.1",
            "source": {
                "type": "git",
                "url": "https://github.com/ChristianRiesen/base32.git",
                "reference": "0a31e50c0fa9b1692d077c86ac188eecdcbaf7fa"
            },
            "dist": {
                "type": "zip",
                "url": "https://api.github.com/repos/ChristianRiesen/base32/zipball/0a31e50c0fa9b1692d077c86ac188eecdcbaf7fa",
                "reference": "0a31e50c0fa9b1692d077c86ac188eecdcbaf7fa",
                "shasum": ""
            },
            "require": {
                "php": ">=5.3.0"
            },
            "require-dev": {
                "phpunit/phpunit": "4.*",
                "satooshi/php-coveralls": "0.*"
            },
            "type": "library",
            "extra": {
                "branch-alias": {
                    "dev-master": "1.1.x-dev"
                }
            },
            "autoload": {
                "psr-4": {
                    "Base32\\": "src/"
                }
            },
            "notification-url": "https://packagist.org/downloads/",
            "license": [
                "MIT"
            ],
            "authors": [
                {
                    "name": "Christian Riesen",
                    "email": "chris.riesen@gmail.com",
                    "homepage": "http://christianriesen.com",
                    "role": "Developer"
                }
            ],
            "description": "Base32 encoder/decoder according to RFC 4648",
            "homepage": "https://github.com/ChristianRiesen/base32",
            "keywords": [
                "base32",
                "decode",
                "encode",
                "rfc4648"
            ],
            "time": "2016-05-05 11:49:03"
        },
        {
            "name": "classpreloader/classpreloader",
            "version": "3.0.0",
            "source": {
                "type": "git",
                "url": "https://github.com/ClassPreloader/ClassPreloader.git",
                "reference": "9b10b913c2bdf90c3d2e0d726b454fb7f77c552a"
            },
            "dist": {
                "type": "zip",
                "url": "https://api.github.com/repos/ClassPreloader/ClassPreloader/zipball/9b10b913c2bdf90c3d2e0d726b454fb7f77c552a",
                "reference": "9b10b913c2bdf90c3d2e0d726b454fb7f77c552a",
                "shasum": ""
            },
            "require": {
                "nikic/php-parser": "^1.0|^2.0",
                "php": ">=5.5.9"
            },
            "require-dev": {
                "phpunit/phpunit": "^4.8|^5.0"
            },
            "type": "library",
            "extra": {
                "branch-alias": {
                    "dev-master": "3.0-dev"
                }
            },
            "autoload": {
                "psr-4": {
                    "ClassPreloader\\": "src/"
                }
            },
            "notification-url": "https://packagist.org/downloads/",
            "license": [
                "MIT"
            ],
            "authors": [
                {
                    "name": "Michael Dowling",
                    "email": "mtdowling@gmail.com"
                },
                {
                    "name": "Graham Campbell",
                    "email": "graham@alt-three.com"
                }
            ],
            "description": "Helps class loading performance by generating a single PHP file containing all of the autoloaded files for a specific use case",
            "keywords": [
                "autoload",
                "class",
                "preload"
            ],
            "time": "2015-11-09 22:51:51"
        },
        {
            "name": "dnoegel/php-xdg-base-dir",
            "version": "0.1",
            "source": {
                "type": "git",
                "url": "https://github.com/dnoegel/php-xdg-base-dir.git",
                "reference": "265b8593498b997dc2d31e75b89f053b5cc9621a"
            },
            "dist": {
                "type": "zip",
                "url": "https://api.github.com/repos/dnoegel/php-xdg-base-dir/zipball/265b8593498b997dc2d31e75b89f053b5cc9621a",
                "reference": "265b8593498b997dc2d31e75b89f053b5cc9621a",
                "shasum": ""
            },
            "require": {
                "php": ">=5.3.2"
            },
            "require-dev": {
                "phpunit/phpunit": "@stable"
            },
            "type": "project",
            "autoload": {
                "psr-4": {
                    "XdgBaseDir\\": "src/"
                }
            },
            "notification-url": "https://packagist.org/downloads/",
            "license": [
                "MIT"
            ],
            "description": "implementation of xdg base directory specification for php",
            "time": "2014-10-24 07:27:01"
        },
        {
            "name": "doctrine/annotations",
            "version": "v1.2.7",
            "source": {
                "type": "git",
                "url": "https://github.com/doctrine/annotations.git",
                "reference": "f25c8aab83e0c3e976fd7d19875f198ccf2f7535"
            },
            "dist": {
                "type": "zip",
                "url": "https://api.github.com/repos/doctrine/annotations/zipball/f25c8aab83e0c3e976fd7d19875f198ccf2f7535",
                "reference": "f25c8aab83e0c3e976fd7d19875f198ccf2f7535",
                "shasum": ""
            },
            "require": {
                "doctrine/lexer": "1.*",
                "php": ">=5.3.2"
            },
            "require-dev": {
                "doctrine/cache": "1.*",
                "phpunit/phpunit": "4.*"
            },
            "type": "library",
            "extra": {
                "branch-alias": {
                    "dev-master": "1.3.x-dev"
                }
            },
            "autoload": {
                "psr-0": {
                    "Doctrine\\Common\\Annotations\\": "lib/"
                }
            },
            "notification-url": "https://packagist.org/downloads/",
            "license": [
                "MIT"
            ],
            "authors": [
                {
                    "name": "Roman Borschel",
                    "email": "roman@code-factory.org"
                },
                {
                    "name": "Benjamin Eberlei",
                    "email": "kontakt@beberlei.de"
                },
                {
                    "name": "Guilherme Blanco",
                    "email": "guilhermeblanco@gmail.com"
                },
                {
                    "name": "Jonathan Wage",
                    "email": "jonwage@gmail.com"
                },
                {
                    "name": "Johannes Schmitt",
                    "email": "schmittjoh@gmail.com"
                }
            ],
            "description": "Docblock Annotations Parser",
            "homepage": "http://www.doctrine-project.org",
            "keywords": [
                "annotations",
                "docblock",
                "parser"
            ],
            "time": "2015-08-31 12:32:49"
        },
        {
            "name": "doctrine/cache",
            "version": "v1.6.0",
            "source": {
                "type": "git",
                "url": "https://github.com/doctrine/cache.git",
                "reference": "f8af318d14bdb0eff0336795b428b547bd39ccb6"
            },
            "dist": {
                "type": "zip",
                "url": "https://api.github.com/repos/doctrine/cache/zipball/f8af318d14bdb0eff0336795b428b547bd39ccb6",
                "reference": "f8af318d14bdb0eff0336795b428b547bd39ccb6",
                "shasum": ""
            },
            "require": {
                "php": "~5.5|~7.0"
            },
            "conflict": {
                "doctrine/common": ">2.2,<2.4"
            },
            "require-dev": {
                "phpunit/phpunit": "~4.8|~5.0",
                "predis/predis": "~1.0",
                "satooshi/php-coveralls": "~0.6"
            },
            "type": "library",
            "extra": {
                "branch-alias": {
                    "dev-master": "1.6.x-dev"
                }
            },
            "autoload": {
                "psr-4": {
                    "Doctrine\\Common\\Cache\\": "lib/Doctrine/Common/Cache"
                }
            },
            "notification-url": "https://packagist.org/downloads/",
            "license": [
                "MIT"
            ],
            "authors": [
                {
                    "name": "Roman Borschel",
                    "email": "roman@code-factory.org"
                },
                {
                    "name": "Benjamin Eberlei",
                    "email": "kontakt@beberlei.de"
                },
                {
                    "name": "Guilherme Blanco",
                    "email": "guilhermeblanco@gmail.com"
                },
                {
                    "name": "Jonathan Wage",
                    "email": "jonwage@gmail.com"
                },
                {
                    "name": "Johannes Schmitt",
                    "email": "schmittjoh@gmail.com"
                }
            ],
            "description": "Caching library offering an object-oriented API for many cache backends",
            "homepage": "http://www.doctrine-project.org",
            "keywords": [
                "cache",
                "caching"
            ],
            "time": "2015-12-31 16:37:02"
        },
        {
            "name": "doctrine/collections",
            "version": "v1.3.0",
            "source": {
                "type": "git",
                "url": "https://github.com/doctrine/collections.git",
                "reference": "6c1e4eef75f310ea1b3e30945e9f06e652128b8a"
            },
            "dist": {
                "type": "zip",
                "url": "https://api.github.com/repos/doctrine/collections/zipball/6c1e4eef75f310ea1b3e30945e9f06e652128b8a",
                "reference": "6c1e4eef75f310ea1b3e30945e9f06e652128b8a",
                "shasum": ""
            },
            "require": {
                "php": ">=5.3.2"
            },
            "require-dev": {
                "phpunit/phpunit": "~4.0"
            },
            "type": "library",
            "extra": {
                "branch-alias": {
                    "dev-master": "1.2.x-dev"
                }
            },
            "autoload": {
                "psr-0": {
                    "Doctrine\\Common\\Collections\\": "lib/"
                }
            },
            "notification-url": "https://packagist.org/downloads/",
            "license": [
                "MIT"
            ],
            "authors": [
                {
                    "name": "Roman Borschel",
                    "email": "roman@code-factory.org"
                },
                {
                    "name": "Benjamin Eberlei",
                    "email": "kontakt@beberlei.de"
                },
                {
                    "name": "Guilherme Blanco",
                    "email": "guilhermeblanco@gmail.com"
                },
                {
                    "name": "Jonathan Wage",
                    "email": "jonwage@gmail.com"
                },
                {
                    "name": "Johannes Schmitt",
                    "email": "schmittjoh@gmail.com"
                }
            ],
            "description": "Collections Abstraction library",
            "homepage": "http://www.doctrine-project.org",
            "keywords": [
                "array",
                "collections",
                "iterator"
            ],
            "time": "2015-04-14 22:21:58"
        },
        {
            "name": "doctrine/common",
            "version": "v2.6.1",
            "source": {
                "type": "git",
                "url": "https://github.com/doctrine/common.git",
                "reference": "a579557bc689580c19fee4e27487a67fe60defc0"
            },
            "dist": {
                "type": "zip",
                "url": "https://api.github.com/repos/doctrine/common/zipball/a579557bc689580c19fee4e27487a67fe60defc0",
                "reference": "a579557bc689580c19fee4e27487a67fe60defc0",
                "shasum": ""
            },
            "require": {
                "doctrine/annotations": "1.*",
                "doctrine/cache": "1.*",
                "doctrine/collections": "1.*",
                "doctrine/inflector": "1.*",
                "doctrine/lexer": "1.*",
                "php": "~5.5|~7.0"
            },
            "require-dev": {
                "phpunit/phpunit": "~4.8|~5.0"
            },
            "type": "library",
            "extra": {
                "branch-alias": {
                    "dev-master": "2.7.x-dev"
                }
            },
            "autoload": {
                "psr-4": {
                    "Doctrine\\Common\\": "lib/Doctrine/Common"
                }
            },
            "notification-url": "https://packagist.org/downloads/",
            "license": [
                "MIT"
            ],
            "authors": [
                {
                    "name": "Roman Borschel",
                    "email": "roman@code-factory.org"
                },
                {
                    "name": "Benjamin Eberlei",
                    "email": "kontakt@beberlei.de"
                },
                {
                    "name": "Guilherme Blanco",
                    "email": "guilhermeblanco@gmail.com"
                },
                {
                    "name": "Jonathan Wage",
                    "email": "jonwage@gmail.com"
                },
                {
                    "name": "Johannes Schmitt",
                    "email": "schmittjoh@gmail.com"
                }
            ],
            "description": "Common Library for Doctrine projects",
            "homepage": "http://www.doctrine-project.org",
            "keywords": [
                "annotations",
                "collections",
                "eventmanager",
                "persistence",
                "spl"
            ],
            "time": "2015-12-25 13:18:31"
        },
        {
            "name": "doctrine/dbal",
            "version": "v2.5.4",
            "source": {
                "type": "git",
                "url": "https://github.com/doctrine/dbal.git",
                "reference": "abbdfd1cff43a7b99d027af3be709bc8fc7d4769"
            },
            "dist": {
                "type": "zip",
                "url": "https://api.github.com/repos/doctrine/dbal/zipball/abbdfd1cff43a7b99d027af3be709bc8fc7d4769",
                "reference": "abbdfd1cff43a7b99d027af3be709bc8fc7d4769",
                "shasum": ""
            },
            "require": {
                "doctrine/common": ">=2.4,<2.7-dev",
                "php": ">=5.3.2"
            },
            "require-dev": {
                "phpunit/phpunit": "4.*",
                "symfony/console": "2.*"
            },
            "suggest": {
                "symfony/console": "For helpful console commands such as SQL execution and import of files."
            },
            "bin": [
                "bin/doctrine-dbal"
            ],
            "type": "library",
            "extra": {
                "branch-alias": {
                    "dev-master": "2.5.x-dev"
                }
            },
            "autoload": {
                "psr-0": {
                    "Doctrine\\DBAL\\": "lib/"
                }
            },
            "notification-url": "https://packagist.org/downloads/",
            "license": [
                "MIT"
            ],
            "authors": [
                {
                    "name": "Roman Borschel",
                    "email": "roman@code-factory.org"
                },
                {
                    "name": "Benjamin Eberlei",
                    "email": "kontakt@beberlei.de"
                },
                {
                    "name": "Guilherme Blanco",
                    "email": "guilhermeblanco@gmail.com"
                },
                {
                    "name": "Jonathan Wage",
                    "email": "jonwage@gmail.com"
                }
            ],
            "description": "Database Abstraction Layer",
            "homepage": "http://www.doctrine-project.org",
            "keywords": [
                "database",
                "dbal",
                "persistence",
                "queryobject"
            ],
            "time": "2016-01-05 22:11:12"
        },
        {
            "name": "doctrine/inflector",
            "version": "v1.1.0",
            "source": {
                "type": "git",
                "url": "https://github.com/doctrine/inflector.git",
                "reference": "90b2128806bfde671b6952ab8bea493942c1fdae"
            },
            "dist": {
                "type": "zip",
                "url": "https://api.github.com/repos/doctrine/inflector/zipball/90b2128806bfde671b6952ab8bea493942c1fdae",
                "reference": "90b2128806bfde671b6952ab8bea493942c1fdae",
                "shasum": ""
            },
            "require": {
                "php": ">=5.3.2"
            },
            "require-dev": {
                "phpunit/phpunit": "4.*"
            },
            "type": "library",
            "extra": {
                "branch-alias": {
                    "dev-master": "1.1.x-dev"
                }
            },
            "autoload": {
                "psr-0": {
                    "Doctrine\\Common\\Inflector\\": "lib/"
                }
            },
            "notification-url": "https://packagist.org/downloads/",
            "license": [
                "MIT"
            ],
            "authors": [
                {
                    "name": "Roman Borschel",
                    "email": "roman@code-factory.org"
                },
                {
                    "name": "Benjamin Eberlei",
                    "email": "kontakt@beberlei.de"
                },
                {
                    "name": "Guilherme Blanco",
                    "email": "guilhermeblanco@gmail.com"
                },
                {
                    "name": "Jonathan Wage",
                    "email": "jonwage@gmail.com"
                },
                {
                    "name": "Johannes Schmitt",
                    "email": "schmittjoh@gmail.com"
                }
            ],
            "description": "Common String Manipulations with regard to casing and singular/plural rules.",
            "homepage": "http://www.doctrine-project.org",
            "keywords": [
                "inflection",
                "pluralize",
                "singularize",
                "string"
            ],
            "time": "2015-11-06 14:35:42"
        },
        {
            "name": "doctrine/lexer",
            "version": "v1.0.1",
            "source": {
                "type": "git",
                "url": "https://github.com/doctrine/lexer.git",
                "reference": "83893c552fd2045dd78aef794c31e694c37c0b8c"
            },
            "dist": {
                "type": "zip",
                "url": "https://api.github.com/repos/doctrine/lexer/zipball/83893c552fd2045dd78aef794c31e694c37c0b8c",
                "reference": "83893c552fd2045dd78aef794c31e694c37c0b8c",
                "shasum": ""
            },
            "require": {
                "php": ">=5.3.2"
            },
            "type": "library",
            "extra": {
                "branch-alias": {
                    "dev-master": "1.0.x-dev"
                }
            },
            "autoload": {
                "psr-0": {
                    "Doctrine\\Common\\Lexer\\": "lib/"
                }
            },
            "notification-url": "https://packagist.org/downloads/",
            "license": [
                "MIT"
            ],
            "authors": [
                {
                    "name": "Roman Borschel",
                    "email": "roman@code-factory.org"
                },
                {
                    "name": "Guilherme Blanco",
                    "email": "guilhermeblanco@gmail.com"
                },
                {
                    "name": "Johannes Schmitt",
                    "email": "schmittjoh@gmail.com"
                }
            ],
            "description": "Base library for a lexer that can be used in Top-Down, Recursive Descent Parsers.",
            "homepage": "http://www.doctrine-project.org",
            "keywords": [
                "lexer",
                "parser"
            ],
            "time": "2014-09-09 13:34:57"
        },
        {
            "name": "fedeisas/laravel-mail-css-inliner",
            "version": "1.5",
            "source": {
                "type": "git",
                "url": "https://github.com/fedeisas/laravel-mail-css-inliner.git",
                "reference": "8c3cd958634e865a90fc398900ea59c427dd35cc"
            },
            "dist": {
                "type": "zip",
                "url": "https://api.github.com/repos/fedeisas/laravel-mail-css-inliner/zipball/8c3cd958634e865a90fc398900ea59c427dd35cc",
                "reference": "8c3cd958634e865a90fc398900ea59c427dd35cc",
                "shasum": ""
            },
            "require": {
                "illuminate/support": "~5.0",
                "php": ">=5.4.0",
                "tijsverkoyen/css-to-inline-styles": "~1.2"
            },
            "require-dev": {
                "jakub-onderka/php-console-highlighter": "0.3.*",
                "jakub-onderka/php-parallel-lint": "0.8.*",
                "phpmd/phpmd": "~1.5",
                "phpunit/phpunit": "~4.0",
                "satooshi/php-coveralls": "~0.7@dev",
                "squizlabs/php_codesniffer": "~1.5",
                "swiftmailer/swiftmailer": "~5.0"
            },
            "type": "library",
            "autoload": {
                "psr-4": {
                    "Fedeisas\\LaravelMailCssInliner\\": "src/"
                }
            },
            "notification-url": "https://packagist.org/downloads/",
            "license": [
                "MIT"
            ],
            "authors": [
                {
                    "name": "Fede Isas",
                    "email": "fedeisas@hotmail.com"
                }
            ],
            "description": "Inline the CSS of your HTML emails using Laravel",
            "keywords": [
                "css",
                "laravel",
                "mailer"
            ],
            "time": "2016-04-19 07:02:48"
        },
        {
            "name": "fideloper/proxy",
            "version": "3.1.0",
            "source": {
                "type": "git",
                "url": "https://github.com/fideloper/TrustedProxy.git",
                "reference": "ec4dd30141e2515e307aea3539ff242e85c3f120"
            },
            "dist": {
                "type": "zip",
                "url": "https://api.github.com/repos/fideloper/TrustedProxy/zipball/ec4dd30141e2515e307aea3539ff242e85c3f120",
                "reference": "ec4dd30141e2515e307aea3539ff242e85c3f120",
                "shasum": ""
            },
            "require": {
                "illuminate/contracts": "~5.0",
                "php": ">=5.4.0"
            },
            "require-dev": {
                "illuminate/http": "~5.0",
                "mockery/mockery": "~0.9.3"
            },
            "type": "library",
            "extra": {
                "branch-alias": {
                    "dev-master": "3.1-dev"
                }
            },
            "autoload": {
                "psr-4": {
                    "Fideloper\\Proxy\\": "src/"
                }
            },
            "notification-url": "https://packagist.org/downloads/",
            "license": [
                "MIT"
            ],
            "authors": [
                {
                    "name": "Chris Fidao",
                    "email": "fideloper@gmail.com"
                }
            ],
            "description": "Set trusted proxies for Laravel",
            "keywords": [
                "load balancing",
                "proxy",
                "trusted proxy"
            ],
            "time": "2015-12-24 15:02:55"
        },
        {
            "name": "graham-campbell/binput",
            "version": "v3.4.0",
            "source": {
                "type": "git",
                "url": "https://github.com/GrahamCampbell/Laravel-Binput.git",
                "reference": "814bcce1c012fbdf3a8275eef45e5d84ad01239d"
            },
            "dist": {
                "type": "zip",
                "url": "https://api.github.com/repos/GrahamCampbell/Laravel-Binput/zipball/814bcce1c012fbdf3a8275eef45e5d84ad01239d",
                "reference": "814bcce1c012fbdf3a8275eef45e5d84ad01239d",
                "shasum": ""
            },
            "require": {
                "graham-campbell/security": "^3.5",
                "illuminate/contracts": "5.1.*|5.2.*|5.3.*",
                "illuminate/http": "5.1.*|5.2.*|5.3.*",
                "illuminate/support": "5.1.*|5.2.*|5.3.*",
                "php": ">=5.5.9"
            },
            "require-dev": {
                "graham-campbell/testbench": "^3.1",
                "mockery/mockery": "^0.9.4",
                "phpunit/phpunit": "^4.8|^5.0"
            },
            "type": "library",
            "extra": {
                "branch-alias": {
                    "dev-master": "3.4-dev"
                }
            },
            "autoload": {
                "psr-4": {
                    "GrahamCampbell\\Binput\\": "src/"
                }
            },
            "notification-url": "https://packagist.org/downloads/",
            "license": [
                "MIT"
            ],
            "authors": [
                {
                    "name": "Graham Campbell",
                    "email": "graham@alt-three.com"
                }
            ],
            "description": "Binput Is An Input Protector For Laravel 5",
            "keywords": [
                "Binput",
                "Graham Campbell",
                "GrahamCampbell",
                "Laravel Binput",
                "Laravel-Binput",
                "better",
                "better input",
                "framework",
                "input",
                "laravel",
                "security"
            ],
            "time": "2016-04-26 14:18:44"
        },
        {
            "name": "graham-campbell/core",
            "version": "v5.1.0",
            "source": {
                "type": "git",
                "url": "https://github.com/GrahamCampbell/Laravel-Core.git",
                "reference": "9ca45b4d0f9bde7084ffac6ca3337af153340790"
            },
            "dist": {
                "type": "zip",
                "url": "https://api.github.com/repos/GrahamCampbell/Laravel-Core/zipball/9ca45b4d0f9bde7084ffac6ca3337af153340790",
                "reference": "9ca45b4d0f9bde7084ffac6ca3337af153340790",
                "shasum": ""
            },
            "require": {
                "illuminate/console": "5.1.*|5.2.*|5.3.*",
                "illuminate/contracts": "5.1.*|5.2.*|5.3.*",
                "illuminate/support": "5.1.*|5.2.*|5.3.*",
                "php": ">=5.5.9"
            },
            "require-dev": {
                "graham-campbell/testbench": "^3.1",
                "mockery/mockery": "^0.9.4",
                "phpunit/phpunit": "^4.8|^5.0"
            },
            "type": "library",
            "extra": {
                "branch-alias": {
                    "dev-master": "5.1-dev"
                }
            },
            "autoload": {
                "psr-4": {
                    "GrahamCampbell\\Core\\": "src/"
                }
            },
            "notification-url": "https://packagist.org/downloads/",
            "license": [
                "MIT"
            ],
            "authors": [
                {
                    "name": "Graham Campbell",
                    "email": "graham@alt-three.com"
                }
            ],
            "description": "Core Provides Some Extra Functionality For Laravel 5",
            "keywords": [
                "Graham Campbell",
                "GrahamCampbell",
                "Laravel Core",
                "Laravel-Core",
                "base",
                "core",
                "framework",
                "laravel",
                "starter"
            ],
            "time": "2016-05-25 09:22:06"
        },
        {
            "name": "graham-campbell/exceptions",
            "version": "v8.6.1",
            "source": {
                "type": "git",
                "url": "https://github.com/GrahamCampbell/Laravel-Exceptions.git",
                "reference": "40e6208cff22859cd63788fee19a8c15aebc1ef9"
            },
            "dist": {
                "type": "zip",
                "url": "https://api.github.com/repos/GrahamCampbell/Laravel-Exceptions/zipball/40e6208cff22859cd63788fee19a8c15aebc1ef9",
                "reference": "40e6208cff22859cd63788fee19a8c15aebc1ef9",
                "shasum": ""
            },
            "require": {
                "illuminate/contracts": "5.1.*|5.2.*|5.3.*",
                "illuminate/support": "5.1.*|5.2.*|5.3.*",
                "paragonie/random_compat": "^1.1|^2.0",
                "php": ">=5.5.9",
                "psr/log": "^1.0",
                "symfony/debug": "^2.7|^3.0",
                "symfony/http-foundation": "^2.7|^3.0"
            },
            "require-dev": {
                "filp/whoops": "^1.1|^2.0",
                "graham-campbell/testbench": "^3.1",
                "mockery/mockery": "^0.9.4",
                "phpunit/phpunit": "^4.8|^5.0"
            },
            "suggest": {
                "filp/whoops": "Enables use of the debug displayer."
            },
            "type": "library",
            "extra": {
                "branch-alias": {
                    "dev-master": "8.6-dev"
                }
            },
            "autoload": {
                "psr-4": {
                    "GrahamCampbell\\Exceptions\\": "src/"
                }
            },
            "notification-url": "https://packagist.org/downloads/",
            "license": [
                "MIT"
            ],
            "authors": [
                {
                    "name": "Graham Campbell",
                    "email": "graham@alt-three.com"
                }
            ],
            "description": "Provides A Powerful Error Response System For Both Development And Production",
            "keywords": [
                "Graham Campbell",
                "GrahamCampbell",
                "Laravel Exceptions",
                "Laravel-Exceptions",
                "error",
                "errors",
                "exception",
                "exceptions",
                "framework",
                "laravel",
                "whoops"
            ],
            "time": "2016-06-04 20:20:48"
        },
        {
            "name": "graham-campbell/markdown",
            "version": "v6.1.0",
            "source": {
                "type": "git",
                "url": "https://github.com/GrahamCampbell/Laravel-Markdown.git",
                "reference": "2208ec910d9880d6bca28d332ae7f3b7350355d1"
            },
            "dist": {
                "type": "zip",
                "url": "https://api.github.com/repos/GrahamCampbell/Laravel-Markdown/zipball/2208ec910d9880d6bca28d332ae7f3b7350355d1",
                "reference": "2208ec910d9880d6bca28d332ae7f3b7350355d1",
                "shasum": ""
            },
            "require": {
                "illuminate/contracts": "5.1.*|5.2.*|5.3.*",
                "illuminate/support": "5.1.*|5.2.*|5.3.*",
                "illuminate/view": "5.1.*|5.2.*|5.3.*",
                "league/commonmark": "^0.13",
                "php": ">=5.5.9"
            },
            "require-dev": {
                "graham-campbell/testbench": "^3.1",
                "league/commonmark-extras": "^0.1",
                "mockery/mockery": "^0.9.4",
                "phpunit/phpunit": "^4.8|^5.0"
            },
            "type": "library",
            "extra": {
                "branch-alias": {
                    "dev-master": "6.1-dev"
                }
            },
            "autoload": {
                "psr-4": {
                    "GrahamCampbell\\Markdown\\": "src/"
                }
            },
            "notification-url": "https://packagist.org/downloads/",
            "license": [
                "MIT"
            ],
            "authors": [
                {
                    "name": "Graham Campbell",
                    "email": "graham@alt-three.com"
                }
            ],
            "description": "Markdown Is A CommonMark Wrapper For Laravel 5",
            "keywords": [
                "Graham Campbell",
                "GrahamCampbell",
                "Laravel Markdown",
                "Laravel-Markdown",
                "common mark",
                "commonmark",
                "framework",
                "laravel",
                "markdown"
            ],
            "time": "2016-04-26 14:28:21"
        },
        {
            "name": "graham-campbell/security",
            "version": "v3.6.0",
            "source": {
                "type": "git",
                "url": "https://github.com/GrahamCampbell/Laravel-Security.git",
                "reference": "07d4ec2658582032afe225928bde883474e2a543"
            },
            "dist": {
                "type": "zip",
                "url": "https://api.github.com/repos/GrahamCampbell/Laravel-Security/zipball/07d4ec2658582032afe225928bde883474e2a543",
                "reference": "07d4ec2658582032afe225928bde883474e2a543",
                "shasum": ""
            },
            "require": {
                "illuminate/contracts": "5.1.*|5.2.*|5.3.*",
                "illuminate/support": "5.1.*|5.2.*|5.3.*",
                "php": ">=5.5.9"
            },
            "require-dev": {
                "graham-campbell/testbench": "^3.1",
                "phpunit/phpunit": "^4.8|^5.0"
            },
            "type": "library",
            "extra": {
                "branch-alias": {
                    "dev-master": "3.6-dev"
                }
            },
            "autoload": {
                "psr-4": {
                    "GrahamCampbell\\Security\\": "src/"
                }
            },
            "notification-url": "https://packagist.org/downloads/",
            "license": [
                "MIT"
            ],
            "authors": [
                {
                    "name": "Graham Campbell",
                    "email": "graham@alt-three.com"
                }
            ],
            "description": "Security Is A Port Of The Security Class From Codeigniter 3 For Laravel 5",
            "keywords": [
                "Graham Campbell",
                "GrahamCampbell",
                "Laravel Security",
                "Laravel-Security",
                "codeigniter",
                "framework",
                "laravel",
                "security"
            ],
            "time": "2016-04-26 14:29:04"
        },
        {
            "name": "guzzlehttp/guzzle",
            "version": "6.2.0",
            "source": {
                "type": "git",
                "url": "https://github.com/guzzle/guzzle.git",
                "reference": "d094e337976dff9d8e2424e8485872194e768662"
            },
            "dist": {
                "type": "zip",
                "url": "https://api.github.com/repos/guzzle/guzzle/zipball/d094e337976dff9d8e2424e8485872194e768662",
                "reference": "d094e337976dff9d8e2424e8485872194e768662",
                "shasum": ""
            },
            "require": {
                "guzzlehttp/promises": "~1.0",
                "guzzlehttp/psr7": "~1.1",
                "php": ">=5.5.0"
            },
            "require-dev": {
                "ext-curl": "*",
                "phpunit/phpunit": "~4.0",
                "psr/log": "~1.0"
            },
            "type": "library",
            "extra": {
                "branch-alias": {
                    "dev-master": "6.2-dev"
                }
            },
            "autoload": {
                "files": [
                    "src/functions_include.php"
                ],
                "psr-4": {
                    "GuzzleHttp\\": "src/"
                }
            },
            "notification-url": "https://packagist.org/downloads/",
            "license": [
                "MIT"
            ],
            "authors": [
                {
                    "name": "Michael Dowling",
                    "email": "mtdowling@gmail.com",
                    "homepage": "https://github.com/mtdowling"
                }
            ],
            "description": "Guzzle is a PHP HTTP client library",
            "homepage": "http://guzzlephp.org/",
            "keywords": [
                "client",
                "curl",
                "framework",
                "http",
                "http client",
                "rest",
                "web service"
            ],
            "time": "2016-03-21 20:02:09"
        },
        {
            "name": "guzzlehttp/promises",
            "version": "1.2.0",
            "source": {
                "type": "git",
                "url": "https://github.com/guzzle/promises.git",
                "reference": "c10d860e2a9595f8883527fa0021c7da9e65f579"
            },
            "dist": {
                "type": "zip",
                "url": "https://api.github.com/repos/guzzle/promises/zipball/c10d860e2a9595f8883527fa0021c7da9e65f579",
                "reference": "c10d860e2a9595f8883527fa0021c7da9e65f579",
                "shasum": ""
            },
            "require": {
                "php": ">=5.5.0"
            },
            "require-dev": {
                "phpunit/phpunit": "~4.0"
            },
            "type": "library",
            "extra": {
                "branch-alias": {
                    "dev-master": "1.0-dev"
                }
            },
            "autoload": {
                "psr-4": {
                    "GuzzleHttp\\Promise\\": "src/"
                },
                "files": [
                    "src/functions_include.php"
                ]
            },
            "notification-url": "https://packagist.org/downloads/",
            "license": [
                "MIT"
            ],
            "authors": [
                {
                    "name": "Michael Dowling",
                    "email": "mtdowling@gmail.com",
                    "homepage": "https://github.com/mtdowling"
                }
            ],
            "description": "Guzzle promises library",
            "keywords": [
                "promise"
            ],
            "time": "2016-05-18 16:56:05"
        },
        {
            "name": "guzzlehttp/psr7",
            "version": "1.3.1",
            "source": {
                "type": "git",
                "url": "https://github.com/guzzle/psr7.git",
                "reference": "5c6447c9df362e8f8093bda8f5d8873fe5c7f65b"
            },
            "dist": {
                "type": "zip",
                "url": "https://api.github.com/repos/guzzle/psr7/zipball/5c6447c9df362e8f8093bda8f5d8873fe5c7f65b",
                "reference": "5c6447c9df362e8f8093bda8f5d8873fe5c7f65b",
                "shasum": ""
            },
            "require": {
                "php": ">=5.4.0",
                "psr/http-message": "~1.0"
            },
            "provide": {
                "psr/http-message-implementation": "1.0"
            },
            "require-dev": {
                "phpunit/phpunit": "~4.0"
            },
            "type": "library",
            "extra": {
                "branch-alias": {
                    "dev-master": "1.4-dev"
                }
            },
            "autoload": {
                "psr-4": {
                    "GuzzleHttp\\Psr7\\": "src/"
                },
                "files": [
                    "src/functions_include.php"
                ]
            },
            "notification-url": "https://packagist.org/downloads/",
            "license": [
                "MIT"
            ],
            "authors": [
                {
                    "name": "Michael Dowling",
                    "email": "mtdowling@gmail.com",
                    "homepage": "https://github.com/mtdowling"
                }
            ],
            "description": "PSR-7 message implementation",
            "keywords": [
                "http",
                "message",
                "stream",
                "uri"
            ],
            "time": "2016-06-24 23:00:38"
        },
        {
            "name": "jakub-onderka/php-console-color",
            "version": "0.1",
            "source": {
                "type": "git",
                "url": "https://github.com/JakubOnderka/PHP-Console-Color.git",
                "reference": "e0b393dacf7703fc36a4efc3df1435485197e6c1"
            },
            "dist": {
                "type": "zip",
                "url": "https://api.github.com/repos/JakubOnderka/PHP-Console-Color/zipball/e0b393dacf7703fc36a4efc3df1435485197e6c1",
                "reference": "e0b393dacf7703fc36a4efc3df1435485197e6c1",
                "shasum": ""
            },
            "require": {
                "php": ">=5.3.2"
            },
            "require-dev": {
                "jakub-onderka/php-code-style": "1.0",
                "jakub-onderka/php-parallel-lint": "0.*",
                "jakub-onderka/php-var-dump-check": "0.*",
                "phpunit/phpunit": "3.7.*",
                "squizlabs/php_codesniffer": "1.*"
            },
            "type": "library",
            "autoload": {
                "psr-0": {
                    "JakubOnderka\\PhpConsoleColor": "src/"
                }
            },
            "notification-url": "https://packagist.org/downloads/",
            "license": [
                "BSD-2-Clause"
            ],
            "authors": [
                {
                    "name": "Jakub Onderka",
                    "email": "jakub.onderka@gmail.com",
                    "homepage": "http://www.acci.cz"
                }
            ],
            "time": "2014-04-08 15:00:19"
        },
        {
            "name": "jakub-onderka/php-console-highlighter",
            "version": "v0.3.2",
            "source": {
                "type": "git",
                "url": "https://github.com/JakubOnderka/PHP-Console-Highlighter.git",
                "reference": "7daa75df45242c8d5b75a22c00a201e7954e4fb5"
            },
            "dist": {
                "type": "zip",
                "url": "https://api.github.com/repos/JakubOnderka/PHP-Console-Highlighter/zipball/7daa75df45242c8d5b75a22c00a201e7954e4fb5",
                "reference": "7daa75df45242c8d5b75a22c00a201e7954e4fb5",
                "shasum": ""
            },
            "require": {
                "jakub-onderka/php-console-color": "~0.1",
                "php": ">=5.3.0"
            },
            "require-dev": {
                "jakub-onderka/php-code-style": "~1.0",
                "jakub-onderka/php-parallel-lint": "~0.5",
                "jakub-onderka/php-var-dump-check": "~0.1",
                "phpunit/phpunit": "~4.0",
                "squizlabs/php_codesniffer": "~1.5"
            },
            "type": "library",
            "autoload": {
                "psr-0": {
                    "JakubOnderka\\PhpConsoleHighlighter": "src/"
                }
            },
            "notification-url": "https://packagist.org/downloads/",
            "license": [
                "MIT"
            ],
            "authors": [
                {
                    "name": "Jakub Onderka",
                    "email": "acci@acci.cz",
                    "homepage": "http://www.acci.cz/"
                }
            ],
            "time": "2015-04-20 18:58:01"
        },
        {
            "name": "jenssegers/date",
            "version": "v3.2.2",
            "source": {
                "type": "git",
                "url": "https://github.com/jenssegers/date.git",
                "reference": "2550344143b9de9b4b4ecbe64477d6eed5717b84"
            },
            "dist": {
                "type": "zip",
                "url": "https://api.github.com/repos/jenssegers/date/zipball/2550344143b9de9b4b4ecbe64477d6eed5717b84",
                "reference": "2550344143b9de9b4b4ecbe64477d6eed5717b84",
                "shasum": ""
            },
            "require": {
                "nesbot/carbon": "^1.0",
                "php": ">=5.4",
                "symfony/translation": "^2.7|^3.0"
            },
            "require-dev": {
                "phpunit/phpunit": "^4.0|^5.0",
                "satooshi/php-coveralls": "^1.0"
            },
            "type": "library",
            "extra": {
                "branch-alias": {
                    "dev-master": "3.1-dev"
                }
            },
            "autoload": {
                "psr-4": {
                    "Jenssegers\\Date\\": "src/"
                }
            },
            "notification-url": "https://packagist.org/downloads/",
            "license": [
                "MIT"
            ],
            "authors": [
                {
                    "name": "Jens Segers",
                    "homepage": "https://jenssegers.com"
                }
            ],
            "description": "A date library to help you work with dates in different languages",
            "homepage": "https://github.com/jenssegers/date",
            "keywords": [
                "carbon",
                "date",
                "datetime",
                "i18n",
                "laravel",
                "time",
                "translation"
            ],
            "time": "2016-06-05 16:39:48"
        },
        {
            "name": "jeremeamia/SuperClosure",
            "version": "2.2.0",
            "source": {
                "type": "git",
                "url": "https://github.com/jeremeamia/super_closure.git",
                "reference": "29a88be2a4846d27c1613aed0c9071dfad7b5938"
            },
            "dist": {
                "type": "zip",
                "url": "https://api.github.com/repos/jeremeamia/super_closure/zipball/29a88be2a4846d27c1613aed0c9071dfad7b5938",
                "reference": "29a88be2a4846d27c1613aed0c9071dfad7b5938",
                "shasum": ""
            },
            "require": {
                "nikic/php-parser": "^1.2|^2.0",
                "php": ">=5.4",
                "symfony/polyfill-php56": "^1.0"
            },
            "require-dev": {
                "phpunit/phpunit": "^4.0|^5.0"
            },
            "type": "library",
            "extra": {
                "branch-alias": {
                    "dev-master": "2.2-dev"
                }
            },
            "autoload": {
                "psr-4": {
                    "SuperClosure\\": "src/"
                }
            },
            "notification-url": "https://packagist.org/downloads/",
            "license": [
                "MIT"
            ],
            "authors": [
                {
                    "name": "Jeremy Lindblom",
                    "email": "jeremeamia@gmail.com",
                    "homepage": "https://github.com/jeremeamia",
                    "role": "Developer"
                }
            ],
            "description": "Serialize Closure objects, including their context and binding",
            "homepage": "https://github.com/jeremeamia/super_closure",
            "keywords": [
                "closure",
                "function",
                "lambda",
                "parser",
                "serializable",
                "serialize",
                "tokenizer"
            ],
            "time": "2015-12-05 17:17:57"
        },
        {
            "name": "laravel/framework",
            "version": "v5.2.39",
            "source": {
                "type": "git",
                "url": "https://github.com/laravel/framework.git",
                "reference": "c2a77050269b4e03bd9a735a9f24e573a7598b8a"
            },
            "dist": {
                "type": "zip",
                "url": "https://api.github.com/repos/laravel/framework/zipball/c2a77050269b4e03bd9a735a9f24e573a7598b8a",
                "reference": "c2a77050269b4e03bd9a735a9f24e573a7598b8a",
                "shasum": ""
            },
            "require": {
                "classpreloader/classpreloader": "~3.0",
                "doctrine/inflector": "~1.0",
                "ext-mbstring": "*",
                "ext-openssl": "*",
                "jeremeamia/superclosure": "~2.2",
                "league/flysystem": "~1.0",
                "monolog/monolog": "~1.11",
                "mtdowling/cron-expression": "~1.0",
                "nesbot/carbon": "~1.20",
                "paragonie/random_compat": "~1.4",
                "php": ">=5.5.9",
                "psy/psysh": "0.7.*",
                "swiftmailer/swiftmailer": "~5.1",
                "symfony/console": "2.8.*|3.0.*",
                "symfony/debug": "2.8.*|3.0.*",
                "symfony/finder": "2.8.*|3.0.*",
                "symfony/http-foundation": "2.8.*|3.0.*",
                "symfony/http-kernel": "2.8.*|3.0.*",
                "symfony/polyfill-php56": "~1.0",
                "symfony/process": "2.8.*|3.0.*",
                "symfony/routing": "2.8.*|3.0.*",
                "symfony/translation": "2.8.*|3.0.*",
                "symfony/var-dumper": "2.8.*|3.0.*",
                "vlucas/phpdotenv": "~2.2"
            },
            "replace": {
                "illuminate/auth": "self.version",
                "illuminate/broadcasting": "self.version",
                "illuminate/bus": "self.version",
                "illuminate/cache": "self.version",
                "illuminate/config": "self.version",
                "illuminate/console": "self.version",
                "illuminate/container": "self.version",
                "illuminate/contracts": "self.version",
                "illuminate/cookie": "self.version",
                "illuminate/database": "self.version",
                "illuminate/encryption": "self.version",
                "illuminate/events": "self.version",
                "illuminate/exception": "self.version",
                "illuminate/filesystem": "self.version",
                "illuminate/hashing": "self.version",
                "illuminate/http": "self.version",
                "illuminate/log": "self.version",
                "illuminate/mail": "self.version",
                "illuminate/pagination": "self.version",
                "illuminate/pipeline": "self.version",
                "illuminate/queue": "self.version",
                "illuminate/redis": "self.version",
                "illuminate/routing": "self.version",
                "illuminate/session": "self.version",
                "illuminate/support": "self.version",
                "illuminate/translation": "self.version",
                "illuminate/validation": "self.version",
                "illuminate/view": "self.version"
            },
            "require-dev": {
                "aws/aws-sdk-php": "~3.0",
                "mockery/mockery": "~0.9.4",
                "pda/pheanstalk": "~3.0",
                "phpunit/phpunit": "~4.1",
                "predis/predis": "~1.0",
                "symfony/css-selector": "2.8.*|3.0.*",
                "symfony/dom-crawler": "2.8.*|3.0.*"
            },
            "suggest": {
                "aws/aws-sdk-php": "Required to use the SQS queue driver and SES mail driver (~3.0).",
                "doctrine/dbal": "Required to rename columns and drop SQLite columns (~2.4).",
                "fzaninotto/faker": "Required to use the eloquent factory builder (~1.4).",
                "guzzlehttp/guzzle": "Required to use the Mailgun and Mandrill mail drivers and the ping methods on schedules (~5.3|~6.0).",
                "league/flysystem-aws-s3-v3": "Required to use the Flysystem S3 driver (~1.0).",
                "league/flysystem-rackspace": "Required to use the Flysystem Rackspace driver (~1.0).",
                "pda/pheanstalk": "Required to use the beanstalk queue driver (~3.0).",
                "predis/predis": "Required to use the redis cache and queue drivers (~1.0).",
                "pusher/pusher-php-server": "Required to use the Pusher broadcast driver (~2.0).",
                "symfony/css-selector": "Required to use some of the crawler integration testing tools (2.8.*|3.0.*).",
                "symfony/dom-crawler": "Required to use most of the crawler integration testing tools (2.8.*|3.0.*).",
                "symfony/psr-http-message-bridge": "Required to psr7 bridging features (0.2.*)."
            },
            "type": "library",
            "extra": {
                "branch-alias": {
                    "dev-master": "5.2-dev"
                }
            },
            "autoload": {
                "classmap": [
                    "src/Illuminate/Queue/IlluminateQueueClosure.php"
                ],
                "files": [
                    "src/Illuminate/Foundation/helpers.php",
                    "src/Illuminate/Support/helpers.php"
                ],
                "psr-4": {
                    "Illuminate\\": "src/Illuminate/"
                }
            },
            "notification-url": "https://packagist.org/downloads/",
            "license": [
                "MIT"
            ],
            "authors": [
                {
                    "name": "Taylor Otwell",
                    "email": "taylorotwell@gmail.com"
                }
            ],
            "description": "The Laravel Framework.",
            "homepage": "http://laravel.com",
            "keywords": [
                "framework",
                "laravel"
            ],
            "time": "2016-06-17 19:25:12"
        },
        {
            "name": "league/commonmark",
            "version": "0.13.4",
            "source": {
                "type": "git",
                "url": "https://github.com/thephpleague/commonmark.git",
                "reference": "83f8210427fb01f671e272bb8d44b4ed3a94d459"
            },
            "dist": {
                "type": "zip",
                "url": "https://api.github.com/repos/thephpleague/commonmark/zipball/83f8210427fb01f671e272bb8d44b4ed3a94d459",
                "reference": "83f8210427fb01f671e272bb8d44b4ed3a94d459",
                "shasum": ""
            },
            "require": {
                "ext-mbstring": "*",
                "php": ">=5.4.8"
            },
            "replace": {
                "colinodell/commonmark-php": "*"
            },
            "require-dev": {
                "cebe/markdown": "~1.0",
                "erusev/parsedown": "~1.0",
                "jgm/commonmark": "0.25",
                "michelf/php-markdown": "~1.4",
                "mikehaertl/php-shellcommand": "~1.2.0",
                "phpunit/phpunit": "~4.3|~5.0",
                "scrutinizer/ocular": "~1.1",
                "symfony/finder": "~2.3|~3.0"
            },
            "suggest": {
                "league/commonmark-extras": "Library of useful extensions including smart punctuation"
            },
            "bin": [
                "bin/commonmark"
            ],
            "type": "library",
            "extra": {
                "branch-alias": {
                    "dev-master": "0.14-dev"
                }
            },
            "autoload": {
                "psr-4": {
                    "League\\CommonMark\\": "src/"
                }
            },
            "notification-url": "https://packagist.org/downloads/",
            "license": [
                "BSD-3-Clause"
            ],
            "authors": [
                {
                    "name": "Colin O'Dell",
                    "email": "colinodell@gmail.com",
                    "homepage": "https://www.colinodell.com",
                    "role": "Lead Developer"
                }
            ],
            "description": "Markdown parser for PHP based on the CommonMark spec",
            "homepage": "https://github.com/thephpleague/commonmark",
            "keywords": [
                "commonmark",
                "markdown",
                "parser"
            ],
            "time": "2016-06-14 14:49:29"
        },
        {
            "name": "league/flysystem",
            "version": "1.0.24",
            "source": {
                "type": "git",
                "url": "https://github.com/thephpleague/flysystem.git",
                "reference": "9aca859a303fdca30370f42b8c611d9cf0dedf4b"
            },
            "dist": {
                "type": "zip",
                "url": "https://api.github.com/repos/thephpleague/flysystem/zipball/9aca859a303fdca30370f42b8c611d9cf0dedf4b",
                "reference": "9aca859a303fdca30370f42b8c611d9cf0dedf4b",
                "shasum": ""
            },
            "require": {
                "php": ">=5.4.0"
            },
            "conflict": {
                "league/flysystem-sftp": "<1.0.6"
            },
            "require-dev": {
                "ext-fileinfo": "*",
                "mockery/mockery": "~0.9",
                "phpspec/phpspec": "^2.2",
                "phpunit/phpunit": "~4.8 || ~5.0"
            },
            "suggest": {
                "ext-fileinfo": "Required for MimeType",
                "league/flysystem-aws-s3-v2": "Allows you to use S3 storage with AWS SDK v2",
                "league/flysystem-aws-s3-v3": "Allows you to use S3 storage with AWS SDK v3",
                "league/flysystem-azure": "Allows you to use Windows Azure Blob storage",
                "league/flysystem-cached-adapter": "Flysystem adapter decorator for metadata caching",
                "league/flysystem-copy": "Allows you to use Copy.com storage",
                "league/flysystem-dropbox": "Allows you to use Dropbox storage",
                "league/flysystem-eventable-filesystem": "Allows you to use EventableFilesystem",
                "league/flysystem-rackspace": "Allows you to use Rackspace Cloud Files",
                "league/flysystem-sftp": "Allows you to use SFTP server storage via phpseclib",
                "league/flysystem-webdav": "Allows you to use WebDAV storage",
                "league/flysystem-ziparchive": "Allows you to use ZipArchive adapter"
            },
            "type": "library",
            "extra": {
                "branch-alias": {
                    "dev-master": "1.1-dev"
                }
            },
            "autoload": {
                "psr-4": {
                    "League\\Flysystem\\": "src/"
                }
            },
            "notification-url": "https://packagist.org/downloads/",
            "license": [
                "MIT"
            ],
            "authors": [
                {
                    "name": "Frank de Jonge",
                    "email": "info@frenky.net"
                }
            ],
            "description": "Filesystem abstraction: Many filesystems, one API.",
            "keywords": [
                "Cloud Files",
                "WebDAV",
                "abstraction",
                "aws",
                "cloud",
                "copy.com",
                "dropbox",
                "file systems",
                "files",
                "filesystem",
                "filesystems",
                "ftp",
                "rackspace",
                "remote",
                "s3",
                "sftp",
                "storage"
            ],
            "time": "2016-06-03 19:11:39"
        },
        {
            "name": "mccool/laravel-auto-presenter",
            "version": "4.3.0",
            "source": {
                "type": "git",
                "url": "https://github.com/laravel-auto-presenter/laravel-auto-presenter.git",
                "reference": "08ce32a41aa5d6c842b4cc19ae442e211cb3dd96"
            },
            "dist": {
                "type": "zip",
                "url": "https://api.github.com/repos/laravel-auto-presenter/laravel-auto-presenter/zipball/08ce32a41aa5d6c842b4cc19ae442e211cb3dd96",
                "reference": "08ce32a41aa5d6c842b4cc19ae442e211cb3dd96",
                "shasum": ""
            },
            "require": {
                "illuminate/container": "5.1.*|5.2.*|5.3.*",
                "illuminate/contracts": "5.1.*|5.2.*|5.3.*",
                "illuminate/events": "5.1.*|5.2.*|5.3.*",
                "illuminate/pagination": "5.1.*|5.2.*|5.3.*",
                "illuminate/support": "5.1.*|5.2.*|5.3.*",
                "illuminate/view": "5.1.*|5.2.*|5.3.*",
                "php": ">=5.5.9"
            },
            "require-dev": {
                "graham-campbell/testbench": "^3.1",
                "mockery/mockery": "^0.9.4",
                "phpunit/phpunit": "^4.8|^5.0"
            },
            "type": "library",
            "extra": {
                "branch-alias": {
                    "dev-master": "4.3-dev"
                }
            },
            "autoload": {
                "psr-4": {
                    "McCool\\LaravelAutoPresenter\\": "src/"
                }
            },
            "notification-url": "https://packagist.org/downloads/",
            "license": [
                "MIT"
            ],
            "authors": [
                {
                    "name": "Shawn McCool",
                    "email": "shawn@heybigname.com"
                },
                {
                    "name": "Graham Campbell",
                    "email": "graham@alt-three.com"
                }
            ],
            "description": "A system for auto-decorating models with presenter objects.",
            "keywords": [
                "eloquent",
                "laravel",
                "lpm",
                "presenter"
            ],
            "time": "2016-05-01 15:29:13"
        },
        {
            "name": "monolog/monolog",
            "version": "1.19.0",
            "source": {
                "type": "git",
                "url": "https://github.com/Seldaek/monolog.git",
                "reference": "5f56ed5212dc509c8dc8caeba2715732abb32dbf"
            },
            "dist": {
                "type": "zip",
                "url": "https://api.github.com/repos/Seldaek/monolog/zipball/5f56ed5212dc509c8dc8caeba2715732abb32dbf",
                "reference": "5f56ed5212dc509c8dc8caeba2715732abb32dbf",
                "shasum": ""
            },
            "require": {
                "php": ">=5.3.0",
                "psr/log": "~1.0"
            },
            "provide": {
                "psr/log-implementation": "1.0.0"
            },
            "require-dev": {
                "aws/aws-sdk-php": "^2.4.9",
                "doctrine/couchdb": "~1.0@dev",
                "graylog2/gelf-php": "~1.0",
                "jakub-onderka/php-parallel-lint": "0.9",
                "php-amqplib/php-amqplib": "~2.4",
                "php-console/php-console": "^3.1.3",
                "phpunit/phpunit": "~4.5",
                "phpunit/phpunit-mock-objects": "2.3.0",
                "raven/raven": "^0.13",
                "ruflin/elastica": ">=0.90 <3.0",
                "swiftmailer/swiftmailer": "~5.3"
            },
            "suggest": {
                "aws/aws-sdk-php": "Allow sending log messages to AWS services like DynamoDB",
                "doctrine/couchdb": "Allow sending log messages to a CouchDB server",
                "ext-amqp": "Allow sending log messages to an AMQP server (1.0+ required)",
                "ext-mongo": "Allow sending log messages to a MongoDB server",
                "graylog2/gelf-php": "Allow sending log messages to a GrayLog2 server",
                "mongodb/mongodb": "Allow sending log messages to a MongoDB server via PHP Driver",
                "php-amqplib/php-amqplib": "Allow sending log messages to an AMQP server using php-amqplib",
                "php-console/php-console": "Allow sending log messages to Google Chrome",
                "raven/raven": "Allow sending log messages to a Sentry server",
                "rollbar/rollbar": "Allow sending log messages to Rollbar",
                "ruflin/elastica": "Allow sending log messages to an Elastic Search server"
            },
            "type": "library",
            "extra": {
                "branch-alias": {
                    "dev-master": "2.0.x-dev"
                }
            },
            "autoload": {
                "psr-4": {
                    "Monolog\\": "src/Monolog"
                }
            },
            "notification-url": "https://packagist.org/downloads/",
            "license": [
                "MIT"
            ],
            "authors": [
                {
                    "name": "Jordi Boggiano",
                    "email": "j.boggiano@seld.be",
                    "homepage": "http://seld.be"
                }
            ],
            "description": "Sends your logs to files, sockets, inboxes, databases and various web services",
            "homepage": "http://github.com/Seldaek/monolog",
            "keywords": [
                "log",
                "logging",
                "psr-3"
            ],
            "time": "2016-04-12 18:29:35"
        },
        {
            "name": "mtdowling/cron-expression",
            "version": "v1.1.0",
            "source": {
                "type": "git",
                "url": "https://github.com/mtdowling/cron-expression.git",
                "reference": "c9ee7886f5a12902b225a1a12f36bb45f9ab89e5"
            },
            "dist": {
                "type": "zip",
                "url": "https://api.github.com/repos/mtdowling/cron-expression/zipball/c9ee7886f5a12902b225a1a12f36bb45f9ab89e5",
                "reference": "c9ee7886f5a12902b225a1a12f36bb45f9ab89e5",
                "shasum": ""
            },
            "require": {
                "php": ">=5.3.2"
            },
            "require-dev": {
                "phpunit/phpunit": "~4.0|~5.0"
            },
            "type": "library",
            "autoload": {
                "psr-0": {
                    "Cron": "src/"
                }
            },
            "notification-url": "https://packagist.org/downloads/",
            "license": [
                "MIT"
            ],
            "authors": [
                {
                    "name": "Michael Dowling",
                    "email": "mtdowling@gmail.com",
                    "homepage": "https://github.com/mtdowling"
                }
            ],
            "description": "CRON for PHP: Calculate the next or previous run date and determine if a CRON expression is due",
            "keywords": [
                "cron",
                "schedule"
            ],
            "time": "2016-01-26 21:23:30"
        },
        {
            "name": "mtdowling/jmespath.php",
            "version": "2.3.0",
            "source": {
                "type": "git",
                "url": "https://github.com/jmespath/jmespath.php.git",
                "reference": "192f93e43c2c97acde7694993ab171b3de284093"
            },
            "dist": {
                "type": "zip",
                "url": "https://api.github.com/repos/jmespath/jmespath.php/zipball/192f93e43c2c97acde7694993ab171b3de284093",
                "reference": "192f93e43c2c97acde7694993ab171b3de284093",
                "shasum": ""
            },
            "require": {
                "php": ">=5.4.0"
            },
            "require-dev": {
                "phpunit/phpunit": "~4.0"
            },
            "bin": [
                "bin/jp.php"
            ],
            "type": "library",
            "extra": {
                "branch-alias": {
                    "dev-master": "2.0-dev"
                }
            },
            "autoload": {
                "psr-4": {
                    "JmesPath\\": "src/"
                },
                "files": [
                    "src/JmesPath.php"
                ]
            },
            "notification-url": "https://packagist.org/downloads/",
            "license": [
                "MIT"
            ],
            "authors": [
                {
                    "name": "Michael Dowling",
                    "email": "mtdowling@gmail.com",
                    "homepage": "https://github.com/mtdowling"
                }
            ],
            "description": "Declaratively specify how to extract elements from a JSON document",
            "keywords": [
                "json",
                "jsonpath"
            ],
            "time": "2016-01-05 18:25:05"
        },
        {
            "name": "nesbot/carbon",
            "version": "1.21.0",
            "source": {
                "type": "git",
                "url": "https://github.com/briannesbitt/Carbon.git",
                "reference": "7b08ec6f75791e130012f206e3f7b0e76e18e3d7"
            },
            "dist": {
                "type": "zip",
                "url": "https://api.github.com/repos/briannesbitt/Carbon/zipball/7b08ec6f75791e130012f206e3f7b0e76e18e3d7",
                "reference": "7b08ec6f75791e130012f206e3f7b0e76e18e3d7",
                "shasum": ""
            },
            "require": {
                "php": ">=5.3.0",
                "symfony/translation": "~2.6|~3.0"
            },
            "require-dev": {
                "phpunit/phpunit": "~4.0|~5.0"
            },
            "type": "library",
            "autoload": {
                "psr-4": {
                    "Carbon\\": "src/Carbon/"
                }
            },
            "notification-url": "https://packagist.org/downloads/",
            "license": [
                "MIT"
            ],
            "authors": [
                {
                    "name": "Brian Nesbitt",
                    "email": "brian@nesbot.com",
                    "homepage": "http://nesbot.com"
                }
            ],
            "description": "A simple API extension for DateTime.",
            "homepage": "http://carbon.nesbot.com",
            "keywords": [
                "date",
                "datetime",
                "time"
            ],
            "time": "2015-11-04 20:07:17"
        },
        {
            "name": "nikic/php-parser",
            "version": "v2.1.0",
            "source": {
                "type": "git",
                "url": "https://github.com/nikic/PHP-Parser.git",
                "reference": "47b254ea51f1d6d5dc04b9b299e88346bf2369e3"
            },
            "dist": {
                "type": "zip",
                "url": "https://api.github.com/repos/nikic/PHP-Parser/zipball/47b254ea51f1d6d5dc04b9b299e88346bf2369e3",
                "reference": "47b254ea51f1d6d5dc04b9b299e88346bf2369e3",
                "shasum": ""
            },
            "require": {
                "ext-tokenizer": "*",
                "php": ">=5.4"
            },
            "require-dev": {
                "phpunit/phpunit": "~4.0"
            },
            "bin": [
                "bin/php-parse"
            ],
            "type": "library",
            "extra": {
                "branch-alias": {
                    "dev-master": "2.1-dev"
                }
            },
            "autoload": {
                "psr-4": {
                    "PhpParser\\": "lib/PhpParser"
                }
            },
            "notification-url": "https://packagist.org/downloads/",
            "license": [
                "BSD-3-Clause"
            ],
            "authors": [
                {
                    "name": "Nikita Popov"
                }
            ],
            "description": "A PHP parser written in PHP",
            "keywords": [
                "parser",
                "php"
            ],
            "time": "2016-04-19 13:41:41"
        },
        {
            "name": "paragonie/random_compat",
            "version": "v1.4.1",
            "source": {
                "type": "git",
                "url": "https://github.com/paragonie/random_compat.git",
                "reference": "c7e26a21ba357863de030f0b9e701c7d04593774"
            },
            "dist": {
                "type": "zip",
                "url": "https://api.github.com/repos/paragonie/random_compat/zipball/c7e26a21ba357863de030f0b9e701c7d04593774",
                "reference": "c7e26a21ba357863de030f0b9e701c7d04593774",
                "shasum": ""
            },
            "require": {
                "php": ">=5.2.0"
            },
            "require-dev": {
                "phpunit/phpunit": "4.*|5.*"
            },
            "suggest": {
                "ext-libsodium": "Provides a modern crypto API that can be used to generate random bytes."
            },
            "type": "library",
            "autoload": {
                "files": [
                    "lib/random.php"
                ]
            },
            "notification-url": "https://packagist.org/downloads/",
            "license": [
                "MIT"
            ],
            "authors": [
                {
                    "name": "Paragon Initiative Enterprises",
                    "email": "security@paragonie.com",
                    "homepage": "https://paragonie.com"
                }
            ],
            "description": "PHP 5.x polyfill for random_bytes() and random_int() from PHP 7",
            "keywords": [
                "csprng",
                "pseudorandom",
                "random"
            ],
            "time": "2016-03-18 20:34:03"
        },
        {
            "name": "pragmarx/google2fa",
            "version": "v0.7.1",
            "source": {
                "type": "git",
                "url": "https://github.com/antonioribeiro/google2fa.git",
                "reference": "908678ba9b26cf8ecd7ddca6bfd86afc5b4874df"
            },
            "dist": {
                "type": "zip",
                "url": "https://api.github.com/repos/antonioribeiro/google2fa/zipball/908678ba9b26cf8ecd7ddca6bfd86afc5b4874df",
                "reference": "908678ba9b26cf8ecd7ddca6bfd86afc5b4874df",
                "shasum": ""
            },
            "require": {
                "christian-riesen/base32": "~1.0",
                "php": ">=5.3.7",
                "simplesoftwareio/simple-qrcode": "1.3.*"
            },
            "require-dev": {
                "phpspec/phpspec": "~2.1"
            },
            "type": "library",
            "extra": {
                "component": "package",
                "frameworks": [
                    "Laravel"
                ]
            },
            "autoload": {
                "psr-4": {
                    "PragmaRX\\Google2FA\\": "src/"
                }
            },
            "notification-url": "https://packagist.org/downloads/",
            "license": [
                "BSD-3-Clause"
            ],
            "authors": [
                {
                    "name": "Antonio Carlos Ribeiro",
                    "email": "acr@antoniocarlosribeiro.com",
                    "role": "Creator & Designer"
                }
            ],
            "description": "A One Time Password Authentication package, compatible with Google Authenticator.",
            "keywords": [
                "Authentication",
                "Two Factor Authentication",
                "google2fa",
                "laravel"
            ],
            "time": "2015-11-07 13:57:42"
        },
        {
            "name": "psr/http-message",
            "version": "1.0",
            "source": {
                "type": "git",
                "url": "https://github.com/php-fig/http-message.git",
                "reference": "85d63699f0dbedb190bbd4b0d2b9dc707ea4c298"
            },
            "dist": {
                "type": "zip",
                "url": "https://api.github.com/repos/php-fig/http-message/zipball/85d63699f0dbedb190bbd4b0d2b9dc707ea4c298",
                "reference": "85d63699f0dbedb190bbd4b0d2b9dc707ea4c298",
                "shasum": ""
            },
            "require": {
                "php": ">=5.3.0"
            },
            "type": "library",
            "extra": {
                "branch-alias": {
                    "dev-master": "1.0.x-dev"
                }
            },
            "autoload": {
                "psr-4": {
                    "Psr\\Http\\Message\\": "src/"
                }
            },
            "notification-url": "https://packagist.org/downloads/",
            "license": [
                "MIT"
            ],
            "authors": [
                {
                    "name": "PHP-FIG",
                    "homepage": "http://www.php-fig.org/"
                }
            ],
            "description": "Common interface for HTTP messages",
            "keywords": [
                "http",
                "http-message",
                "psr",
                "psr-7",
                "request",
                "response"
            ],
            "time": "2015-05-04 20:22:00"
        },
        {
            "name": "psr/log",
            "version": "1.0.0",
            "source": {
                "type": "git",
                "url": "https://github.com/php-fig/log.git",
                "reference": "fe0936ee26643249e916849d48e3a51d5f5e278b"
            },
            "dist": {
                "type": "zip",
                "url": "https://api.github.com/repos/php-fig/log/zipball/fe0936ee26643249e916849d48e3a51d5f5e278b",
                "reference": "fe0936ee26643249e916849d48e3a51d5f5e278b",
                "shasum": ""
            },
            "type": "library",
            "autoload": {
                "psr-0": {
                    "Psr\\Log\\": ""
                }
            },
            "notification-url": "https://packagist.org/downloads/",
            "license": [
                "MIT"
            ],
            "authors": [
                {
                    "name": "PHP-FIG",
                    "homepage": "http://www.php-fig.org/"
                }
            ],
            "description": "Common interface for logging libraries",
            "keywords": [
                "log",
                "psr",
                "psr-3"
            ],
            "time": "2012-12-21 11:40:51"
        },
        {
            "name": "psy/psysh",
            "version": "v0.7.2",
            "source": {
                "type": "git",
                "url": "https://github.com/bobthecow/psysh.git",
                "reference": "e64e10b20f8d229cac76399e1f3edddb57a0f280"
            },
            "dist": {
                "type": "zip",
                "url": "https://api.github.com/repos/bobthecow/psysh/zipball/e64e10b20f8d229cac76399e1f3edddb57a0f280",
                "reference": "e64e10b20f8d229cac76399e1f3edddb57a0f280",
                "shasum": ""
            },
            "require": {
                "dnoegel/php-xdg-base-dir": "0.1",
                "jakub-onderka/php-console-highlighter": "0.3.*",
                "nikic/php-parser": "^1.2.1|~2.0",
                "php": ">=5.3.9",
                "symfony/console": "~2.3.10|^2.4.2|~3.0",
                "symfony/var-dumper": "~2.7|~3.0"
            },
            "require-dev": {
                "fabpot/php-cs-fixer": "~1.5",
                "phpunit/phpunit": "~3.7|~4.0|~5.0",
                "squizlabs/php_codesniffer": "~2.0",
                "symfony/finder": "~2.1|~3.0"
            },
            "suggest": {
                "ext-pcntl": "Enabling the PCNTL extension makes PsySH a lot happier :)",
                "ext-pdo-sqlite": "The doc command requires SQLite to work.",
                "ext-posix": "If you have PCNTL, you'll want the POSIX extension as well.",
                "ext-readline": "Enables support for arrow-key history navigation, and showing and manipulating command history."
            },
            "bin": [
                "bin/psysh"
            ],
            "type": "library",
            "extra": {
                "branch-alias": {
                    "dev-develop": "0.8.x-dev"
                }
            },
            "autoload": {
                "files": [
                    "src/Psy/functions.php"
                ],
                "psr-4": {
                    "Psy\\": "src/Psy/"
                }
            },
            "notification-url": "https://packagist.org/downloads/",
            "license": [
                "MIT"
            ],
            "authors": [
                {
                    "name": "Justin Hileman",
                    "email": "justin@justinhileman.info",
                    "homepage": "http://justinhileman.com"
                }
            ],
            "description": "An interactive shell for modern PHP.",
            "homepage": "http://psysh.org",
            "keywords": [
                "REPL",
                "console",
                "interactive",
                "shell"
            ],
            "time": "2016-03-09 05:03:14"
        },
        {
            "name": "rcrowe/twigbridge",
            "version": "v0.9.2",
            "source": {
                "type": "git",
                "url": "https://github.com/rcrowe/TwigBridge.git",
                "reference": "78a4b7da75042660258a3269751c259eee81c34a"
            },
            "dist": {
                "type": "zip",
                "url": "https://api.github.com/repos/rcrowe/TwigBridge/zipball/78a4b7da75042660258a3269751c259eee81c34a",
                "reference": "78a4b7da75042660258a3269751c259eee81c34a",
                "shasum": ""
            },
            "require": {
                "illuminate/support": "5.0.*|5.1.*|5.2.*",
                "illuminate/view": "5.0.*|5.1.*|5.2.*",
                "php": ">=5.4.0",
                "twig/twig": "~1.15|~2.0"
            },
            "require-dev": {
                "laravel/framework": "5.0.*",
                "mockery/mockery": "0.9.*",
                "phpunit/phpunit": "~4.0",
                "satooshi/php-coveralls": "~0.6",
                "squizlabs/php_codesniffer": "~1.5"
            },
            "suggest": {
                "laravelcollective/html": "For bringing back html/form in Laravel 5.x",
                "twig/extensions": "~1.0"
            },
            "type": "library",
            "extra": {
                "branch-alias": {
                    "dev-master": "0.10-dev"
                }
            },
            "autoload": {
                "psr-4": {
                    "TwigBridge\\": "src",
                    "TwigBridge\\Tests\\": "tests"
                }
            },
            "notification-url": "https://packagist.org/downloads/",
            "license": [
                "MIT"
            ],
            "authors": [
                {
                    "name": "Barry vd. Heuvel",
                    "email": "barryvdh@gmail.com"
                },
                {
                    "name": "Rob Crowe",
                    "email": "hello@vivalacrowe.com"
                }
            ],
            "description": "Adds the power of Twig to Laravel",
            "keywords": [
                "laravel",
                "twig"
            ],
            "time": "2016-02-22 07:48:48"
        },
        {
            "name": "roumen/feed",
            "version": "v2.10.3",
            "source": {
                "type": "git",
                "url": "https://github.com/RoumenDamianoff/laravel-feed.git",
                "reference": "d2f51d9f0d8c699cb812c5b7edeb4804e253f691"
            },
            "dist": {
                "type": "zip",
                "url": "https://api.github.com/repos/RoumenDamianoff/laravel-feed/zipball/d2f51d9f0d8c699cb812c5b7edeb4804e253f691",
                "reference": "d2f51d9f0d8c699cb812c5b7edeb4804e253f691",
                "shasum": ""
            },
            "require": {
                "illuminate/support": "^5.0",
                "php": ">=5.5.9"
            },
            "require-dev": {
                "orchestra/testbench": "^3.0",
                "phpunit/phpunit": "^4.8"
            },
            "type": "library",
            "autoload": {
                "psr-0": {
                    "Roumen\\Feed": "src/"
                }
            },
            "notification-url": "https://packagist.org/downloads/",
            "license": [
                "MIT"
            ],
            "authors": [
                {
                    "name": "Roumen Damianoff",
                    "email": "roumen@dawebs.com",
                    "homepage": "https://roumen.it",
                    "role": "Developer"
                }
            ],
            "description": "A simple feed generator for Laravel.",
            "homepage": "https://roumen.it/projects/laravel-feed",
            "keywords": [
                "atom",
                "feed",
                "generator",
                "laravel",
                "rss"
            ],
            "time": "2016-06-01 18:54:03"
        },
        {
            "name": "simplesoftwareio/simple-qrcode",
            "version": "1.3.3",
            "source": {
                "type": "git",
                "url": "https://github.com/SimpleSoftwareIO/simple-qrcode.git",
                "reference": "17c5e45c79c40f717d4bc08cf5e568f29ebf9333"
            },
            "dist": {
                "type": "zip",
                "url": "https://api.github.com/repos/SimpleSoftwareIO/simple-qrcode/zipball/17c5e45c79c40f717d4bc08cf5e568f29ebf9333",
                "reference": "17c5e45c79c40f717d4bc08cf5e568f29ebf9333",
                "shasum": ""
            },
            "require": {
                "bacon/bacon-qr-code": "1.0.*",
                "ext-gd": "*",
                "illuminate/support": ">=4.2.0",
                "php": ">=5.4.0"
            },
            "require-dev": {
                "mockery/mockery": "0.9.*",
                "phpunit/phpunit": "4.7.*"
            },
            "type": "library",
            "autoload": {
                "psr-0": {
                    "SimpleSoftwareIO\\QrCode\\": "src"
                }
            },
            "notification-url": "https://packagist.org/downloads/",
            "license": [
                "MIT"
            ],
            "authors": [
                {
                    "name": "Simple Software LLC",
                    "email": "support@simplesoftware.io"
                }
            ],
            "description": "Simple QrCode is a QR code generator made for Laravel.",
            "homepage": "http://www.simplesoftware.io",
            "keywords": [
                "Simple",
                "generator",
                "laravel",
                "qrcode",
                "wrapper"
            ],
            "time": "2016-01-31 02:09:25"
        },
        {
            "name": "swiftmailer/swiftmailer",
            "version": "v5.4.2",
            "source": {
                "type": "git",
                "url": "https://github.com/swiftmailer/swiftmailer.git",
                "reference": "d8db871a54619458a805229a057ea2af33c753e8"
            },
            "dist": {
                "type": "zip",
                "url": "https://api.github.com/repos/swiftmailer/swiftmailer/zipball/d8db871a54619458a805229a057ea2af33c753e8",
                "reference": "d8db871a54619458a805229a057ea2af33c753e8",
                "shasum": ""
            },
            "require": {
                "php": ">=5.3.3"
            },
            "require-dev": {
                "mockery/mockery": "~0.9.1,<0.9.4"
            },
            "type": "library",
            "extra": {
                "branch-alias": {
                    "dev-master": "5.4-dev"
                }
            },
            "autoload": {
                "files": [
                    "lib/swift_required.php"
                ]
            },
            "notification-url": "https://packagist.org/downloads/",
            "license": [
                "MIT"
            ],
            "authors": [
                {
                    "name": "Chris Corbyn"
                },
                {
                    "name": "Fabien Potencier",
                    "email": "fabien@symfony.com"
                }
            ],
            "description": "Swiftmailer, free feature-rich PHP mailer",
            "homepage": "http://swiftmailer.org",
            "keywords": [
                "email",
                "mail",
                "mailer"
            ],
            "time": "2016-05-01 08:45:47"
        },
        {
            "name": "symfony/console",
            "version": "v3.0.7",
            "source": {
                "type": "git",
                "url": "https://github.com/symfony/console.git",
                "reference": "382fc9ed852edabd6133e34f8549d7a7d99db115"
            },
            "dist": {
                "type": "zip",
                "url": "https://api.github.com/repos/symfony/console/zipball/382fc9ed852edabd6133e34f8549d7a7d99db115",
                "reference": "382fc9ed852edabd6133e34f8549d7a7d99db115",
                "shasum": ""
            },
            "require": {
                "php": ">=5.5.9",
                "symfony/polyfill-mbstring": "~1.0"
            },
            "require-dev": {
                "psr/log": "~1.0",
                "symfony/event-dispatcher": "~2.8|~3.0",
                "symfony/process": "~2.8|~3.0"
            },
            "suggest": {
                "psr/log": "For using the console logger",
                "symfony/event-dispatcher": "",
                "symfony/process": ""
            },
            "type": "library",
            "extra": {
                "branch-alias": {
                    "dev-master": "3.0-dev"
                }
            },
            "autoload": {
                "psr-4": {
                    "Symfony\\Component\\Console\\": ""
                },
                "exclude-from-classmap": [
                    "/Tests/"
                ]
            },
            "notification-url": "https://packagist.org/downloads/",
            "license": [
                "MIT"
            ],
            "authors": [
                {
                    "name": "Fabien Potencier",
                    "email": "fabien@symfony.com"
                },
                {
                    "name": "Symfony Community",
                    "homepage": "https://symfony.com/contributors"
                }
            ],
            "description": "Symfony Console Component",
            "homepage": "https://symfony.com",
            "time": "2016-06-06 15:08:35"
        },
        {
            "name": "symfony/css-selector",
            "version": "v3.1.1",
            "source": {
                "type": "git",
                "url": "https://github.com/symfony/css-selector.git",
                "reference": "c526d7b3cb4fe1673c6a34e13be2ff63f519df99"
            },
            "dist": {
                "type": "zip",
                "url": "https://api.github.com/repos/symfony/css-selector/zipball/c526d7b3cb4fe1673c6a34e13be2ff63f519df99",
                "reference": "c526d7b3cb4fe1673c6a34e13be2ff63f519df99",
                "shasum": ""
            },
            "require": {
                "php": ">=5.5.9"
            },
            "type": "library",
            "extra": {
                "branch-alias": {
                    "dev-master": "3.1-dev"
                }
            },
            "autoload": {
                "psr-4": {
                    "Symfony\\Component\\CssSelector\\": ""
                },
                "exclude-from-classmap": [
                    "/Tests/"
                ]
            },
            "notification-url": "https://packagist.org/downloads/",
            "license": [
                "MIT"
            ],
            "authors": [
                {
                    "name": "Jean-François Simon",
                    "email": "jeanfrancois.simon@sensiolabs.com"
                },
                {
                    "name": "Fabien Potencier",
                    "email": "fabien@symfony.com"
                },
                {
                    "name": "Symfony Community",
                    "homepage": "https://symfony.com/contributors"
                }
            ],
            "description": "Symfony CssSelector Component",
            "homepage": "https://symfony.com",
            "time": "2016-06-06 11:42:41"
        },
        {
            "name": "symfony/debug",
            "version": "v3.0.7",
            "source": {
                "type": "git",
                "url": "https://github.com/symfony/debug.git",
                "reference": "e67e1552dd7313df1cf6535cb606751899e0e727"
            },
            "dist": {
                "type": "zip",
                "url": "https://api.github.com/repos/symfony/debug/zipball/e67e1552dd7313df1cf6535cb606751899e0e727",
                "reference": "e67e1552dd7313df1cf6535cb606751899e0e727",
                "shasum": ""
            },
            "require": {
                "php": ">=5.5.9",
                "psr/log": "~1.0"
            },
            "conflict": {
                "symfony/http-kernel": ">=2.3,<2.3.24|~2.4.0|>=2.5,<2.5.9|>=2.6,<2.6.2"
            },
            "require-dev": {
                "symfony/class-loader": "~2.8|~3.0",
                "symfony/http-kernel": "~2.8|~3.0"
            },
            "type": "library",
            "extra": {
                "branch-alias": {
                    "dev-master": "3.0-dev"
                }
            },
            "autoload": {
                "psr-4": {
                    "Symfony\\Component\\Debug\\": ""
                },
                "exclude-from-classmap": [
                    "/Tests/"
                ]
            },
            "notification-url": "https://packagist.org/downloads/",
            "license": [
                "MIT"
            ],
            "authors": [
                {
                    "name": "Fabien Potencier",
                    "email": "fabien@symfony.com"
                },
                {
                    "name": "Symfony Community",
                    "homepage": "https://symfony.com/contributors"
                }
            ],
            "description": "Symfony Debug Component",
            "homepage": "https://symfony.com",
            "time": "2016-06-06 15:08:35"
        },
        {
            "name": "symfony/event-dispatcher",
            "version": "v3.1.1",
            "source": {
                "type": "git",
                "url": "https://github.com/symfony/event-dispatcher.git",
                "reference": "f5b7563f67779c6d3d5370e23448e707c858df3e"
            },
            "dist": {
                "type": "zip",
                "url": "https://api.github.com/repos/symfony/event-dispatcher/zipball/f5b7563f67779c6d3d5370e23448e707c858df3e",
                "reference": "f5b7563f67779c6d3d5370e23448e707c858df3e",
                "shasum": ""
            },
            "require": {
                "php": ">=5.5.9"
            },
            "require-dev": {
                "psr/log": "~1.0",
                "symfony/config": "~2.8|~3.0",
                "symfony/dependency-injection": "~2.8|~3.0",
                "symfony/expression-language": "~2.8|~3.0",
                "symfony/stopwatch": "~2.8|~3.0"
            },
            "suggest": {
                "symfony/dependency-injection": "",
                "symfony/http-kernel": ""
            },
            "type": "library",
            "extra": {
                "branch-alias": {
                    "dev-master": "3.1-dev"
                }
            },
            "autoload": {
                "psr-4": {
                    "Symfony\\Component\\EventDispatcher\\": ""
                },
                "exclude-from-classmap": [
                    "/Tests/"
                ]
            },
            "notification-url": "https://packagist.org/downloads/",
            "license": [
                "MIT"
            ],
            "authors": [
                {
                    "name": "Fabien Potencier",
                    "email": "fabien@symfony.com"
                },
                {
                    "name": "Symfony Community",
                    "homepage": "https://symfony.com/contributors"
                }
            ],
            "description": "Symfony EventDispatcher Component",
            "homepage": "https://symfony.com",
            "time": "2016-06-06 11:42:41"
        },
        {
            "name": "symfony/finder",
            "version": "v3.0.7",
            "source": {
                "type": "git",
                "url": "https://github.com/symfony/finder.git",
                "reference": "39e5f3d533d07b5416b9d7aad53a27f939d4f811"
            },
            "dist": {
                "type": "zip",
                "url": "https://api.github.com/repos/symfony/finder/zipball/39e5f3d533d07b5416b9d7aad53a27f939d4f811",
                "reference": "39e5f3d533d07b5416b9d7aad53a27f939d4f811",
                "shasum": ""
            },
            "require": {
                "php": ">=5.5.9"
            },
            "type": "library",
            "extra": {
                "branch-alias": {
                    "dev-master": "3.0-dev"
                }
            },
            "autoload": {
                "psr-4": {
                    "Symfony\\Component\\Finder\\": ""
                },
                "exclude-from-classmap": [
                    "/Tests/"
                ]
            },
            "notification-url": "https://packagist.org/downloads/",
            "license": [
                "MIT"
            ],
            "authors": [
                {
                    "name": "Fabien Potencier",
                    "email": "fabien@symfony.com"
                },
                {
                    "name": "Symfony Community",
                    "homepage": "https://symfony.com/contributors"
                }
            ],
            "description": "Symfony Finder Component",
            "homepage": "https://symfony.com",
            "time": "2016-05-13 18:03:36"
        },
        {
            "name": "symfony/http-foundation",
            "version": "v3.0.7",
            "source": {
                "type": "git",
                "url": "https://github.com/symfony/http-foundation.git",
                "reference": "d268a643884f85e91d6ba11ca68de96833f3f6e5"
            },
            "dist": {
                "type": "zip",
                "url": "https://api.github.com/repos/symfony/http-foundation/zipball/d268a643884f85e91d6ba11ca68de96833f3f6e5",
                "reference": "d268a643884f85e91d6ba11ca68de96833f3f6e5",
                "shasum": ""
            },
            "require": {
                "php": ">=5.5.9",
                "symfony/polyfill-mbstring": "~1.1"
            },
            "require-dev": {
                "symfony/expression-language": "~2.8|~3.0"
            },
            "type": "library",
            "extra": {
                "branch-alias": {
                    "dev-master": "3.0-dev"
                }
            },
            "autoload": {
                "psr-4": {
                    "Symfony\\Component\\HttpFoundation\\": ""
                },
                "exclude-from-classmap": [
                    "/Tests/"
                ]
            },
            "notification-url": "https://packagist.org/downloads/",
            "license": [
                "MIT"
            ],
            "authors": [
                {
                    "name": "Fabien Potencier",
                    "email": "fabien@symfony.com"
                },
                {
                    "name": "Symfony Community",
                    "homepage": "https://symfony.com/contributors"
                }
            ],
            "description": "Symfony HttpFoundation Component",
            "homepage": "https://symfony.com",
            "time": "2016-06-06 11:33:26"
        },
        {
            "name": "symfony/http-kernel",
            "version": "v3.0.7",
            "source": {
                "type": "git",
                "url": "https://github.com/symfony/http-kernel.git",
                "reference": "97cc1c15e3406e7a2adf14ad6b0e41a04d4a6fc4"
            },
            "dist": {
                "type": "zip",
                "url": "https://api.github.com/repos/symfony/http-kernel/zipball/97cc1c15e3406e7a2adf14ad6b0e41a04d4a6fc4",
                "reference": "97cc1c15e3406e7a2adf14ad6b0e41a04d4a6fc4",
                "shasum": ""
            },
            "require": {
                "php": ">=5.5.9",
                "psr/log": "~1.0",
                "symfony/debug": "~2.8|~3.0",
                "symfony/event-dispatcher": "~2.8|~3.0",
                "symfony/http-foundation": "~2.8|~3.0"
            },
            "conflict": {
                "symfony/config": "<2.8"
            },
            "require-dev": {
                "symfony/browser-kit": "~2.8|~3.0",
                "symfony/class-loader": "~2.8|~3.0",
                "symfony/config": "~2.8|~3.0",
                "symfony/console": "~2.8|~3.0",
                "symfony/css-selector": "~2.8|~3.0",
                "symfony/dependency-injection": "~2.8|~3.0",
                "symfony/dom-crawler": "~2.8|~3.0",
                "symfony/expression-language": "~2.8|~3.0",
                "symfony/finder": "~2.8|~3.0",
                "symfony/process": "~2.8|~3.0",
                "symfony/routing": "~2.8|~3.0",
                "symfony/stopwatch": "~2.8|~3.0",
                "symfony/templating": "~2.8|~3.0",
                "symfony/translation": "~2.8|~3.0",
                "symfony/var-dumper": "~2.8|~3.0"
            },
            "suggest": {
                "symfony/browser-kit": "",
                "symfony/class-loader": "",
                "symfony/config": "",
                "symfony/console": "",
                "symfony/dependency-injection": "",
                "symfony/finder": "",
                "symfony/var-dumper": ""
            },
            "type": "library",
            "extra": {
                "branch-alias": {
                    "dev-master": "3.0-dev"
                }
            },
            "autoload": {
                "psr-4": {
                    "Symfony\\Component\\HttpKernel\\": ""
                },
                "exclude-from-classmap": [
                    "/Tests/"
                ]
            },
            "notification-url": "https://packagist.org/downloads/",
            "license": [
                "MIT"
            ],
            "authors": [
                {
                    "name": "Fabien Potencier",
                    "email": "fabien@symfony.com"
                },
                {
                    "name": "Symfony Community",
                    "homepage": "https://symfony.com/contributors"
                }
            ],
            "description": "Symfony HttpKernel Component",
            "homepage": "https://symfony.com",
            "time": "2016-06-06 16:52:35"
        },
        {
            "name": "symfony/polyfill-mbstring",
            "version": "v1.2.0",
            "source": {
                "type": "git",
                "url": "https://github.com/symfony/polyfill-mbstring.git",
                "reference": "dff51f72b0706335131b00a7f49606168c582594"
            },
            "dist": {
                "type": "zip",
                "url": "https://api.github.com/repos/symfony/polyfill-mbstring/zipball/dff51f72b0706335131b00a7f49606168c582594",
                "reference": "dff51f72b0706335131b00a7f49606168c582594",
                "shasum": ""
            },
            "require": {
                "php": ">=5.3.3"
            },
            "suggest": {
                "ext-mbstring": "For best performance"
            },
            "type": "library",
            "extra": {
                "branch-alias": {
                    "dev-master": "1.2-dev"
                }
            },
            "autoload": {
                "psr-4": {
                    "Symfony\\Polyfill\\Mbstring\\": ""
                },
                "files": [
                    "bootstrap.php"
                ]
            },
            "notification-url": "https://packagist.org/downloads/",
            "license": [
                "MIT"
            ],
            "authors": [
                {
                    "name": "Nicolas Grekas",
                    "email": "p@tchwork.com"
                },
                {
                    "name": "Symfony Community",
                    "homepage": "https://symfony.com/contributors"
                }
            ],
            "description": "Symfony polyfill for the Mbstring extension",
            "homepage": "https://symfony.com",
            "keywords": [
                "compatibility",
                "mbstring",
                "polyfill",
                "portable",
                "shim"
            ],
            "time": "2016-05-18 14:26:46"
        },
        {
            "name": "symfony/polyfill-php56",
            "version": "v1.2.0",
            "source": {
                "type": "git",
                "url": "https://github.com/symfony/polyfill-php56.git",
                "reference": "3edf57a8fbf9a927533344cef65ad7e1cf31030a"
            },
            "dist": {
                "type": "zip",
                "url": "https://api.github.com/repos/symfony/polyfill-php56/zipball/3edf57a8fbf9a927533344cef65ad7e1cf31030a",
                "reference": "3edf57a8fbf9a927533344cef65ad7e1cf31030a",
                "shasum": ""
            },
            "require": {
                "php": ">=5.3.3",
                "symfony/polyfill-util": "~1.0"
            },
            "type": "library",
            "extra": {
                "branch-alias": {
                    "dev-master": "1.2-dev"
                }
            },
            "autoload": {
                "psr-4": {
                    "Symfony\\Polyfill\\Php56\\": ""
                },
                "files": [
                    "bootstrap.php"
                ]
            },
            "notification-url": "https://packagist.org/downloads/",
            "license": [
                "MIT"
            ],
            "authors": [
                {
                    "name": "Nicolas Grekas",
                    "email": "p@tchwork.com"
                },
                {
                    "name": "Symfony Community",
                    "homepage": "https://symfony.com/contributors"
                }
            ],
            "description": "Symfony polyfill backporting some PHP 5.6+ features to lower PHP versions",
            "homepage": "https://symfony.com",
            "keywords": [
                "compatibility",
                "polyfill",
                "portable",
                "shim"
            ],
            "time": "2016-05-18 14:26:46"
        },
        {
            "name": "symfony/polyfill-util",
            "version": "v1.2.0",
            "source": {
                "type": "git",
                "url": "https://github.com/symfony/polyfill-util.git",
                "reference": "ef830ce3d218e622b221d6bfad42c751d974bf99"
            },
            "dist": {
                "type": "zip",
                "url": "https://api.github.com/repos/symfony/polyfill-util/zipball/ef830ce3d218e622b221d6bfad42c751d974bf99",
                "reference": "ef830ce3d218e622b221d6bfad42c751d974bf99",
                "shasum": ""
            },
            "require": {
                "php": ">=5.3.3"
            },
            "type": "library",
            "extra": {
                "branch-alias": {
                    "dev-master": "1.2-dev"
                }
            },
            "autoload": {
                "psr-4": {
                    "Symfony\\Polyfill\\Util\\": ""
                }
            },
            "notification-url": "https://packagist.org/downloads/",
            "license": [
                "MIT"
            ],
            "authors": [
                {
                    "name": "Nicolas Grekas",
                    "email": "p@tchwork.com"
                },
                {
                    "name": "Symfony Community",
                    "homepage": "https://symfony.com/contributors"
                }
            ],
            "description": "Symfony utilities for portability of PHP codes",
            "homepage": "https://symfony.com",
            "keywords": [
                "compat",
                "compatibility",
                "polyfill",
                "shim"
            ],
            "time": "2016-05-18 14:26:46"
        },
        {
            "name": "symfony/process",
            "version": "v3.0.7",
            "source": {
                "type": "git",
                "url": "https://github.com/symfony/process.git",
                "reference": "bf6e2d1fa8b93fdd7cca6b684c0ea213cf0255dd"
            },
            "dist": {
                "type": "zip",
                "url": "https://api.github.com/repos/symfony/process/zipball/bf6e2d1fa8b93fdd7cca6b684c0ea213cf0255dd",
                "reference": "bf6e2d1fa8b93fdd7cca6b684c0ea213cf0255dd",
                "shasum": ""
            },
            "require": {
                "php": ">=5.5.9"
            },
            "type": "library",
            "extra": {
                "branch-alias": {
                    "dev-master": "3.0-dev"
                }
            },
            "autoload": {
                "psr-4": {
                    "Symfony\\Component\\Process\\": ""
                },
                "exclude-from-classmap": [
                    "/Tests/"
                ]
            },
            "notification-url": "https://packagist.org/downloads/",
            "license": [
                "MIT"
            ],
            "authors": [
                {
                    "name": "Fabien Potencier",
                    "email": "fabien@symfony.com"
                },
                {
                    "name": "Symfony Community",
                    "homepage": "https://symfony.com/contributors"
                }
            ],
            "description": "Symfony Process Component",
            "homepage": "https://symfony.com",
            "time": "2016-06-06 11:33:26"
        },
        {
            "name": "symfony/routing",
            "version": "v3.0.7",
            "source": {
                "type": "git",
                "url": "https://github.com/symfony/routing.git",
                "reference": "c780454838a1131adc756d737a4b4cc1d18f8c64"
            },
            "dist": {
                "type": "zip",
                "url": "https://api.github.com/repos/symfony/routing/zipball/c780454838a1131adc756d737a4b4cc1d18f8c64",
                "reference": "c780454838a1131adc756d737a4b4cc1d18f8c64",
                "shasum": ""
            },
            "require": {
                "php": ">=5.5.9"
            },
            "conflict": {
                "symfony/config": "<2.8"
            },
            "require-dev": {
                "doctrine/annotations": "~1.0",
                "doctrine/common": "~2.2",
                "psr/log": "~1.0",
                "symfony/config": "~2.8|~3.0",
                "symfony/expression-language": "~2.8|~3.0",
                "symfony/http-foundation": "~2.8|~3.0",
                "symfony/yaml": "~2.8|~3.0"
            },
            "suggest": {
                "doctrine/annotations": "For using the annotation loader",
                "symfony/config": "For using the all-in-one router or any loader",
                "symfony/dependency-injection": "For loading routes from a service",
                "symfony/expression-language": "For using expression matching",
                "symfony/http-foundation": "For using a Symfony Request object",
                "symfony/yaml": "For using the YAML loader"
            },
            "type": "library",
            "extra": {
                "branch-alias": {
                    "dev-master": "3.0-dev"
                }
            },
            "autoload": {
                "psr-4": {
                    "Symfony\\Component\\Routing\\": ""
                },
                "exclude-from-classmap": [
                    "/Tests/"
                ]
            },
            "notification-url": "https://packagist.org/downloads/",
            "license": [
                "MIT"
            ],
            "authors": [
                {
                    "name": "Fabien Potencier",
                    "email": "fabien@symfony.com"
                },
                {
                    "name": "Symfony Community",
                    "homepage": "https://symfony.com/contributors"
                }
            ],
            "description": "Symfony Routing Component",
            "homepage": "https://symfony.com",
            "keywords": [
                "router",
                "routing",
                "uri",
                "url"
            ],
            "time": "2016-05-30 06:58:27"
        },
        {
            "name": "symfony/translation",
            "version": "v3.0.7",
            "source": {
                "type": "git",
                "url": "https://github.com/symfony/translation.git",
                "reference": "2b0aacaa613c0ec1ad8046f972d8abdcb19c1db7"
            },
            "dist": {
                "type": "zip",
                "url": "https://api.github.com/repos/symfony/translation/zipball/2b0aacaa613c0ec1ad8046f972d8abdcb19c1db7",
                "reference": "2b0aacaa613c0ec1ad8046f972d8abdcb19c1db7",
                "shasum": ""
            },
            "require": {
                "php": ">=5.5.9",
                "symfony/polyfill-mbstring": "~1.0"
            },
            "conflict": {
                "symfony/config": "<2.8"
            },
            "require-dev": {
                "psr/log": "~1.0",
                "symfony/config": "~2.8|~3.0",
                "symfony/intl": "~2.8|~3.0",
                "symfony/yaml": "~2.8|~3.0"
            },
            "suggest": {
                "psr/log": "To use logging capability in translator",
                "symfony/config": "",
                "symfony/yaml": ""
            },
            "type": "library",
            "extra": {
                "branch-alias": {
                    "dev-master": "3.0-dev"
                }
            },
            "autoload": {
                "psr-4": {
                    "Symfony\\Component\\Translation\\": ""
                },
                "exclude-from-classmap": [
                    "/Tests/"
                ]
            },
            "notification-url": "https://packagist.org/downloads/",
            "license": [
                "MIT"
            ],
            "authors": [
                {
                    "name": "Fabien Potencier",
                    "email": "fabien@symfony.com"
                },
                {
                    "name": "Symfony Community",
                    "homepage": "https://symfony.com/contributors"
                }
            ],
            "description": "Symfony Translation Component",
            "homepage": "https://symfony.com",
            "time": "2016-06-06 11:33:26"
        },
        {
            "name": "symfony/var-dumper",
            "version": "v3.0.7",
            "source": {
                "type": "git",
                "url": "https://github.com/symfony/var-dumper.git",
                "reference": "d8bb851da153d97abe7c2b71a65dee19f324bcf7"
            },
            "dist": {
                "type": "zip",
                "url": "https://api.github.com/repos/symfony/var-dumper/zipball/d8bb851da153d97abe7c2b71a65dee19f324bcf7",
                "reference": "d8bb851da153d97abe7c2b71a65dee19f324bcf7",
                "shasum": ""
            },
            "require": {
                "php": ">=5.5.9",
                "symfony/polyfill-mbstring": "~1.0"
            },
            "require-dev": {
                "twig/twig": "~1.20|~2.0"
            },
            "suggest": {
                "ext-symfony_debug": ""
            },
            "type": "library",
            "extra": {
                "branch-alias": {
                    "dev-master": "3.0-dev"
                }
            },
            "autoload": {
                "files": [
                    "Resources/functions/dump.php"
                ],
                "psr-4": {
                    "Symfony\\Component\\VarDumper\\": ""
                },
                "exclude-from-classmap": [
                    "/Tests/"
                ]
            },
            "notification-url": "https://packagist.org/downloads/",
            "license": [
                "MIT"
            ],
            "authors": [
                {
                    "name": "Nicolas Grekas",
                    "email": "p@tchwork.com"
                },
                {
                    "name": "Symfony Community",
                    "homepage": "https://symfony.com/contributors"
                }
            ],
            "description": "Symfony mechanism for exploring and dumping PHP variables",
            "homepage": "https://symfony.com",
            "keywords": [
                "debug",
                "dump"
            ],
            "time": "2016-05-24 10:03:10"
        },
        {
            "name": "tijsverkoyen/css-to-inline-styles",
            "version": "1.5.5",
            "source": {
                "type": "git",
                "url": "https://github.com/tijsverkoyen/CssToInlineStyles.git",
                "reference": "9753fc340726e327e4d48b7c0604f85475ae0bc3"
            },
            "dist": {
                "type": "zip",
                "url": "https://api.github.com/repos/tijsverkoyen/CssToInlineStyles/zipball/9753fc340726e327e4d48b7c0604f85475ae0bc3",
                "reference": "9753fc340726e327e4d48b7c0604f85475ae0bc3",
                "shasum": ""
            },
            "require": {
                "php": ">=5.3.0",
                "symfony/css-selector": "~2.1|~3.0"
            },
            "require-dev": {
                "phpunit/phpunit": "~4.0"
            },
            "type": "library",
            "extra": {
                "branch-alias": {
                    "dev-master": "1.5.x-dev"
                }
            },
            "autoload": {
                "psr-4": {
                    "TijsVerkoyen\\CssToInlineStyles\\": "src"
                }
            },
            "notification-url": "https://packagist.org/downloads/",
            "license": [
                "BSD"
            ],
            "authors": [
                {
                    "name": "Tijs Verkoyen",
                    "email": "css_to_inline_styles@verkoyen.eu",
                    "role": "Developer"
                }
            ],
            "description": "CssToInlineStyles is a class that enables you to convert HTML-pages/files into HTML-pages/files with inline styles. This is very useful when you're sending emails.",
            "homepage": "https://github.com/tijsverkoyen/CssToInlineStyles",
            "time": "2015-12-08 16:14:14"
        },
        {
            "name": "twig/twig",
            "version": "v1.24.1",
            "source": {
                "type": "git",
                "url": "https://github.com/twigphp/Twig.git",
                "reference": "3566d311a92aae4deec6e48682dc5a4528c4a512"
            },
            "dist": {
                "type": "zip",
                "url": "https://api.github.com/repos/twigphp/Twig/zipball/3566d311a92aae4deec6e48682dc5a4528c4a512",
                "reference": "3566d311a92aae4deec6e48682dc5a4528c4a512",
                "shasum": ""
            },
            "require": {
                "php": ">=5.2.7"
            },
            "require-dev": {
                "symfony/debug": "~2.7",
                "symfony/phpunit-bridge": "~2.7"
            },
            "type": "library",
            "extra": {
                "branch-alias": {
                    "dev-master": "1.24-dev"
                }
            },
            "autoload": {
                "psr-0": {
                    "Twig_": "lib/"
                }
            },
            "notification-url": "https://packagist.org/downloads/",
            "license": [
                "BSD-3-Clause"
            ],
            "authors": [
                {
                    "name": "Fabien Potencier",
                    "email": "fabien@symfony.com",
                    "homepage": "http://fabien.potencier.org",
                    "role": "Lead Developer"
                },
                {
                    "name": "Armin Ronacher",
                    "email": "armin.ronacher@active-4.com",
                    "role": "Project Founder"
                },
                {
                    "name": "Twig Team",
                    "homepage": "http://twig.sensiolabs.org/contributors",
                    "role": "Contributors"
                }
            ],
            "description": "Twig, the flexible, fast, and secure template language for PHP",
            "homepage": "http://twig.sensiolabs.org",
            "keywords": [
                "templating"
            ],
            "time": "2016-05-30 09:11:59"
        },
        {
            "name": "vlucas/phpdotenv",
            "version": "v2.3.0",
            "source": {
                "type": "git",
                "url": "https://github.com/vlucas/phpdotenv.git",
                "reference": "9ca5644c536654e9509b9d257f53c58630eb2a6a"
            },
            "dist": {
                "type": "zip",
                "url": "https://api.github.com/repos/vlucas/phpdotenv/zipball/9ca5644c536654e9509b9d257f53c58630eb2a6a",
                "reference": "9ca5644c536654e9509b9d257f53c58630eb2a6a",
                "shasum": ""
            },
            "require": {
                "php": ">=5.3.9"
            },
            "require-dev": {
                "phpunit/phpunit": "^4.8 || ^5.0"
            },
            "type": "library",
            "extra": {
                "branch-alias": {
                    "dev-master": "2.3-dev"
                }
            },
            "autoload": {
                "psr-4": {
                    "Dotenv\\": "src/"
                }
            },
            "notification-url": "https://packagist.org/downloads/",
            "license": [
                "BSD-3-Clause-Attribution"
            ],
            "authors": [
                {
                    "name": "Vance Lucas",
                    "email": "vance@vancelucas.com",
                    "homepage": "http://www.vancelucas.com"
                }
            ],
            "description": "Loads environment variables from `.env` to `getenv()`, `$_ENV` and `$_SERVER` automagically.",
            "keywords": [
                "dotenv",
                "env",
                "environment"
            ],
            "time": "2016-06-14 14:14:52"
        }
    ],
    "packages-dev": [
        {
            "name": "alt-three/testbench",
            "version": "v1.4.0",
            "source": {
                "type": "git",
                "url": "https://github.com/AltThree/TestBench.git",
                "reference": "215ca7a1394d79d3ab649b78bc4c55ca63b73531"
            },
            "dist": {
                "type": "zip",
                "url": "https://api.github.com/repos/AltThree/TestBench/zipball/215ca7a1394d79d3ab649b78bc4c55ca63b73531",
                "reference": "215ca7a1394d79d3ab649b78bc4c55ca63b73531",
                "shasum": ""
            },
            "require": {
                "graham-campbell/testbench-core": "^1.1",
                "php": ">=5.5.9"
            },
            "require-dev": {
                "phpunit/phpunit": "^4.8|^5.0"
            },
            "suggest": {
                "laravel/framework": "Enables the use of every trait."
            },
            "type": "library",
            "extra": {
                "branch-alias": {
                    "dev-master": "1.4-dev"
                }
            },
            "autoload": {
                "psr-4": {
                    "AltThree\\TestBench\\": "src/"
                }
            },
            "notification-url": "https://packagist.org/downloads/",
            "license": [
                "MIT"
            ],
            "authors": [
                {
                    "name": "James Brooks",
                    "email": "james@alt-three.com"
                },
                {
                    "name": "Graham Campbell",
                    "email": "graham@alt-three.com"
                },
                {
                    "name": "Joseph Cohen",
                    "email": "joe@alt-three.com"
                }
            ],
            "description": "Provides Some Testing Traits For Apps",
            "keywords": [
                "Alt Three",
                "TestBench",
                "app"
            ],
            "time": "2016-03-14 18:08:23"
        },
        {
            "name": "doctrine/instantiator",
            "version": "1.0.5",
            "source": {
                "type": "git",
                "url": "https://github.com/doctrine/instantiator.git",
                "reference": "8e884e78f9f0eb1329e445619e04456e64d8051d"
            },
            "dist": {
                "type": "zip",
                "url": "https://api.github.com/repos/doctrine/instantiator/zipball/8e884e78f9f0eb1329e445619e04456e64d8051d",
                "reference": "8e884e78f9f0eb1329e445619e04456e64d8051d",
                "shasum": ""
            },
            "require": {
                "php": ">=5.3,<8.0-DEV"
            },
            "require-dev": {
                "athletic/athletic": "~0.1.8",
                "ext-pdo": "*",
                "ext-phar": "*",
                "phpunit/phpunit": "~4.0",
                "squizlabs/php_codesniffer": "~2.0"
            },
            "type": "library",
            "extra": {
                "branch-alias": {
                    "dev-master": "1.0.x-dev"
                }
            },
            "autoload": {
                "psr-4": {
                    "Doctrine\\Instantiator\\": "src/Doctrine/Instantiator/"
                }
            },
            "notification-url": "https://packagist.org/downloads/",
            "license": [
                "MIT"
            ],
            "authors": [
                {
                    "name": "Marco Pivetta",
                    "email": "ocramius@gmail.com",
                    "homepage": "http://ocramius.github.com/"
                }
            ],
            "description": "A small, lightweight utility to instantiate objects in PHP without invoking their constructors",
            "homepage": "https://github.com/doctrine/instantiator",
            "keywords": [
                "constructor",
                "instantiate"
            ],
            "time": "2015-06-14 21:17:01"
        },
        {
            "name": "filp/whoops",
            "version": "2.1.2",
            "source": {
                "type": "git",
                "url": "https://github.com/filp/whoops.git",
                "reference": "d13505b240a6f580bc75ba591da30299d6cb0eec"
            },
            "dist": {
                "type": "zip",
                "url": "https://api.github.com/repos/filp/whoops/zipball/d13505b240a6f580bc75ba591da30299d6cb0eec",
                "reference": "d13505b240a6f580bc75ba591da30299d6cb0eec",
                "shasum": ""
            },
            "require": {
                "php": ">=5.5.9"
            },
            "require-dev": {
                "mockery/mockery": "0.9.*",
                "phpunit/phpunit": "^4.8 || ^5.0",
                "symfony/var-dumper": "~3.0"
            },
            "suggest": {
                "symfony/var-dumper": "Pretty print complex values better with var-dumper available",
                "whoops/soap": "Formats errors as SOAP responses"
            },
            "type": "library",
            "extra": {
                "branch-alias": {
                    "dev-master": "2.0-dev"
                }
            },
            "autoload": {
                "psr-4": {
                    "Whoops\\": "src/Whoops/"
                }
            },
            "notification-url": "https://packagist.org/downloads/",
            "license": [
                "MIT"
            ],
            "authors": [
                {
                    "name": "Filipe Dobreira",
                    "homepage": "https://github.com/filp",
                    "role": "Developer"
                }
            ],
            "description": "php error handling for cool kids",
            "homepage": "https://github.com/filp/whoops",
            "keywords": [
                "error",
                "exception",
                "handling",
                "library",
                "whoops",
                "zf2"
            ],
            "time": "2016-04-07 06:16:25"
        },
        {
            "name": "fzaninotto/faker",
            "version": "v1.6.0",
            "source": {
                "type": "git",
                "url": "https://github.com/fzaninotto/Faker.git",
                "reference": "44f9a286a04b80c76a4e5fb7aad8bb539b920123"
            },
            "dist": {
                "type": "zip",
                "url": "https://api.github.com/repos/fzaninotto/Faker/zipball/44f9a286a04b80c76a4e5fb7aad8bb539b920123",
                "reference": "44f9a286a04b80c76a4e5fb7aad8bb539b920123",
                "shasum": ""
            },
            "require": {
                "php": "^5.3.3|^7.0"
            },
            "require-dev": {
                "ext-intl": "*",
                "phpunit/phpunit": "~4.0",
                "squizlabs/php_codesniffer": "~1.5"
            },
            "type": "library",
            "extra": {
                "branch-alias": []
            },
            "autoload": {
                "psr-4": {
                    "Faker\\": "src/Faker/"
                }
            },
            "notification-url": "https://packagist.org/downloads/",
            "license": [
                "MIT"
            ],
            "authors": [
                {
                    "name": "François Zaninotto"
                }
            ],
            "description": "Faker is a PHP library that generates fake data for you.",
            "keywords": [
                "data",
                "faker",
                "fixtures"
            ],
            "time": "2016-04-29 12:21:54"
        },
        {
            "name": "graham-campbell/testbench-core",
            "version": "v1.1.1",
            "source": {
                "type": "git",
                "url": "https://github.com/GrahamCampbell/Laravel-TestBench-Core.git",
                "reference": "407e8cff5568ab95c4788ed5f7633e54be712de1"
            },
            "dist": {
                "type": "zip",
                "url": "https://api.github.com/repos/GrahamCampbell/Laravel-TestBench-Core/zipball/407e8cff5568ab95c4788ed5f7633e54be712de1",
                "reference": "407e8cff5568ab95c4788ed5f7633e54be712de1",
                "shasum": ""
            },
            "require": {
                "php": ">=5.5.9"
            },
            "require-dev": {
                "phpunit/phpunit": "^4.8|^5.0"
            },
            "suggest": {
                "illuminate/support": "Required to use the laravel trait.",
                "mockery/mockery": "Required to use the mockery trait.",
                "phpunit/phpunit": "Required to use the most of the features."
            },
            "type": "library",
            "extra": {
                "branch-alias": {
                    "dev-master": "1.1-dev"
                }
            },
            "autoload": {
                "psr-4": {
                    "GrahamCampbell\\TestBenchCore\\": "src/"
                }
            },
            "notification-url": "https://packagist.org/downloads/",
            "license": [
                "MIT"
            ],
            "authors": [
                {
                    "name": "Graham Campbell",
                    "email": "graham@alt-three.com"
                }
            ],
            "description": "TestBench Core Provides Some Testing Functionality For Laravel 5",
            "keywords": [
                "Graham Campbell",
                "GrahamCampbell",
                "Laravel TestBench Core",
                "Laravel-TestBench-Core",
                "TestBench",
                "framework",
                "laravel",
                "testbench-core",
                "testing"
            ],
            "time": "2016-01-30 13:57:27"
        },
        {
            "name": "hamcrest/hamcrest-php",
            "version": "v1.2.2",
            "source": {
                "type": "git",
                "url": "https://github.com/hamcrest/hamcrest-php.git",
                "reference": "b37020aa976fa52d3de9aa904aa2522dc518f79c"
            },
            "dist": {
                "type": "zip",
                "url": "https://api.github.com/repos/hamcrest/hamcrest-php/zipball/b37020aa976fa52d3de9aa904aa2522dc518f79c",
                "reference": "b37020aa976fa52d3de9aa904aa2522dc518f79c",
                "shasum": ""
            },
            "require": {
                "php": ">=5.3.2"
            },
            "replace": {
                "cordoval/hamcrest-php": "*",
                "davedevelopment/hamcrest-php": "*",
                "kodova/hamcrest-php": "*"
            },
            "require-dev": {
                "phpunit/php-file-iterator": "1.3.3",
                "satooshi/php-coveralls": "dev-master"
            },
            "type": "library",
            "autoload": {
                "classmap": [
                    "hamcrest"
                ],
                "files": [
                    "hamcrest/Hamcrest.php"
                ]
            },
            "notification-url": "https://packagist.org/downloads/",
            "license": [
                "BSD"
            ],
            "description": "This is the PHP port of Hamcrest Matchers",
            "keywords": [
                "test"
            ],
            "time": "2015-05-11 14:41:42"
        },
        {
            "name": "mockery/mockery",
            "version": "0.9.5",
            "source": {
                "type": "git",
                "url": "https://github.com/padraic/mockery.git",
                "reference": "4db079511a283e5aba1b3c2fb19037c645e70fc2"
            },
            "dist": {
                "type": "zip",
                "url": "https://api.github.com/repos/padraic/mockery/zipball/4db079511a283e5aba1b3c2fb19037c645e70fc2",
                "reference": "4db079511a283e5aba1b3c2fb19037c645e70fc2",
                "shasum": ""
            },
            "require": {
                "hamcrest/hamcrest-php": "~1.1",
                "lib-pcre": ">=7.0",
                "php": ">=5.3.2"
            },
            "require-dev": {
                "phpunit/phpunit": "~4.0"
            },
            "type": "library",
            "extra": {
                "branch-alias": {
                    "dev-master": "0.9.x-dev"
                }
            },
            "autoload": {
                "psr-0": {
                    "Mockery": "library/"
                }
            },
            "notification-url": "https://packagist.org/downloads/",
            "license": [
                "BSD-3-Clause"
            ],
            "authors": [
                {
                    "name": "Pádraic Brady",
                    "email": "padraic.brady@gmail.com",
                    "homepage": "http://blog.astrumfutura.com"
                },
                {
                    "name": "Dave Marshall",
                    "email": "dave.marshall@atstsolutions.co.uk",
                    "homepage": "http://davedevelopment.co.uk"
                }
            ],
            "description": "Mockery is a simple yet flexible PHP mock object framework for use in unit testing with PHPUnit, PHPSpec or any other testing framework. Its core goal is to offer a test double framework with a succinct API capable of clearly defining all possible object operations and interactions using a human readable Domain Specific Language (DSL). Designed as a drop in alternative to PHPUnit's phpunit-mock-objects library, Mockery is easy to integrate with PHPUnit and can operate alongside phpunit-mock-objects without the World ending.",
            "homepage": "http://github.com/padraic/mockery",
            "keywords": [
                "BDD",
                "TDD",
                "library",
                "mock",
                "mock objects",
                "mockery",
                "stub",
                "test",
                "test double",
                "testing"
            ],
            "time": "2016-05-22 21:52:33"
        },
        {
            "name": "phpdocumentor/reflection-common",
            "version": "1.0",
            "source": {
                "type": "git",
                "url": "https://github.com/phpDocumentor/ReflectionCommon.git",
                "reference": "144c307535e82c8fdcaacbcfc1d6d8eeb896687c"
            },
            "dist": {
                "type": "zip",
                "url": "https://api.github.com/repos/phpDocumentor/ReflectionCommon/zipball/144c307535e82c8fdcaacbcfc1d6d8eeb896687c",
                "reference": "144c307535e82c8fdcaacbcfc1d6d8eeb896687c",
                "shasum": ""
            },
            "require": {
                "php": ">=5.5"
            },
            "require-dev": {
                "phpunit/phpunit": "^4.6"
            },
            "type": "library",
            "extra": {
                "branch-alias": {
                    "dev-master": "1.0.x-dev"
                }
            },
            "autoload": {
                "psr-4": {
                    "phpDocumentor\\Reflection\\": [
                        "src"
                    ]
                }
            },
            "notification-url": "https://packagist.org/downloads/",
            "license": [
                "MIT"
            ],
            "authors": [
                {
                    "name": "Jaap van Otterdijk",
                    "email": "opensource@ijaap.nl"
                }
            ],
            "description": "Common reflection classes used by phpdocumentor to reflect the code structure",
            "homepage": "http://www.phpdoc.org",
            "keywords": [
                "FQSEN",
                "phpDocumentor",
                "phpdoc",
                "reflection",
                "static analysis"
            ],
            "time": "2015-12-27 11:43:31"
        },
        {
            "name": "phpdocumentor/reflection-docblock",
            "version": "3.1.0",
            "source": {
                "type": "git",
                "url": "https://github.com/phpDocumentor/ReflectionDocBlock.git",
                "reference": "9270140b940ff02e58ec577c237274e92cd40cdd"
            },
            "dist": {
                "type": "zip",
                "url": "https://api.github.com/repos/phpDocumentor/ReflectionDocBlock/zipball/9270140b940ff02e58ec577c237274e92cd40cdd",
                "reference": "9270140b940ff02e58ec577c237274e92cd40cdd",
                "shasum": ""
            },
            "require": {
                "php": ">=5.5",
                "phpdocumentor/reflection-common": "^1.0@dev",
                "phpdocumentor/type-resolver": "^0.2.0",
                "webmozart/assert": "^1.0"
            },
            "require-dev": {
                "mockery/mockery": "^0.9.4",
                "phpunit/phpunit": "^4.4"
            },
            "type": "library",
            "autoload": {
                "psr-4": {
                    "phpDocumentor\\Reflection\\": [
                        "src/"
                    ]
                }
            },
            "notification-url": "https://packagist.org/downloads/",
            "license": [
                "MIT"
            ],
            "authors": [
                {
                    "name": "Mike van Riel",
                    "email": "me@mikevanriel.com"
                }
            ],
            "description": "With this component, a library can provide support for annotations via DocBlocks or otherwise retrieve information that is embedded in a DocBlock.",
            "time": "2016-06-10 09:48:41"
        },
        {
            "name": "phpdocumentor/type-resolver",
            "version": "0.2",
            "source": {
                "type": "git",
                "url": "https://github.com/phpDocumentor/TypeResolver.git",
                "reference": "b39c7a5b194f9ed7bd0dd345c751007a41862443"
            },
            "dist": {
                "type": "zip",
                "url": "https://api.github.com/repos/phpDocumentor/TypeResolver/zipball/b39c7a5b194f9ed7bd0dd345c751007a41862443",
                "reference": "b39c7a5b194f9ed7bd0dd345c751007a41862443",
                "shasum": ""
            },
            "require": {
                "php": ">=5.5",
                "phpdocumentor/reflection-common": "^1.0"
            },
            "require-dev": {
                "mockery/mockery": "^0.9.4",
                "phpunit/phpunit": "^5.2||^4.8.24"
            },
            "type": "library",
            "extra": {
                "branch-alias": {
                    "dev-master": "1.0.x-dev"
                }
            },
            "autoload": {
                "psr-4": {
                    "phpDocumentor\\Reflection\\": [
                        "src/"
                    ]
                }
            },
            "notification-url": "https://packagist.org/downloads/",
            "license": [
                "MIT"
            ],
            "authors": [
                {
                    "name": "Mike van Riel",
                    "email": "me@mikevanriel.com"
                }
            ],
            "time": "2016-06-10 07:14:17"
        },
        {
            "name": "phpspec/prophecy",
            "version": "v1.6.1",
            "source": {
                "type": "git",
                "url": "https://github.com/phpspec/prophecy.git",
                "reference": "58a8137754bc24b25740d4281399a4a3596058e0"
            },
            "dist": {
                "type": "zip",
                "url": "https://api.github.com/repos/phpspec/prophecy/zipball/58a8137754bc24b25740d4281399a4a3596058e0",
                "reference": "58a8137754bc24b25740d4281399a4a3596058e0",
                "shasum": ""
            },
            "require": {
                "doctrine/instantiator": "^1.0.2",
                "php": "^5.3|^7.0",
                "phpdocumentor/reflection-docblock": "^2.0|^3.0.2",
                "sebastian/comparator": "^1.1",
                "sebastian/recursion-context": "^1.0"
            },
            "require-dev": {
                "phpspec/phpspec": "^2.0"
            },
            "type": "library",
            "extra": {
                "branch-alias": {
                    "dev-master": "1.6.x-dev"
                }
            },
            "autoload": {
                "psr-0": {
                    "Prophecy\\": "src/"
                }
            },
            "notification-url": "https://packagist.org/downloads/",
            "license": [
                "MIT"
            ],
            "authors": [
                {
                    "name": "Konstantin Kudryashov",
                    "email": "ever.zet@gmail.com",
                    "homepage": "http://everzet.com"
                },
                {
                    "name": "Marcello Duarte",
                    "email": "marcello.duarte@gmail.com"
                }
            ],
            "description": "Highly opinionated mocking framework for PHP 5.3+",
            "homepage": "https://github.com/phpspec/prophecy",
            "keywords": [
                "Double",
                "Dummy",
                "fake",
                "mock",
                "spy",
                "stub"
            ],
            "time": "2016-06-07 08:13:47"
        },
        {
            "name": "phpunit/php-code-coverage",
            "version": "2.2.4",
            "source": {
                "type": "git",
                "url": "https://github.com/sebastianbergmann/php-code-coverage.git",
                "reference": "eabf68b476ac7d0f73793aada060f1c1a9bf8979"
            },
            "dist": {
                "type": "zip",
                "url": "https://api.github.com/repos/sebastianbergmann/php-code-coverage/zipball/eabf68b476ac7d0f73793aada060f1c1a9bf8979",
                "reference": "eabf68b476ac7d0f73793aada060f1c1a9bf8979",
                "shasum": ""
            },
            "require": {
                "php": ">=5.3.3",
                "phpunit/php-file-iterator": "~1.3",
                "phpunit/php-text-template": "~1.2",
                "phpunit/php-token-stream": "~1.3",
                "sebastian/environment": "^1.3.2",
                "sebastian/version": "~1.0"
            },
            "require-dev": {
                "ext-xdebug": ">=2.1.4",
                "phpunit/phpunit": "~4"
            },
            "suggest": {
                "ext-dom": "*",
                "ext-xdebug": ">=2.2.1",
                "ext-xmlwriter": "*"
            },
            "type": "library",
            "extra": {
                "branch-alias": {
                    "dev-master": "2.2.x-dev"
                }
            },
            "autoload": {
                "classmap": [
                    "src/"
                ]
            },
            "notification-url": "https://packagist.org/downloads/",
            "license": [
                "BSD-3-Clause"
            ],
            "authors": [
                {
                    "name": "Sebastian Bergmann",
                    "email": "sb@sebastian-bergmann.de",
                    "role": "lead"
                }
            ],
            "description": "Library that provides collection, processing, and rendering functionality for PHP code coverage information.",
            "homepage": "https://github.com/sebastianbergmann/php-code-coverage",
            "keywords": [
                "coverage",
                "testing",
                "xunit"
            ],
            "time": "2015-10-06 15:47:00"
        },
        {
            "name": "phpunit/php-file-iterator",
            "version": "1.4.1",
            "source": {
                "type": "git",
                "url": "https://github.com/sebastianbergmann/php-file-iterator.git",
                "reference": "6150bf2c35d3fc379e50c7602b75caceaa39dbf0"
            },
            "dist": {
                "type": "zip",
                "url": "https://api.github.com/repos/sebastianbergmann/php-file-iterator/zipball/6150bf2c35d3fc379e50c7602b75caceaa39dbf0",
                "reference": "6150bf2c35d3fc379e50c7602b75caceaa39dbf0",
                "shasum": ""
            },
            "require": {
                "php": ">=5.3.3"
            },
            "type": "library",
            "extra": {
                "branch-alias": {
                    "dev-master": "1.4.x-dev"
                }
            },
            "autoload": {
                "classmap": [
                    "src/"
                ]
            },
            "notification-url": "https://packagist.org/downloads/",
            "license": [
                "BSD-3-Clause"
            ],
            "authors": [
                {
                    "name": "Sebastian Bergmann",
                    "email": "sb@sebastian-bergmann.de",
                    "role": "lead"
                }
            ],
            "description": "FilterIterator implementation that filters files based on a list of suffixes.",
            "homepage": "https://github.com/sebastianbergmann/php-file-iterator/",
            "keywords": [
                "filesystem",
                "iterator"
            ],
            "time": "2015-06-21 13:08:43"
        },
        {
            "name": "phpunit/php-text-template",
            "version": "1.2.1",
            "source": {
                "type": "git",
                "url": "https://github.com/sebastianbergmann/php-text-template.git",
                "reference": "31f8b717e51d9a2afca6c9f046f5d69fc27c8686"
            },
            "dist": {
                "type": "zip",
                "url": "https://api.github.com/repos/sebastianbergmann/php-text-template/zipball/31f8b717e51d9a2afca6c9f046f5d69fc27c8686",
                "reference": "31f8b717e51d9a2afca6c9f046f5d69fc27c8686",
                "shasum": ""
            },
            "require": {
                "php": ">=5.3.3"
            },
            "type": "library",
            "autoload": {
                "classmap": [
                    "src/"
                ]
            },
            "notification-url": "https://packagist.org/downloads/",
            "license": [
                "BSD-3-Clause"
            ],
            "authors": [
                {
                    "name": "Sebastian Bergmann",
                    "email": "sebastian@phpunit.de",
                    "role": "lead"
                }
            ],
            "description": "Simple template engine.",
            "homepage": "https://github.com/sebastianbergmann/php-text-template/",
            "keywords": [
                "template"
            ],
            "time": "2015-06-21 13:50:34"
        },
        {
            "name": "phpunit/php-timer",
            "version": "1.0.8",
            "source": {
                "type": "git",
                "url": "https://github.com/sebastianbergmann/php-timer.git",
                "reference": "38e9124049cf1a164f1e4537caf19c99bf1eb260"
            },
            "dist": {
                "type": "zip",
                "url": "https://api.github.com/repos/sebastianbergmann/php-timer/zipball/38e9124049cf1a164f1e4537caf19c99bf1eb260",
                "reference": "38e9124049cf1a164f1e4537caf19c99bf1eb260",
                "shasum": ""
            },
            "require": {
                "php": ">=5.3.3"
            },
            "require-dev": {
                "phpunit/phpunit": "~4|~5"
            },
            "type": "library",
            "autoload": {
                "classmap": [
                    "src/"
                ]
            },
            "notification-url": "https://packagist.org/downloads/",
            "license": [
                "BSD-3-Clause"
            ],
            "authors": [
                {
                    "name": "Sebastian Bergmann",
                    "email": "sb@sebastian-bergmann.de",
                    "role": "lead"
                }
            ],
            "description": "Utility class for timing",
            "homepage": "https://github.com/sebastianbergmann/php-timer/",
            "keywords": [
                "timer"
            ],
            "time": "2016-05-12 18:03:57"
        },
        {
            "name": "phpunit/php-token-stream",
            "version": "1.4.8",
            "source": {
                "type": "git",
                "url": "https://github.com/sebastianbergmann/php-token-stream.git",
                "reference": "3144ae21711fb6cac0b1ab4cbe63b75ce3d4e8da"
            },
            "dist": {
                "type": "zip",
                "url": "https://api.github.com/repos/sebastianbergmann/php-token-stream/zipball/3144ae21711fb6cac0b1ab4cbe63b75ce3d4e8da",
                "reference": "3144ae21711fb6cac0b1ab4cbe63b75ce3d4e8da",
                "shasum": ""
            },
            "require": {
                "ext-tokenizer": "*",
                "php": ">=5.3.3"
            },
            "require-dev": {
                "phpunit/phpunit": "~4.2"
            },
            "type": "library",
            "extra": {
                "branch-alias": {
                    "dev-master": "1.4-dev"
                }
            },
            "autoload": {
                "classmap": [
                    "src/"
                ]
            },
            "notification-url": "https://packagist.org/downloads/",
            "license": [
                "BSD-3-Clause"
            ],
            "authors": [
                {
                    "name": "Sebastian Bergmann",
                    "email": "sebastian@phpunit.de"
                }
            ],
            "description": "Wrapper around PHP's tokenizer extension.",
            "homepage": "https://github.com/sebastianbergmann/php-token-stream/",
            "keywords": [
                "tokenizer"
            ],
            "time": "2015-09-15 10:49:45"
        },
        {
            "name": "phpunit/phpunit",
            "version": "4.8.21",
            "source": {
                "type": "git",
                "url": "https://github.com/sebastianbergmann/phpunit.git",
                "reference": "ea76b17bced0500a28098626b84eda12dbcf119c"
            },
            "dist": {
                "type": "zip",
                "url": "https://api.github.com/repos/sebastianbergmann/phpunit/zipball/ea76b17bced0500a28098626b84eda12dbcf119c",
                "reference": "ea76b17bced0500a28098626b84eda12dbcf119c",
                "shasum": ""
            },
            "require": {
                "ext-dom": "*",
                "ext-json": "*",
                "ext-pcre": "*",
                "ext-reflection": "*",
                "ext-spl": "*",
                "php": ">=5.3.3",
                "phpspec/prophecy": "^1.3.1",
                "phpunit/php-code-coverage": "~2.1",
                "phpunit/php-file-iterator": "~1.4",
                "phpunit/php-text-template": "~1.2",
                "phpunit/php-timer": ">=1.0.6",
                "phpunit/phpunit-mock-objects": "~2.3",
                "sebastian/comparator": "~1.1",
                "sebastian/diff": "~1.2",
                "sebastian/environment": "~1.3",
                "sebastian/exporter": "~1.2",
                "sebastian/global-state": "~1.0",
                "sebastian/version": "~1.0",
                "symfony/yaml": "~2.1|~3.0"
            },
            "suggest": {
                "phpunit/php-invoker": "~1.1"
            },
            "bin": [
                "phpunit"
            ],
            "type": "library",
            "extra": {
                "branch-alias": {
                    "dev-master": "4.8.x-dev"
                }
            },
            "autoload": {
                "classmap": [
                    "src/"
                ]
            },
            "notification-url": "https://packagist.org/downloads/",
            "license": [
                "BSD-3-Clause"
            ],
            "authors": [
                {
                    "name": "Sebastian Bergmann",
                    "email": "sebastian@phpunit.de",
                    "role": "lead"
                }
            ],
            "description": "The PHP Unit Testing framework.",
            "homepage": "https://phpunit.de/",
            "keywords": [
                "phpunit",
                "testing",
                "xunit"
            ],
            "time": "2015-12-12 07:45:58"
        },
        {
            "name": "phpunit/phpunit-mock-objects",
            "version": "2.3.8",
            "source": {
                "type": "git",
                "url": "https://github.com/sebastianbergmann/phpunit-mock-objects.git",
                "reference": "ac8e7a3db35738d56ee9a76e78a4e03d97628983"
            },
            "dist": {
                "type": "zip",
                "url": "https://api.github.com/repos/sebastianbergmann/phpunit-mock-objects/zipball/ac8e7a3db35738d56ee9a76e78a4e03d97628983",
                "reference": "ac8e7a3db35738d56ee9a76e78a4e03d97628983",
                "shasum": ""
            },
            "require": {
                "doctrine/instantiator": "^1.0.2",
                "php": ">=5.3.3",
                "phpunit/php-text-template": "~1.2",
                "sebastian/exporter": "~1.2"
            },
            "require-dev": {
                "phpunit/phpunit": "~4.4"
            },
            "suggest": {
                "ext-soap": "*"
            },
            "type": "library",
            "extra": {
                "branch-alias": {
                    "dev-master": "2.3.x-dev"
                }
            },
            "autoload": {
                "classmap": [
                    "src/"
                ]
            },
            "notification-url": "https://packagist.org/downloads/",
            "license": [
                "BSD-3-Clause"
            ],
            "authors": [
                {
                    "name": "Sebastian Bergmann",
                    "email": "sb@sebastian-bergmann.de",
                    "role": "lead"
                }
            ],
            "description": "Mock Object library for PHPUnit",
            "homepage": "https://github.com/sebastianbergmann/phpunit-mock-objects/",
            "keywords": [
                "mock",
                "xunit"
            ],
            "time": "2015-10-02 06:51:40"
        },
        {
            "name": "sebastian/comparator",
            "version": "1.2.0",
            "source": {
                "type": "git",
                "url": "https://github.com/sebastianbergmann/comparator.git",
                "reference": "937efb279bd37a375bcadf584dec0726f84dbf22"
            },
            "dist": {
                "type": "zip",
                "url": "https://api.github.com/repos/sebastianbergmann/comparator/zipball/937efb279bd37a375bcadf584dec0726f84dbf22",
                "reference": "937efb279bd37a375bcadf584dec0726f84dbf22",
                "shasum": ""
            },
            "require": {
                "php": ">=5.3.3",
                "sebastian/diff": "~1.2",
                "sebastian/exporter": "~1.2"
            },
            "require-dev": {
                "phpunit/phpunit": "~4.4"
            },
            "type": "library",
            "extra": {
                "branch-alias": {
                    "dev-master": "1.2.x-dev"
                }
            },
            "autoload": {
                "classmap": [
                    "src/"
                ]
            },
            "notification-url": "https://packagist.org/downloads/",
            "license": [
                "BSD-3-Clause"
            ],
            "authors": [
                {
                    "name": "Jeff Welch",
                    "email": "whatthejeff@gmail.com"
                },
                {
                    "name": "Volker Dusch",
                    "email": "github@wallbash.com"
                },
                {
                    "name": "Bernhard Schussek",
                    "email": "bschussek@2bepublished.at"
                },
                {
                    "name": "Sebastian Bergmann",
                    "email": "sebastian@phpunit.de"
                }
            ],
            "description": "Provides the functionality to compare PHP values for equality",
            "homepage": "http://www.github.com/sebastianbergmann/comparator",
            "keywords": [
                "comparator",
                "compare",
                "equality"
            ],
            "time": "2015-07-26 15:48:44"
        },
        {
            "name": "sebastian/diff",
            "version": "1.4.1",
            "source": {
                "type": "git",
                "url": "https://github.com/sebastianbergmann/diff.git",
                "reference": "13edfd8706462032c2f52b4b862974dd46b71c9e"
            },
            "dist": {
                "type": "zip",
                "url": "https://api.github.com/repos/sebastianbergmann/diff/zipball/13edfd8706462032c2f52b4b862974dd46b71c9e",
                "reference": "13edfd8706462032c2f52b4b862974dd46b71c9e",
                "shasum": ""
            },
            "require": {
                "php": ">=5.3.3"
            },
            "require-dev": {
                "phpunit/phpunit": "~4.8"
            },
            "type": "library",
            "extra": {
                "branch-alias": {
                    "dev-master": "1.4-dev"
                }
            },
            "autoload": {
                "classmap": [
                    "src/"
                ]
            },
            "notification-url": "https://packagist.org/downloads/",
            "license": [
                "BSD-3-Clause"
            ],
            "authors": [
                {
                    "name": "Kore Nordmann",
                    "email": "mail@kore-nordmann.de"
                },
                {
                    "name": "Sebastian Bergmann",
                    "email": "sebastian@phpunit.de"
                }
            ],
            "description": "Diff implementation",
            "homepage": "https://github.com/sebastianbergmann/diff",
            "keywords": [
                "diff"
            ],
            "time": "2015-12-08 07:14:41"
        },
        {
            "name": "sebastian/environment",
            "version": "1.3.7",
            "source": {
                "type": "git",
                "url": "https://github.com/sebastianbergmann/environment.git",
                "reference": "4e8f0da10ac5802913afc151413bc8c53b6c2716"
            },
            "dist": {
                "type": "zip",
                "url": "https://api.github.com/repos/sebastianbergmann/environment/zipball/4e8f0da10ac5802913afc151413bc8c53b6c2716",
                "reference": "4e8f0da10ac5802913afc151413bc8c53b6c2716",
                "shasum": ""
            },
            "require": {
                "php": ">=5.3.3"
            },
            "require-dev": {
                "phpunit/phpunit": "~4.4"
            },
            "type": "library",
            "extra": {
                "branch-alias": {
                    "dev-master": "1.3.x-dev"
                }
            },
            "autoload": {
                "classmap": [
                    "src/"
                ]
            },
            "notification-url": "https://packagist.org/downloads/",
            "license": [
                "BSD-3-Clause"
            ],
            "authors": [
                {
                    "name": "Sebastian Bergmann",
                    "email": "sebastian@phpunit.de"
                }
            ],
            "description": "Provides functionality to handle HHVM/PHP environments",
            "homepage": "http://www.github.com/sebastianbergmann/environment",
            "keywords": [
                "Xdebug",
                "environment",
                "hhvm"
            ],
            "time": "2016-05-17 03:18:57"
        },
        {
            "name": "sebastian/exporter",
            "version": "1.2.2",
            "source": {
                "type": "git",
                "url": "https://github.com/sebastianbergmann/exporter.git",
                "reference": "42c4c2eec485ee3e159ec9884f95b431287edde4"
            },
            "dist": {
                "type": "zip",
                "url": "https://api.github.com/repos/sebastianbergmann/exporter/zipball/42c4c2eec485ee3e159ec9884f95b431287edde4",
                "reference": "42c4c2eec485ee3e159ec9884f95b431287edde4",
                "shasum": ""
            },
            "require": {
                "php": ">=5.3.3",
                "sebastian/recursion-context": "~1.0"
            },
            "require-dev": {
                "ext-mbstring": "*",
                "phpunit/phpunit": "~4.4"
            },
            "type": "library",
            "extra": {
                "branch-alias": {
                    "dev-master": "1.3.x-dev"
                }
            },
            "autoload": {
                "classmap": [
                    "src/"
                ]
            },
            "notification-url": "https://packagist.org/downloads/",
            "license": [
                "BSD-3-Clause"
            ],
            "authors": [
                {
                    "name": "Jeff Welch",
                    "email": "whatthejeff@gmail.com"
                },
                {
                    "name": "Volker Dusch",
                    "email": "github@wallbash.com"
                },
                {
                    "name": "Bernhard Schussek",
                    "email": "bschussek@2bepublished.at"
                },
                {
                    "name": "Sebastian Bergmann",
                    "email": "sebastian@phpunit.de"
                },
                {
                    "name": "Adam Harvey",
                    "email": "aharvey@php.net"
                }
            ],
            "description": "Provides the functionality to export PHP variables for visualization",
            "homepage": "http://www.github.com/sebastianbergmann/exporter",
            "keywords": [
                "export",
                "exporter"
            ],
            "time": "2016-06-17 09:04:28"
        },
        {
            "name": "sebastian/global-state",
            "version": "1.1.1",
            "source": {
                "type": "git",
                "url": "https://github.com/sebastianbergmann/global-state.git",
                "reference": "bc37d50fea7d017d3d340f230811c9f1d7280af4"
            },
            "dist": {
                "type": "zip",
                "url": "https://api.github.com/repos/sebastianbergmann/global-state/zipball/bc37d50fea7d017d3d340f230811c9f1d7280af4",
                "reference": "bc37d50fea7d017d3d340f230811c9f1d7280af4",
                "shasum": ""
            },
            "require": {
                "php": ">=5.3.3"
            },
            "require-dev": {
                "phpunit/phpunit": "~4.2"
            },
            "suggest": {
                "ext-uopz": "*"
            },
            "type": "library",
            "extra": {
                "branch-alias": {
                    "dev-master": "1.0-dev"
                }
            },
            "autoload": {
                "classmap": [
                    "src/"
                ]
            },
            "notification-url": "https://packagist.org/downloads/",
            "license": [
                "BSD-3-Clause"
            ],
            "authors": [
                {
                    "name": "Sebastian Bergmann",
                    "email": "sebastian@phpunit.de"
                }
            ],
            "description": "Snapshotting of global state",
            "homepage": "http://www.github.com/sebastianbergmann/global-state",
            "keywords": [
                "global state"
            ],
            "time": "2015-10-12 03:26:01"
        },
        {
            "name": "sebastian/recursion-context",
            "version": "1.0.2",
            "source": {
                "type": "git",
                "url": "https://github.com/sebastianbergmann/recursion-context.git",
                "reference": "913401df809e99e4f47b27cdd781f4a258d58791"
            },
            "dist": {
                "type": "zip",
                "url": "https://api.github.com/repos/sebastianbergmann/recursion-context/zipball/913401df809e99e4f47b27cdd781f4a258d58791",
                "reference": "913401df809e99e4f47b27cdd781f4a258d58791",
                "shasum": ""
            },
            "require": {
                "php": ">=5.3.3"
            },
            "require-dev": {
                "phpunit/phpunit": "~4.4"
            },
            "type": "library",
            "extra": {
                "branch-alias": {
                    "dev-master": "1.0.x-dev"
                }
            },
            "autoload": {
                "classmap": [
                    "src/"
                ]
            },
            "notification-url": "https://packagist.org/downloads/",
            "license": [
                "BSD-3-Clause"
            ],
            "authors": [
                {
                    "name": "Jeff Welch",
                    "email": "whatthejeff@gmail.com"
                },
                {
                    "name": "Sebastian Bergmann",
                    "email": "sebastian@phpunit.de"
                },
                {
                    "name": "Adam Harvey",
                    "email": "aharvey@php.net"
                }
            ],
            "description": "Provides functionality to recursively process PHP variables",
            "homepage": "http://www.github.com/sebastianbergmann/recursion-context",
            "time": "2015-11-11 19:50:13"
        },
        {
            "name": "sebastian/version",
            "version": "1.0.6",
            "source": {
                "type": "git",
                "url": "https://github.com/sebastianbergmann/version.git",
                "reference": "58b3a85e7999757d6ad81c787a1fbf5ff6c628c6"
            },
            "dist": {
                "type": "zip",
                "url": "https://api.github.com/repos/sebastianbergmann/version/zipball/58b3a85e7999757d6ad81c787a1fbf5ff6c628c6",
                "reference": "58b3a85e7999757d6ad81c787a1fbf5ff6c628c6",
                "shasum": ""
            },
            "type": "library",
            "autoload": {
                "classmap": [
                    "src/"
                ]
            },
            "notification-url": "https://packagist.org/downloads/",
            "license": [
                "BSD-3-Clause"
            ],
            "authors": [
                {
                    "name": "Sebastian Bergmann",
                    "email": "sebastian@phpunit.de",
                    "role": "lead"
                }
            ],
            "description": "Library that helps with managing the version number of Git-hosted PHP projects",
            "homepage": "https://github.com/sebastianbergmann/version",
            "time": "2015-06-21 13:59:46"
        },
        {
            "name": "symfony/dom-crawler",
            "version": "v3.1.1",
            "source": {
                "type": "git",
                "url": "https://github.com/symfony/dom-crawler.git",
                "reference": "12aa63fd41b060d2bee9a34623d29eda70bc8fe3"
            },
            "dist": {
                "type": "zip",
                "url": "https://api.github.com/repos/symfony/dom-crawler/zipball/12aa63fd41b060d2bee9a34623d29eda70bc8fe3",
                "reference": "12aa63fd41b060d2bee9a34623d29eda70bc8fe3",
                "shasum": ""
            },
            "require": {
                "php": ">=5.5.9",
                "symfony/polyfill-mbstring": "~1.0"
            },
            "require-dev": {
                "symfony/css-selector": "~2.8|~3.0"
            },
            "suggest": {
                "symfony/css-selector": ""
            },
            "type": "library",
            "extra": {
                "branch-alias": {
                    "dev-master": "3.1-dev"
                }
            },
            "autoload": {
                "psr-4": {
                    "Symfony\\Component\\DomCrawler\\": ""
                },
                "exclude-from-classmap": [
                    "/Tests/"
                ]
            },
            "notification-url": "https://packagist.org/downloads/",
            "license": [
                "MIT"
            ],
            "authors": [
                {
                    "name": "Fabien Potencier",
                    "email": "fabien@symfony.com"
                },
                {
                    "name": "Symfony Community",
                    "homepage": "https://symfony.com/contributors"
                }
            ],
            "description": "Symfony DomCrawler Component",
            "homepage": "https://symfony.com",
            "time": "2016-05-13 15:49:09"
        },
        {
            "name": "symfony/yaml",
            "version": "v3.1.1",
            "source": {
                "type": "git",
                "url": "https://github.com/symfony/yaml.git",
                "reference": "c5a7e7fc273c758b92b85dcb9c46149ccda89623"
            },
            "dist": {
                "type": "zip",
                "url": "https://api.github.com/repos/symfony/yaml/zipball/c5a7e7fc273c758b92b85dcb9c46149ccda89623",
                "reference": "c5a7e7fc273c758b92b85dcb9c46149ccda89623",
                "shasum": ""
            },
            "require": {
                "php": ">=5.5.9"
            },
            "type": "library",
            "extra": {
                "branch-alias": {
                    "dev-master": "3.1-dev"
                }
            },
            "autoload": {
                "psr-4": {
                    "Symfony\\Component\\Yaml\\": ""
                },
                "exclude-from-classmap": [
                    "/Tests/"
                ]
            },
            "notification-url": "https://packagist.org/downloads/",
            "license": [
                "MIT"
            ],
            "authors": [
                {
                    "name": "Fabien Potencier",
                    "email": "fabien@symfony.com"
                },
                {
                    "name": "Symfony Community",
                    "homepage": "https://symfony.com/contributors"
                }
            ],
            "description": "Symfony Yaml Component",
            "homepage": "https://symfony.com",
            "time": "2016-06-14 11:18:07"
        },
        {
            "name": "webmozart/assert",
            "version": "1.0.2",
            "source": {
                "type": "git",
                "url": "https://github.com/webmozart/assert.git",
                "reference": "30eed06dd6bc88410a4ff7f77b6d22f3ce13dbde"
            },
            "dist": {
                "type": "zip",
                "url": "https://api.github.com/repos/webmozart/assert/zipball/30eed06dd6bc88410a4ff7f77b6d22f3ce13dbde",
                "reference": "30eed06dd6bc88410a4ff7f77b6d22f3ce13dbde",
                "shasum": ""
            },
            "require": {
                "php": ">=5.3.3"
            },
            "require-dev": {
                "phpunit/phpunit": "^4.6"
            },
            "type": "library",
            "extra": {
                "branch-alias": {
                    "dev-master": "1.0-dev"
                }
            },
            "autoload": {
                "psr-4": {
                    "Webmozart\\Assert\\": "src/"
                }
            },
            "notification-url": "https://packagist.org/downloads/",
            "license": [
                "MIT"
            ],
            "authors": [
                {
                    "name": "Bernhard Schussek",
                    "email": "bschussek@gmail.com"
                }
            ],
            "description": "Assertions to validate method input/output with nice error messages.",
            "keywords": [
                "assert",
                "check",
                "validate"
            ],
            "time": "2015-08-24 13:29:44"
        }
    ],
    "aliases": [],
    "minimum-stability": "dev",
    "stability-flags": [],
    "prefer-stable": true,
    "prefer-lowest": false,
    "platform": {
        "php": ">=5.5.9"
    },
    "platform-dev": [],
    "platform-overrides": {
        "php": "5.5.9"
    }
}<|MERGE_RESOLUTION|>--- conflicted
+++ resolved
@@ -4,13 +4,8 @@
         "Read more about it at https://getcomposer.org/doc/01-basic-usage.md#composer-lock-the-lock-file",
         "This file is @generated automatically"
     ],
-<<<<<<< HEAD
-    "hash": "bd74187402d65466fb19617859c8d507",
-    "content-hash": "3f1683299582010eced0a6ebd4daf734",
-=======
-    "hash": "121ae0d23ad2d8a2d0a87c90a5102e6b",
-    "content-hash": "bd751e5a5d663a274000acd26ba97e86",
->>>>>>> 1423a9bb
+    "hash": "85b73f3211babb4bf992e5628a862804",
+    "content-hash": "7b5f27f3d4ef54e83dd203203d704984",
     "packages": [
         {
             "name": "alt-three/badger",
