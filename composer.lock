--- conflicted
+++ resolved
@@ -4,13 +4,8 @@
         "Read more about it at https://getcomposer.org/doc/01-basic-usage.md#composer-lock-the-lock-file",
         "This file is @generated automatically"
     ],
-<<<<<<< HEAD
-    "hash": "c5c4c4b6e7dbe1aa14c3cc63113943d7",
-    "content-hash": "132fbda96477084c7129b20a572651bc",
-=======
     "hash": "a4a074d3d228c33aadbf4bee9e4be4f4",
     "content-hash": "48661b17696b4a6a64fd61e19a3d8fac",
->>>>>>> 489f2cb3
     "packages": [
         {
             "name": "alt-three/badger",
