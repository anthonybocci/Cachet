--- conflicted
+++ resolved
@@ -4,13 +4,8 @@
         "Read more about it at https://getcomposer.org/doc/01-basic-usage.md#composer-lock-the-lock-file",
         "This file is @generated automatically"
     ],
-<<<<<<< HEAD
     "hash": "c4a1004472058398b330408e855ee499",
     "content-hash": "a62b2e6352444fda1f8a52f63ff889b3",
-=======
-    "hash": "d58416fb0d16c8b7fc9b936b6f642c39",
-    "content-hash": "226b91629f9aa94bb32446a4e963600c",
->>>>>>> e1d07fdc
     "packages": [
         {
             "name": "alt-three/badger",
@@ -1892,7 +1887,6 @@
         },
         {
             "name": "laravel/framework",
-<<<<<<< HEAD
             "version": "dev-master",
             "source": {
                 "type": "git",
@@ -1903,18 +1897,6 @@
                 "type": "zip",
                 "url": "https://api.github.com/repos/laravel/framework/zipball/abeaa0767c2c7f68c6180d94f0fa5554fa1f26ab",
                 "reference": "abeaa0767c2c7f68c6180d94f0fa5554fa1f26ab",
-=======
-            "version": "v5.2.34",
-            "source": {
-                "type": "git",
-                "url": "https://github.com/laravel/framework.git",
-                "reference": "6a26f3bb6a6e00c53654a661221643ad1b98e146"
-            },
-            "dist": {
-                "type": "zip",
-                "url": "https://api.github.com/repos/laravel/framework/zipball/6a26f3bb6a6e00c53654a661221643ad1b98e146",
-                "reference": "6a26f3bb6a6e00c53654a661221643ad1b98e146",
->>>>>>> e1d07fdc
                 "shasum": ""
             },
             "require": {
@@ -2029,11 +2011,7 @@
                 "framework",
                 "laravel"
             ],
-<<<<<<< HEAD
             "time": "2016-05-25 19:07:43"
-=======
-            "time": "2016-05-26 21:59:46"
->>>>>>> e1d07fdc
         },
         {
             "name": "league/commonmark",
