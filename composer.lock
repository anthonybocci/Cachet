--- conflicted
+++ resolved
@@ -4,13 +4,8 @@
         "Read more about it at https://getcomposer.org/doc/01-basic-usage.md#composer-lock-the-lock-file",
         "This file is @generated automatically"
     ],
-<<<<<<< HEAD
     "hash": "c4a1004472058398b330408e855ee499",
     "content-hash": "a62b2e6352444fda1f8a52f63ff889b3",
-=======
-    "hash": "f9dca8fa1ad4c23b00e16167426e608c",
-    "content-hash": "5c4af3c148fec95adf6d81b327d425cc",
->>>>>>> 71a1ab09
     "packages": [
         {
             "name": "alt-three/badger",
@@ -1830,29 +1825,16 @@
         },
         {
             "name": "laravel/framework",
-<<<<<<< HEAD
             "version": "dev-master",
             "source": {
                 "type": "git",
                 "url": "https://github.com/laravel/framework.git",
-                "reference": "baf6fabee1574b5ed076604481c814ee0914fe80"
-            },
-            "dist": {
-                "type": "zip",
-                "url": "https://api.github.com/repos/laravel/framework/zipball/baf6fabee1574b5ed076604481c814ee0914fe80",
-                "reference": "baf6fabee1574b5ed076604481c814ee0914fe80",
-=======
-            "version": "v5.2.33",
-            "source": {
-                "type": "git",
-                "url": "https://github.com/laravel/framework.git",
-                "reference": "4120808d2e841ba5a94c5e0443e9696ae4fa9bfe"
-            },
-            "dist": {
-                "type": "zip",
-                "url": "https://api.github.com/repos/laravel/framework/zipball/4120808d2e841ba5a94c5e0443e9696ae4fa9bfe",
-                "reference": "4120808d2e841ba5a94c5e0443e9696ae4fa9bfe",
->>>>>>> 71a1ab09
+                "reference": "abeaa0767c2c7f68c6180d94f0fa5554fa1f26ab"
+            },
+            "dist": {
+                "type": "zip",
+                "url": "https://api.github.com/repos/laravel/framework/zipball/abeaa0767c2c7f68c6180d94f0fa5554fa1f26ab",
+                "reference": "abeaa0767c2c7f68c6180d94f0fa5554fa1f26ab",
                 "shasum": ""
             },
             "require": {
@@ -1967,11 +1949,7 @@
                 "framework",
                 "laravel"
             ],
-<<<<<<< HEAD
-            "time": "2016-05-25 14:19:17"
-=======
-            "time": "2016-05-25 18:35:42"
->>>>>>> 71a1ab09
+            "time": "2016-05-25 19:07:43"
         },
         {
             "name": "league/commonmark",
