--- conflicted
+++ resolved
@@ -4,13 +4,8 @@
         "Read more about it at https://getcomposer.org/doc/01-basic-usage.md#composer-lock-the-lock-file",
         "This file is @generated automatically"
     ],
-<<<<<<< HEAD
     "hash": "d525643f5a27d93e00c30ffd69de9715",
     "content-hash": "ce9bc94841dd5edc2c26f6ddc9ab1dd7",
-=======
-    "hash": "3cf8779e6eade7a977ee746ee4009369",
-    "content-hash": "d336ee6a896ce28d8e174bedb9bc96f3",
->>>>>>> 6c9b7a6f
     "packages": [
         {
             "name": "alt-three/badger",
@@ -1944,29 +1939,16 @@
         },
         {
             "name": "laravel/framework",
-<<<<<<< HEAD
             "version": "5.3.x-dev",
             "source": {
                 "type": "git",
                 "url": "https://github.com/laravel/framework.git",
-                "reference": "a92651ea76932c4bc79ce9a72ec3b08cfd7790c3"
-            },
-            "dist": {
-                "type": "zip",
-                "url": "https://api.github.com/repos/laravel/framework/zipball/a92651ea76932c4bc79ce9a72ec3b08cfd7790c3",
-                "reference": "a92651ea76932c4bc79ce9a72ec3b08cfd7790c3",
-=======
-            "version": "v5.2.36",
-            "source": {
-                "type": "git",
-                "url": "https://github.com/laravel/framework.git",
-                "reference": "236d7c0c5b67a2348ac7831391031d93000de3ab"
-            },
-            "dist": {
-                "type": "zip",
-                "url": "https://api.github.com/repos/laravel/framework/zipball/236d7c0c5b67a2348ac7831391031d93000de3ab",
-                "reference": "236d7c0c5b67a2348ac7831391031d93000de3ab",
->>>>>>> 6c9b7a6f
+                "reference": "f134d400da2062f0602c5d64713e2906f3473bd1"
+            },
+            "dist": {
+                "type": "zip",
+                "url": "https://api.github.com/repos/laravel/framework/zipball/f134d400da2062f0602c5d64713e2906f3473bd1",
+                "reference": "f134d400da2062f0602c5d64713e2906f3473bd1",
                 "shasum": ""
             },
             "require": {
@@ -1979,7 +1961,7 @@
                 "monolog/monolog": "~1.11",
                 "mtdowling/cron-expression": "~1.0",
                 "nesbot/carbon": "~1.20",
-                "paragonie/random_compat": "~1.4",
+                "paragonie/random_compat": "~1.4|~2.0",
                 "php": ">=5.6.4",
                 "psy/psysh": "0.7.*",
                 "swiftmailer/swiftmailer": "~5.1",
@@ -2081,11 +2063,7 @@
                 "framework",
                 "laravel"
             ],
-<<<<<<< HEAD
-            "time": "2016-06-03 15:30:17"
-=======
-            "time": "2016-06-06 15:18:48"
->>>>>>> 6c9b7a6f
+            "time": "2016-06-06 16:39:11"
         },
         {
             "name": "league/commonmark",
@@ -2523,16 +2501,16 @@
         },
         {
             "name": "paragonie/random_compat",
-            "version": "v1.4.1",
+            "version": "v2.0.2",
             "source": {
                 "type": "git",
                 "url": "https://github.com/paragonie/random_compat.git",
-                "reference": "c7e26a21ba357863de030f0b9e701c7d04593774"
-            },
-            "dist": {
-                "type": "zip",
-                "url": "https://api.github.com/repos/paragonie/random_compat/zipball/c7e26a21ba357863de030f0b9e701c7d04593774",
-                "reference": "c7e26a21ba357863de030f0b9e701c7d04593774",
+                "reference": "088c04e2f261c33bed6ca5245491cfca69195ccf"
+            },
+            "dist": {
+                "type": "zip",
+                "url": "https://api.github.com/repos/paragonie/random_compat/zipball/088c04e2f261c33bed6ca5245491cfca69195ccf",
+                "reference": "088c04e2f261c33bed6ca5245491cfca69195ccf",
                 "shasum": ""
             },
             "require": {
@@ -2567,7 +2545,7 @@
                 "pseudorandom",
                 "random"
             ],
-            "time": "2016-03-18 20:34:03"
+            "time": "2016-04-03 06:00:07"
         },
         {
             "name": "pragmarx/google2fa",
@@ -3003,7 +2981,6 @@
         },
         {
             "name": "symfony/console",
-<<<<<<< HEAD
             "version": "v3.1.0",
             "source": {
                 "type": "git",
@@ -3014,18 +2991,6 @@
                 "type": "zip",
                 "url": "https://api.github.com/repos/symfony/console/zipball/f62db5b8afec27073a4609b8c84b1f9936652259",
                 "reference": "f62db5b8afec27073a4609b8c84b1f9936652259",
-=======
-            "version": "v3.0.7",
-            "source": {
-                "type": "git",
-                "url": "https://github.com/symfony/console.git",
-                "reference": "382fc9ed852edabd6133e34f8549d7a7d99db115"
-            },
-            "dist": {
-                "type": "zip",
-                "url": "https://api.github.com/repos/symfony/console/zipball/382fc9ed852edabd6133e34f8549d7a7d99db115",
-                "reference": "382fc9ed852edabd6133e34f8549d7a7d99db115",
->>>>>>> 6c9b7a6f
                 "shasum": ""
             },
             "require": {
@@ -3072,11 +3037,7 @@
             ],
             "description": "Symfony Console Component",
             "homepage": "https://symfony.com",
-<<<<<<< HEAD
             "time": "2016-05-30 06:58:39"
-=======
-            "time": "2016-06-06 15:08:35"
->>>>>>> 6c9b7a6f
         },
         {
             "name": "symfony/css-selector",
@@ -3133,7 +3094,6 @@
         },
         {
             "name": "symfony/debug",
-<<<<<<< HEAD
             "version": "v3.1.0",
             "source": {
                 "type": "git",
@@ -3144,18 +3104,6 @@
                 "type": "zip",
                 "url": "https://api.github.com/repos/symfony/debug/zipball/c9ed5a44dbc783a352f06b20440863c7463de907",
                 "reference": "c9ed5a44dbc783a352f06b20440863c7463de907",
-=======
-            "version": "v3.0.7",
-            "source": {
-                "type": "git",
-                "url": "https://github.com/symfony/debug.git",
-                "reference": "e67e1552dd7313df1cf6535cb606751899e0e727"
-            },
-            "dist": {
-                "type": "zip",
-                "url": "https://api.github.com/repos/symfony/debug/zipball/e67e1552dd7313df1cf6535cb606751899e0e727",
-                "reference": "e67e1552dd7313df1cf6535cb606751899e0e727",
->>>>>>> 6c9b7a6f
                 "shasum": ""
             },
             "require": {
@@ -3199,11 +3147,7 @@
             ],
             "description": "Symfony Debug Component",
             "homepage": "https://symfony.com",
-<<<<<<< HEAD
             "time": "2016-05-24 10:06:56"
-=======
-            "time": "2016-06-06 15:08:35"
->>>>>>> 6c9b7a6f
         },
         {
             "name": "symfony/event-dispatcher",
@@ -3267,7 +3211,6 @@
         },
         {
             "name": "symfony/finder",
-<<<<<<< HEAD
             "version": "v3.1.0",
             "source": {
                 "type": "git",
@@ -3278,18 +3221,6 @@
                 "type": "zip",
                 "url": "https://api.github.com/repos/symfony/finder/zipball/40d17ed287bf51a2f884c4619ce8ff2a1c5cd219",
                 "reference": "40d17ed287bf51a2f884c4619ce8ff2a1c5cd219",
-=======
-            "version": "v3.0.7",
-            "source": {
-                "type": "git",
-                "url": "https://github.com/symfony/finder.git",
-                "reference": "39e5f3d533d07b5416b9d7aad53a27f939d4f811"
-            },
-            "dist": {
-                "type": "zip",
-                "url": "https://api.github.com/repos/symfony/finder/zipball/39e5f3d533d07b5416b9d7aad53a27f939d4f811",
-                "reference": "39e5f3d533d07b5416b9d7aad53a27f939d4f811",
->>>>>>> 6c9b7a6f
                 "shasum": ""
             },
             "require": {
@@ -3325,7 +3256,6 @@
             ],
             "description": "Symfony Finder Component",
             "homepage": "https://symfony.com",
-<<<<<<< HEAD
             "time": "2016-05-13 18:06:41"
         },
         {
@@ -3340,22 +3270,6 @@
                 "type": "zip",
                 "url": "https://api.github.com/repos/symfony/http-foundation/zipball/83c47b60cdcc0a79651c4e68a3420a54d1eba6e1",
                 "reference": "83c47b60cdcc0a79651c4e68a3420a54d1eba6e1",
-=======
-            "time": "2016-05-13 18:03:36"
-        },
-        {
-            "name": "symfony/http-foundation",
-            "version": "v3.0.7",
-            "source": {
-                "type": "git",
-                "url": "https://github.com/symfony/http-foundation.git",
-                "reference": "d268a643884f85e91d6ba11ca68de96833f3f6e5"
-            },
-            "dist": {
-                "type": "zip",
-                "url": "https://api.github.com/repos/symfony/http-foundation/zipball/d268a643884f85e91d6ba11ca68de96833f3f6e5",
-                "reference": "d268a643884f85e91d6ba11ca68de96833f3f6e5",
->>>>>>> 6c9b7a6f
                 "shasum": ""
             },
             "require": {
@@ -3395,7 +3309,6 @@
             ],
             "description": "Symfony HttpFoundation Component",
             "homepage": "https://symfony.com",
-<<<<<<< HEAD
             "time": "2016-05-13 18:06:41"
         },
         {
@@ -3410,22 +3323,6 @@
                 "type": "zip",
                 "url": "https://api.github.com/repos/symfony/http-kernel/zipball/01586fd019f01c98ea4d34d26b493de06e619d20",
                 "reference": "01586fd019f01c98ea4d34d26b493de06e619d20",
-=======
-            "time": "2016-06-06 11:33:26"
-        },
-        {
-            "name": "symfony/http-kernel",
-            "version": "v3.0.7",
-            "source": {
-                "type": "git",
-                "url": "https://github.com/symfony/http-kernel.git",
-                "reference": "97cc1c15e3406e7a2adf14ad6b0e41a04d4a6fc4"
-            },
-            "dist": {
-                "type": "zip",
-                "url": "https://api.github.com/repos/symfony/http-kernel/zipball/97cc1c15e3406e7a2adf14ad6b0e41a04d4a6fc4",
-                "reference": "97cc1c15e3406e7a2adf14ad6b0e41a04d4a6fc4",
->>>>>>> 6c9b7a6f
                 "shasum": ""
             },
             "require": {
@@ -3494,11 +3391,7 @@
             ],
             "description": "Symfony HttpKernel Component",
             "homepage": "https://symfony.com",
-<<<<<<< HEAD
             "time": "2016-05-30 07:24:26"
-=======
-            "time": "2016-06-06 16:52:35"
->>>>>>> 6c9b7a6f
         },
         {
             "name": "symfony/polyfill-mbstring",
@@ -3669,7 +3562,6 @@
         },
         {
             "name": "symfony/process",
-<<<<<<< HEAD
             "version": "v3.1.0",
             "source": {
                 "type": "git",
@@ -3680,18 +3572,6 @@
                 "type": "zip",
                 "url": "https://api.github.com/repos/symfony/process/zipball/1574f3451b40fa9bbae518ef71d19a56f409cac0",
                 "reference": "1574f3451b40fa9bbae518ef71d19a56f409cac0",
-=======
-            "version": "v3.0.7",
-            "source": {
-                "type": "git",
-                "url": "https://github.com/symfony/process.git",
-                "reference": "bf6e2d1fa8b93fdd7cca6b684c0ea213cf0255dd"
-            },
-            "dist": {
-                "type": "zip",
-                "url": "https://api.github.com/repos/symfony/process/zipball/bf6e2d1fa8b93fdd7cca6b684c0ea213cf0255dd",
-                "reference": "bf6e2d1fa8b93fdd7cca6b684c0ea213cf0255dd",
->>>>>>> 6c9b7a6f
                 "shasum": ""
             },
             "require": {
@@ -3727,7 +3607,6 @@
             ],
             "description": "Symfony Process Component",
             "homepage": "https://symfony.com",
-<<<<<<< HEAD
             "time": "2016-04-12 19:11:33"
         },
         {
@@ -3742,22 +3621,6 @@
                 "type": "zip",
                 "url": "https://api.github.com/repos/symfony/routing/zipball/e52818e421659dd58a4eb3d439064fb3c2480999",
                 "reference": "e52818e421659dd58a4eb3d439064fb3c2480999",
-=======
-            "time": "2016-06-06 11:33:26"
-        },
-        {
-            "name": "symfony/routing",
-            "version": "v3.0.7",
-            "source": {
-                "type": "git",
-                "url": "https://github.com/symfony/routing.git",
-                "reference": "c780454838a1131adc756d737a4b4cc1d18f8c64"
-            },
-            "dist": {
-                "type": "zip",
-                "url": "https://api.github.com/repos/symfony/routing/zipball/c780454838a1131adc756d737a4b4cc1d18f8c64",
-                "reference": "c780454838a1131adc756d737a4b4cc1d18f8c64",
->>>>>>> 6c9b7a6f
                 "shasum": ""
             },
             "require": {
@@ -3819,7 +3682,6 @@
                 "uri",
                 "url"
             ],
-<<<<<<< HEAD
             "time": "2016-05-30 06:58:39"
         },
         {
@@ -3834,22 +3696,6 @@
                 "type": "zip",
                 "url": "https://api.github.com/repos/symfony/translation/zipball/0e67031c9ef0ad681932d2b24f4fd0ec8a6679ff",
                 "reference": "0e67031c9ef0ad681932d2b24f4fd0ec8a6679ff",
-=======
-            "time": "2016-05-30 06:58:27"
-        },
-        {
-            "name": "symfony/translation",
-            "version": "v3.0.7",
-            "source": {
-                "type": "git",
-                "url": "https://github.com/symfony/translation.git",
-                "reference": "2b0aacaa613c0ec1ad8046f972d8abdcb19c1db7"
-            },
-            "dist": {
-                "type": "zip",
-                "url": "https://api.github.com/repos/symfony/translation/zipball/2b0aacaa613c0ec1ad8046f972d8abdcb19c1db7",
-                "reference": "2b0aacaa613c0ec1ad8046f972d8abdcb19c1db7",
->>>>>>> 6c9b7a6f
                 "shasum": ""
             },
             "require": {
@@ -3900,7 +3746,6 @@
             ],
             "description": "Symfony Translation Component",
             "homepage": "https://symfony.com",
-<<<<<<< HEAD
             "time": "2016-05-12 18:19:29"
         },
         {
@@ -3915,22 +3760,6 @@
                 "type": "zip",
                 "url": "https://api.github.com/repos/symfony/var-dumper/zipball/436195b421e8c0493ca3e390c1fbecd8ee08c546",
                 "reference": "436195b421e8c0493ca3e390c1fbecd8ee08c546",
-=======
-            "time": "2016-06-06 11:33:26"
-        },
-        {
-            "name": "symfony/var-dumper",
-            "version": "v3.0.7",
-            "source": {
-                "type": "git",
-                "url": "https://github.com/symfony/var-dumper.git",
-                "reference": "d8bb851da153d97abe7c2b71a65dee19f324bcf7"
-            },
-            "dist": {
-                "type": "zip",
-                "url": "https://api.github.com/repos/symfony/var-dumper/zipball/d8bb851da153d97abe7c2b71a65dee19f324bcf7",
-                "reference": "d8bb851da153d97abe7c2b71a65dee19f324bcf7",
->>>>>>> 6c9b7a6f
                 "shasum": ""
             },
             "require": {
@@ -3980,11 +3809,7 @@
                 "debug",
                 "dump"
             ],
-<<<<<<< HEAD
             "time": "2016-05-24 10:06:56"
-=======
-            "time": "2016-05-24 10:03:10"
->>>>>>> 6c9b7a6f
         },
         {
             "name": "tijsverkoyen/css-to-inline-styles",
@@ -5013,16 +4838,16 @@
         },
         {
             "name": "phpunit/phpunit-mock-objects",
-            "version": "3.2.0",
+            "version": "3.2.1",
             "source": {
                 "type": "git",
                 "url": "https://github.com/sebastianbergmann/phpunit-mock-objects.git",
-                "reference": "314f8c44019b4dfece2571b98938574e6342be59"
-            },
-            "dist": {
-                "type": "zip",
-                "url": "https://api.github.com/repos/sebastianbergmann/phpunit-mock-objects/zipball/314f8c44019b4dfece2571b98938574e6342be59",
-                "reference": "314f8c44019b4dfece2571b98938574e6342be59",
+                "reference": "0dc8fd8e87e0366c22b6c25d1f43c4e2e66847b3"
+            },
+            "dist": {
+                "type": "zip",
+                "url": "https://api.github.com/repos/sebastianbergmann/phpunit-mock-objects/zipball/0dc8fd8e87e0366c22b6c25d1f43c4e2e66847b3",
+                "reference": "0dc8fd8e87e0366c22b6c25d1f43c4e2e66847b3",
                 "shasum": ""
             },
             "require": {
@@ -5031,6 +4856,9 @@
                 "phpunit/php-text-template": "^1.2",
                 "sebastian/exporter": "^1.2"
             },
+            "conflict": {
+                "phpunit/phpunit": "<5.4.0"
+            },
             "require-dev": {
                 "phpunit/phpunit": "^5.4"
             },
@@ -5065,7 +4893,7 @@
                 "mock",
                 "xunit"
             ],
-            "time": "2016-06-03 05:01:30"
+            "time": "2016-06-04 05:52:19"
         },
         {
             "name": "sebastian/code-unit-reverse-lookup",
