--- conflicted
+++ resolved
@@ -1943,12 +1943,12 @@
             "source": {
                 "type": "git",
                 "url": "https://github.com/laravel/framework.git",
-                "reference": "f134d400da2062f0602c5d64713e2906f3473bd1"
-            },
-            "dist": {
-                "type": "zip",
-                "url": "https://api.github.com/repos/laravel/framework/zipball/f134d400da2062f0602c5d64713e2906f3473bd1",
-                "reference": "f134d400da2062f0602c5d64713e2906f3473bd1",
+                "reference": "01e5c100cfefba75368fe7dead10a7c11a3a852c"
+            },
+            "dist": {
+                "type": "zip",
+                "url": "https://api.github.com/repos/laravel/framework/zipball/01e5c100cfefba75368fe7dead10a7c11a3a852c",
+                "reference": "01e5c100cfefba75368fe7dead10a7c11a3a852c",
                 "shasum": ""
             },
             "require": {
@@ -2063,7 +2063,7 @@
                 "framework",
                 "laravel"
             ],
-            "time": "2016-06-06 16:39:11"
+            "time": "2016-06-06 22:49:39"
         },
         {
             "name": "league/commonmark",
@@ -4365,7 +4365,6 @@
             "time": "2016-05-22 21:52:33"
         },
         {
-<<<<<<< HEAD
             "name": "myclabs/deep-copy",
             "version": "1.5.1",
             "source": {
@@ -4390,45 +4389,12 @@
             "autoload": {
                 "psr-4": {
                     "DeepCopy\\": "src/DeepCopy/"
-=======
-            "name": "phpdocumentor/reflection-common",
-            "version": "1.0",
-            "source": {
-                "type": "git",
-                "url": "https://github.com/phpDocumentor/ReflectionCommon.git",
-                "reference": "144c307535e82c8fdcaacbcfc1d6d8eeb896687c"
-            },
-            "dist": {
-                "type": "zip",
-                "url": "https://api.github.com/repos/phpDocumentor/ReflectionCommon/zipball/144c307535e82c8fdcaacbcfc1d6d8eeb896687c",
-                "reference": "144c307535e82c8fdcaacbcfc1d6d8eeb896687c",
-                "shasum": ""
-            },
-            "require": {
-                "php": ">=5.5"
-            },
-            "require-dev": {
-                "phpunit/phpunit": "^4.6"
-            },
-            "type": "library",
-            "extra": {
-                "branch-alias": {
-                    "dev-master": "1.0.x-dev"
-                }
-            },
-            "autoload": {
-                "psr-4": {
-                    "phpDocumentor\\Reflection\\": [
-                        "src"
-                    ]
->>>>>>> b64dd1e8
-                }
-            },
-            "notification-url": "https://packagist.org/downloads/",
-            "license": [
-                "MIT"
-            ],
-<<<<<<< HEAD
+                }
+            },
+            "notification-url": "https://packagist.org/downloads/",
+            "license": [
+                "MIT"
+            ],
             "description": "Create deep copies (clones) of your objects",
             "homepage": "https://github.com/myclabs/DeepCopy",
             "keywords": [
@@ -4439,7 +4405,44 @@
                 "object graph"
             ],
             "time": "2015-11-20 12:04:31"
-=======
+        },
+        {
+            "name": "phpdocumentor/reflection-common",
+            "version": "1.0",
+            "source": {
+                "type": "git",
+                "url": "https://github.com/phpDocumentor/ReflectionCommon.git",
+                "reference": "144c307535e82c8fdcaacbcfc1d6d8eeb896687c"
+            },
+            "dist": {
+                "type": "zip",
+                "url": "https://api.github.com/repos/phpDocumentor/ReflectionCommon/zipball/144c307535e82c8fdcaacbcfc1d6d8eeb896687c",
+                "reference": "144c307535e82c8fdcaacbcfc1d6d8eeb896687c",
+                "shasum": ""
+            },
+            "require": {
+                "php": ">=5.5"
+            },
+            "require-dev": {
+                "phpunit/phpunit": "^4.6"
+            },
+            "type": "library",
+            "extra": {
+                "branch-alias": {
+                    "dev-master": "1.0.x-dev"
+                }
+            },
+            "autoload": {
+                "psr-4": {
+                    "phpDocumentor\\Reflection\\": [
+                        "src"
+                    ]
+                }
+            },
+            "notification-url": "https://packagist.org/downloads/",
+            "license": [
+                "MIT"
+            ],
             "authors": [
                 {
                     "name": "Jaap van Otterdijk",
@@ -4456,7 +4459,6 @@
                 "static analysis"
             ],
             "time": "2015-12-27 11:43:31"
->>>>>>> b64dd1e8
         },
         {
             "name": "phpdocumentor/reflection-docblock",
