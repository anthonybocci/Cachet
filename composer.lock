--- conflicted
+++ resolved
@@ -4,13 +4,8 @@
         "Read more about it at https://getcomposer.org/doc/01-basic-usage.md#composer-lock-the-lock-file",
         "This file is @generated automatically"
     ],
-<<<<<<< HEAD
-    "hash": "85b73f3211babb4bf992e5628a862804",
-    "content-hash": "7b5f27f3d4ef54e83dd203203d704984",
-=======
-    "hash": "1e468595f20309ca6658b805a1486282",
-    "content-hash": "4b3f3e889041139f810c76897b44722a",
->>>>>>> dd1a14a4
+    "hash": "26bf01769eeb76c611500fbca9149683",
+    "content-hash": "f71c593ddc593fb0a0848fbe0248a4a2",
     "packages": [
         {
             "name": "alt-three/badger",
