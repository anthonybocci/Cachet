--- conflicted
+++ resolved
@@ -325,18 +325,6 @@
         },
         {
             "name": "aws/aws-sdk-php",
-<<<<<<< HEAD
-            "version": "3.18.27",
-            "source": {
-                "type": "git",
-                "url": "https://github.com/aws/aws-sdk-php.git",
-                "reference": "8cc3d3231d9fb9da528205f3b905097a37ac3df3"
-            },
-            "dist": {
-                "type": "zip",
-                "url": "https://api.github.com/repos/aws/aws-sdk-php/zipball/8cc3d3231d9fb9da528205f3b905097a37ac3df3",
-                "reference": "8cc3d3231d9fb9da528205f3b905097a37ac3df3",
-=======
             "version": "3.18.28",
             "source": {
                 "type": "git",
@@ -347,7 +335,6 @@
                 "type": "zip",
                 "url": "https://api.github.com/repos/aws/aws-sdk-php/zipball/c75d3ba185d5db6998124fa1a99a63e5d529b247",
                 "reference": "c75d3ba185d5db6998124fa1a99a63e5d529b247",
->>>>>>> df5b9b89
                 "shasum": ""
             },
             "require": {
@@ -414,11 +401,7 @@
                 "s3",
                 "sdk"
             ],
-<<<<<<< HEAD
-            "time": "2016-07-07 23:09:15"
-=======
             "time": "2016-07-13 20:34:06"
->>>>>>> df5b9b89
         },
         {
             "name": "backup-manager/backup-manager",
