--- conflicted
+++ resolved
@@ -4,11 +4,7 @@
         "Read more about it at https://getcomposer.org/doc/01-basic-usage.md#composer-lock-the-lock-file",
         "This file is @generated automatically"
     ],
-<<<<<<< HEAD
-    "hash": "70ca29984807ed324db890c91c3a1492",
-=======
-    "hash": "d3a5a772f42f777d459f40bf984bc3c9",
->>>>>>> 1ac4b7a6
+    "hash": "05f03078291036582d00ac77cb0c77e2",
     "packages": [
         {
             "name": "alt-three/emoji",
