--- conflicted
+++ resolved
@@ -4,13 +4,8 @@
         "Read more about it at https://getcomposer.org/doc/01-basic-usage.md#composer-lock-the-lock-file",
         "This file is @generated automatically"
     ],
-<<<<<<< HEAD
-    "hash": "efee15cdcec498c266017d8b6b9dc40b",
-    "content-hash": "5e0dba0b123506042e11f77f15280b6e",
-=======
-    "hash": "19fa8cadce9fb3abdc3c069fc9fd9947",
-    "content-hash": "007290adcdb418a8b5f7708fba3b8d05",
->>>>>>> 14127de3
+    "hash": "620cb80f29b93d4e6cf74e34ad35e39c",
+    "content-hash": "1669c288238ee037a297e8ed1f2a536e",
     "packages": [
         {
             "name": "alt-three/badger",
