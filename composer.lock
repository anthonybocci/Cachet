{
    "_readme": [
        "This file locks the dependencies of your project to a known state",
        "Read more about it at https://getcomposer.org/doc/01-basic-usage.md#composer-lock-the-lock-file",
        "This file is @generated automatically"
    ],
    "hash": "f7d40ec10be871e505c18b6e4331322d",
    "packages": [
        {
            "name": "alt-three/emoji",
            "version": "v1.0.0",
            "source": {
                "type": "git",
                "url": "https://github.com/AltThree/Emoji.git",
                "reference": "2c46fde1d5993ea4a040259e5efc0682c33a5f90"
            },
            "dist": {
                "type": "zip",
                "url": "https://api.github.com/repos/AltThree/Emoji/zipball/2c46fde1d5993ea4a040259e5efc0682c33a5f90",
                "reference": "2c46fde1d5993ea4a040259e5efc0682c33a5f90",
                "shasum": ""
            },
            "require": {
                "graham-campbell/markdown": "~4.0",
                "guzzlehttp/guzzle": "~5.3|~6.0",
                "illuminate/support": "5.1.*",
                "php": ">=5.5.9"
            },
            "require-dev": {
                "graham-campbell/testbench": "~3.0",
                "phpunit/phpunit": "^4.7.6"
            },
            "type": "library",
            "extra": {
                "branch-alias": {
                    "dev-master": "1.0-dev"
                }
            },
            "autoload": {
                "psr-4": {
                    "AltThree\\Emoji\\": "src/"
                }
            },
            "notification-url": "https://packagist.org/downloads/",
            "license": [
                "MIT"
            ],
            "authors": [
                {
                    "name": "James Brooks",
                    "email": "james@alt-three.com"
                },
                {
                    "name": "Graham Campbell",
                    "email": "graham@alt-three.com"
                },
                {
                    "name": "Joseph Cohen",
                    "email": "joe@alt-three.com"
                }
            ],
            "description": "An Emoji Parser For Laravel 5",
            "keywords": [
                "Alt Three",
                "emoji",
                "parser"
            ],
            "time": "2015-07-25 14:20:46"
        },
        {
            "name": "asm89/stack-cors",
            "version": "0.2.1",
            "source": {
                "type": "git",
                "url": "https://github.com/asm89/stack-cors.git",
                "reference": "2d77e77251a434e4527315313a672f5801b29fa2"
            },
            "dist": {
                "type": "zip",
                "url": "https://api.github.com/repos/asm89/stack-cors/zipball/2d77e77251a434e4527315313a672f5801b29fa2",
                "reference": "2d77e77251a434e4527315313a672f5801b29fa2",
                "shasum": ""
            },
            "require": {
                "php": ">=5.3.2",
                "symfony/http-foundation": "~2.1",
                "symfony/http-kernel": "~2.1"
            },
            "type": "library",
            "autoload": {
                "psr-0": {
                    "Asm89\\Stack": "src/"
                }
            },
            "notification-url": "https://packagist.org/downloads/",
            "license": [
                "MIT"
            ],
            "authors": [
                {
                    "name": "Alexander",
                    "email": "iam.asm89@gmail.com"
                }
            ],
            "description": "Cross-origin resource sharing library and stack middleware",
            "homepage": "https://github.com/asm89/stack-cors",
            "keywords": [
                "cors",
                "stack"
            ],
            "time": "2014-07-28 07:22:35"
        },
        {
            "name": "barryvdh/laravel-cors",
            "version": "v0.5.0",
            "source": {
                "type": "git",
                "url": "https://github.com/barryvdh/laravel-cors.git",
                "reference": "9fb31c457a416931684c7b8759751d1848aed5a8"
            },
            "dist": {
                "type": "zip",
                "url": "https://api.github.com/repos/barryvdh/laravel-cors/zipball/9fb31c457a416931684c7b8759751d1848aed5a8",
                "reference": "9fb31c457a416931684c7b8759751d1848aed5a8",
                "shasum": ""
            },
            "require": {
                "asm89/stack-cors": "0.2.x",
                "illuminate/support": "~5.0.17|5.1.x",
                "php": ">=5.4.0"
            },
            "type": "library",
            "extra": {
                "branch-alias": {
                    "dev-master": "0.5-dev"
                }
            },
            "autoload": {
                "psr-4": {
                    "Barryvdh\\Cors\\": "src/"
                }
            },
            "notification-url": "https://packagist.org/downloads/",
            "license": [
                "MIT"
            ],
            "authors": [
                {
                    "name": "Barry vd. Heuvel",
                    "email": "barryvdh@gmail.com"
                }
            ],
            "description": "Adds CORS (Cross-Origin Resource Sharing) headers support in your Laravel application",
            "keywords": [
                "api",
                "cors",
                "crossdomain",
                "laravel"
            ],
            "time": "2015-05-25 13:45:30"
        },
        {
            "name": "classpreloader/classpreloader",
            "version": "2.0.0",
            "source": {
                "type": "git",
                "url": "https://github.com/ClassPreloader/ClassPreloader.git",
                "reference": "8c3c14b10309e3b40bce833913a6c0c0b8c8f962"
            },
            "dist": {
                "type": "zip",
                "url": "https://api.github.com/repos/ClassPreloader/ClassPreloader/zipball/8c3c14b10309e3b40bce833913a6c0c0b8c8f962",
                "reference": "8c3c14b10309e3b40bce833913a6c0c0b8c8f962",
                "shasum": ""
            },
            "require": {
                "nikic/php-parser": "~1.3",
                "php": ">=5.5.9"
            },
            "require-dev": {
                "phpunit/phpunit": "~4.0"
            },
            "type": "library",
            "extra": {
                "branch-alias": {
                    "dev-master": "2.0-dev"
                }
            },
            "autoload": {
                "psr-4": {
                    "ClassPreloader\\": "src/"
                }
            },
            "notification-url": "https://packagist.org/downloads/",
            "license": [
                "MIT"
            ],
            "authors": [
                {
                    "name": "Michael Dowling",
                    "email": "mtdowling@gmail.com"
                },
                {
                    "name": "Graham Campbell",
                    "email": "graham@alt-three.com"
                }
            ],
            "description": "Helps class loading performance by generating a single PHP file containing all of the autoloaded files for a specific use case",
            "keywords": [
                "autoload",
                "class",
                "preload"
            ],
            "time": "2015-06-28 21:39:13"
        },
        {
            "name": "danielstjules/stringy",
            "version": "1.10.0",
            "source": {
                "type": "git",
                "url": "https://github.com/danielstjules/Stringy.git",
                "reference": "4749c205db47ee5b32e8d1adf6d9aff8db6caf3b"
            },
            "dist": {
                "type": "zip",
                "url": "https://api.github.com/repos/danielstjules/Stringy/zipball/4749c205db47ee5b32e8d1adf6d9aff8db6caf3b",
                "reference": "4749c205db47ee5b32e8d1adf6d9aff8db6caf3b",
                "shasum": ""
            },
            "require": {
                "ext-mbstring": "*",
                "php": ">=5.3.0"
            },
            "require-dev": {
                "phpunit/phpunit": "~4.0"
            },
            "type": "library",
            "autoload": {
                "psr-4": {
                    "Stringy\\": "src/"
                },
                "files": [
                    "src/Create.php"
                ]
            },
            "notification-url": "https://packagist.org/downloads/",
            "license": [
                "MIT"
            ],
            "authors": [
                {
                    "name": "Daniel St. Jules",
                    "email": "danielst.jules@gmail.com",
                    "homepage": "http://www.danielstjules.com"
                }
            ],
            "description": "A string manipulation library with multibyte support",
            "homepage": "https://github.com/danielstjules/Stringy",
            "keywords": [
                "UTF",
                "helpers",
                "manipulation",
                "methods",
                "multibyte",
                "string",
                "utf-8",
                "utility",
                "utils"
            ],
            "time": "2015-07-23 00:54:12"
        },
        {
            "name": "dnoegel/php-xdg-base-dir",
            "version": "0.1",
            "source": {
                "type": "git",
                "url": "https://github.com/dnoegel/php-xdg-base-dir.git",
                "reference": "265b8593498b997dc2d31e75b89f053b5cc9621a"
            },
            "dist": {
                "type": "zip",
                "url": "https://api.github.com/repos/dnoegel/php-xdg-base-dir/zipball/265b8593498b997dc2d31e75b89f053b5cc9621a",
                "reference": "265b8593498b997dc2d31e75b89f053b5cc9621a",
                "shasum": ""
            },
            "require": {
                "php": ">=5.3.2"
            },
            "require-dev": {
                "phpunit/phpunit": "@stable"
            },
            "type": "project",
            "autoload": {
                "psr-4": {
                    "XdgBaseDir\\": "src/"
                }
            },
            "notification-url": "https://packagist.org/downloads/",
            "license": [
                "MIT"
            ],
            "description": "implementation of xdg base directory specification for php",
            "time": "2014-10-24 07:27:01"
        },
        {
            "name": "doctrine/annotations",
            "version": "v1.2.6",
            "source": {
                "type": "git",
                "url": "https://github.com/doctrine/annotations.git",
                "reference": "f4a91702ca3cd2e568c3736aa031ed00c3752af4"
            },
            "dist": {
                "type": "zip",
                "url": "https://api.github.com/repos/doctrine/annotations/zipball/f4a91702ca3cd2e568c3736aa031ed00c3752af4",
                "reference": "f4a91702ca3cd2e568c3736aa031ed00c3752af4",
                "shasum": ""
            },
            "require": {
                "doctrine/lexer": "1.*",
                "php": ">=5.3.2"
            },
            "require-dev": {
                "doctrine/cache": "1.*",
                "phpunit/phpunit": "4.*"
            },
            "type": "library",
            "extra": {
                "branch-alias": {
                    "dev-master": "1.3.x-dev"
                }
            },
            "autoload": {
                "psr-0": {
                    "Doctrine\\Common\\Annotations\\": "lib/"
                }
            },
            "notification-url": "https://packagist.org/downloads/",
            "license": [
                "MIT"
            ],
            "authors": [
                {
                    "name": "Roman Borschel",
                    "email": "roman@code-factory.org"
                },
                {
                    "name": "Benjamin Eberlei",
                    "email": "kontakt@beberlei.de"
                },
                {
                    "name": "Guilherme Blanco",
                    "email": "guilhermeblanco@gmail.com"
                },
                {
                    "name": "Jonathan Wage",
                    "email": "jonwage@gmail.com"
                },
                {
                    "name": "Johannes Schmitt",
                    "email": "schmittjoh@gmail.com"
                }
            ],
            "description": "Docblock Annotations Parser",
            "homepage": "http://www.doctrine-project.org",
            "keywords": [
                "annotations",
                "docblock",
                "parser"
            ],
            "time": "2015-06-17 12:21:22"
        },
        {
            "name": "doctrine/cache",
            "version": "v1.4.1",
            "source": {
                "type": "git",
                "url": "https://github.com/doctrine/cache.git",
                "reference": "c9eadeb743ac6199f7eec423cb9426bc518b7b03"
            },
            "dist": {
                "type": "zip",
                "url": "https://api.github.com/repos/doctrine/cache/zipball/c9eadeb743ac6199f7eec423cb9426bc518b7b03",
                "reference": "c9eadeb743ac6199f7eec423cb9426bc518b7b03",
                "shasum": ""
            },
            "require": {
                "php": ">=5.3.2"
            },
            "conflict": {
                "doctrine/common": ">2.2,<2.4"
            },
            "require-dev": {
                "phpunit/phpunit": ">=3.7",
                "predis/predis": "~1.0",
                "satooshi/php-coveralls": "~0.6"
            },
            "type": "library",
            "extra": {
                "branch-alias": {
                    "dev-master": "1.5.x-dev"
                }
            },
            "autoload": {
                "psr-0": {
                    "Doctrine\\Common\\Cache\\": "lib/"
                }
            },
            "notification-url": "https://packagist.org/downloads/",
            "license": [
                "MIT"
            ],
            "authors": [
                {
                    "name": "Roman Borschel",
                    "email": "roman@code-factory.org"
                },
                {
                    "name": "Benjamin Eberlei",
                    "email": "kontakt@beberlei.de"
                },
                {
                    "name": "Guilherme Blanco",
                    "email": "guilhermeblanco@gmail.com"
                },
                {
                    "name": "Jonathan Wage",
                    "email": "jonwage@gmail.com"
                },
                {
                    "name": "Johannes Schmitt",
                    "email": "schmittjoh@gmail.com"
                }
            ],
            "description": "Caching library offering an object-oriented API for many cache backends",
            "homepage": "http://www.doctrine-project.org",
            "keywords": [
                "cache",
                "caching"
            ],
            "time": "2015-04-15 00:11:59"
        },
        {
            "name": "doctrine/collections",
            "version": "v1.3.0",
            "source": {
                "type": "git",
                "url": "https://github.com/doctrine/collections.git",
                "reference": "6c1e4eef75f310ea1b3e30945e9f06e652128b8a"
            },
            "dist": {
                "type": "zip",
                "url": "https://api.github.com/repos/doctrine/collections/zipball/6c1e4eef75f310ea1b3e30945e9f06e652128b8a",
                "reference": "6c1e4eef75f310ea1b3e30945e9f06e652128b8a",
                "shasum": ""
            },
            "require": {
                "php": ">=5.3.2"
            },
            "require-dev": {
                "phpunit/phpunit": "~4.0"
            },
            "type": "library",
            "extra": {
                "branch-alias": {
                    "dev-master": "1.2.x-dev"
                }
            },
            "autoload": {
                "psr-0": {
                    "Doctrine\\Common\\Collections\\": "lib/"
                }
            },
            "notification-url": "https://packagist.org/downloads/",
            "license": [
                "MIT"
            ],
            "authors": [
                {
                    "name": "Roman Borschel",
                    "email": "roman@code-factory.org"
                },
                {
                    "name": "Benjamin Eberlei",
                    "email": "kontakt@beberlei.de"
                },
                {
                    "name": "Guilherme Blanco",
                    "email": "guilhermeblanco@gmail.com"
                },
                {
                    "name": "Jonathan Wage",
                    "email": "jonwage@gmail.com"
                },
                {
                    "name": "Johannes Schmitt",
                    "email": "schmittjoh@gmail.com"
                }
            ],
            "description": "Collections Abstraction library",
            "homepage": "http://www.doctrine-project.org",
            "keywords": [
                "array",
                "collections",
                "iterator"
            ],
            "time": "2015-04-14 22:21:58"
        },
        {
            "name": "doctrine/common",
            "version": "v2.5.0",
            "source": {
                "type": "git",
                "url": "https://github.com/doctrine/common.git",
                "reference": "cd8daf2501e10c63dced7b8b9b905844316ae9d3"
            },
            "dist": {
                "type": "zip",
                "url": "https://api.github.com/repos/doctrine/common/zipball/cd8daf2501e10c63dced7b8b9b905844316ae9d3",
                "reference": "cd8daf2501e10c63dced7b8b9b905844316ae9d3",
                "shasum": ""
            },
            "require": {
                "doctrine/annotations": "1.*",
                "doctrine/cache": "1.*",
                "doctrine/collections": "1.*",
                "doctrine/inflector": "1.*",
                "doctrine/lexer": "1.*",
                "php": ">=5.3.2"
            },
            "require-dev": {
                "phpunit/phpunit": "~3.7"
            },
            "type": "library",
            "extra": {
                "branch-alias": {
                    "dev-master": "2.6.x-dev"
                }
            },
            "autoload": {
                "psr-0": {
                    "Doctrine\\Common\\": "lib/"
                }
            },
            "notification-url": "https://packagist.org/downloads/",
            "license": [
                "MIT"
            ],
            "authors": [
                {
                    "name": "Roman Borschel",
                    "email": "roman@code-factory.org"
                },
                {
                    "name": "Benjamin Eberlei",
                    "email": "kontakt@beberlei.de"
                },
                {
                    "name": "Guilherme Blanco",
                    "email": "guilhermeblanco@gmail.com"
                },
                {
                    "name": "Jonathan Wage",
                    "email": "jonwage@gmail.com"
                },
                {
                    "name": "Johannes Schmitt",
                    "email": "schmittjoh@gmail.com"
                }
            ],
            "description": "Common Library for Doctrine projects",
            "homepage": "http://www.doctrine-project.org",
            "keywords": [
                "annotations",
                "collections",
                "eventmanager",
                "persistence",
                "spl"
            ],
            "time": "2015-04-02 19:55:44"
        },
        {
            "name": "doctrine/dbal",
            "version": "v2.5.1",
            "source": {
                "type": "git",
                "url": "https://github.com/doctrine/dbal.git",
                "reference": "628c2256b646ae2417d44e063bce8aec5199d48d"
            },
            "dist": {
                "type": "zip",
                "url": "https://api.github.com/repos/doctrine/dbal/zipball/628c2256b646ae2417d44e063bce8aec5199d48d",
                "reference": "628c2256b646ae2417d44e063bce8aec5199d48d",
                "shasum": ""
            },
            "require": {
                "doctrine/common": ">=2.4,<2.6-dev",
                "php": ">=5.3.2"
            },
            "require-dev": {
                "phpunit/phpunit": "4.*",
                "symfony/console": "2.*"
            },
            "suggest": {
                "symfony/console": "For helpful console commands such as SQL execution and import of files."
            },
            "bin": [
                "bin/doctrine-dbal"
            ],
            "type": "library",
            "extra": {
                "branch-alias": {
                    "dev-master": "2.5.x-dev"
                }
            },
            "autoload": {
                "psr-0": {
                    "Doctrine\\DBAL\\": "lib/"
                }
            },
            "notification-url": "https://packagist.org/downloads/",
            "license": [
                "MIT"
            ],
            "authors": [
                {
                    "name": "Roman Borschel",
                    "email": "roman@code-factory.org"
                },
                {
                    "name": "Benjamin Eberlei",
                    "email": "kontakt@beberlei.de"
                },
                {
                    "name": "Guilherme Blanco",
                    "email": "guilhermeblanco@gmail.com"
                },
                {
                    "name": "Jonathan Wage",
                    "email": "jonwage@gmail.com"
                }
            ],
            "description": "Database Abstraction Layer",
            "homepage": "http://www.doctrine-project.org",
            "keywords": [
                "database",
                "dbal",
                "persistence",
                "queryobject"
            ],
            "time": "2015-01-12 21:52:47"
        },
        {
            "name": "doctrine/inflector",
            "version": "v1.0.1",
            "source": {
                "type": "git",
                "url": "https://github.com/doctrine/inflector.git",
                "reference": "0bcb2e79d8571787f18b7eb036ed3d004908e604"
            },
            "dist": {
                "type": "zip",
                "url": "https://api.github.com/repos/doctrine/inflector/zipball/0bcb2e79d8571787f18b7eb036ed3d004908e604",
                "reference": "0bcb2e79d8571787f18b7eb036ed3d004908e604",
                "shasum": ""
            },
            "require": {
                "php": ">=5.3.2"
            },
            "require-dev": {
                "phpunit/phpunit": "4.*"
            },
            "type": "library",
            "extra": {
                "branch-alias": {
                    "dev-master": "1.0.x-dev"
                }
            },
            "autoload": {
                "psr-0": {
                    "Doctrine\\Common\\Inflector\\": "lib/"
                }
            },
            "notification-url": "https://packagist.org/downloads/",
            "license": [
                "MIT"
            ],
            "authors": [
                {
                    "name": "Roman Borschel",
                    "email": "roman@code-factory.org"
                },
                {
                    "name": "Benjamin Eberlei",
                    "email": "kontakt@beberlei.de"
                },
                {
                    "name": "Guilherme Blanco",
                    "email": "guilhermeblanco@gmail.com"
                },
                {
                    "name": "Jonathan Wage",
                    "email": "jonwage@gmail.com"
                },
                {
                    "name": "Johannes Schmitt",
                    "email": "schmittjoh@gmail.com"
                }
            ],
            "description": "Common String Manipulations with regard to casing and singular/plural rules.",
            "homepage": "http://www.doctrine-project.org",
            "keywords": [
                "inflection",
                "pluralize",
                "singularize",
                "string"
            ],
            "time": "2014-12-20 21:24:13"
        },
        {
            "name": "doctrine/lexer",
            "version": "v1.0.1",
            "source": {
                "type": "git",
                "url": "https://github.com/doctrine/lexer.git",
                "reference": "83893c552fd2045dd78aef794c31e694c37c0b8c"
            },
            "dist": {
                "type": "zip",
                "url": "https://api.github.com/repos/doctrine/lexer/zipball/83893c552fd2045dd78aef794c31e694c37c0b8c",
                "reference": "83893c552fd2045dd78aef794c31e694c37c0b8c",
                "shasum": ""
            },
            "require": {
                "php": ">=5.3.2"
            },
            "type": "library",
            "extra": {
                "branch-alias": {
                    "dev-master": "1.0.x-dev"
                }
            },
            "autoload": {
                "psr-0": {
                    "Doctrine\\Common\\Lexer\\": "lib/"
                }
            },
            "notification-url": "https://packagist.org/downloads/",
            "license": [
                "MIT"
            ],
            "authors": [
                {
                    "name": "Roman Borschel",
                    "email": "roman@code-factory.org"
                },
                {
                    "name": "Guilherme Blanco",
                    "email": "guilhermeblanco@gmail.com"
                },
                {
                    "name": "Johannes Schmitt",
                    "email": "schmittjoh@gmail.com"
                }
            ],
            "description": "Base library for a lexer that can be used in Top-Down, Recursive Descent Parsers.",
            "homepage": "http://www.doctrine-project.org",
            "keywords": [
                "lexer",
                "parser"
            ],
            "time": "2014-09-09 13:34:57"
        },
        {
            "name": "fideloper/proxy",
            "version": "3.0.0",
            "source": {
                "type": "git",
                "url": "https://github.com/fideloper/TrustedProxy.git",
                "reference": "cc7937c3b4e285e24e020beeaff331180a641e6d"
            },
            "dist": {
                "type": "zip",
                "url": "https://api.github.com/repos/fideloper/TrustedProxy/zipball/cc7937c3b4e285e24e020beeaff331180a641e6d",
                "reference": "cc7937c3b4e285e24e020beeaff331180a641e6d",
                "shasum": ""
            },
            "require": {
                "illuminate/contracts": "~5.0",
                "php": ">=5.4.0"
            },
            "require-dev": {
                "illuminate/http": "~5.0",
                "mockery/mockery": "~0.9.3"
            },
            "type": "library",
            "extra": {
                "branch-alias": {
                    "dev-master": "3.0-dev"
                }
            },
            "autoload": {
                "psr-4": {
                    "Fideloper\\Proxy\\": "src/"
                }
            },
            "notification-url": "https://packagist.org/downloads/",
            "license": [
                "MIT"
            ],
            "authors": [
                {
                    "name": "Chris Fidao",
                    "email": "fideloper@gmail.com"
                }
            ],
            "description": "Set trusted proxies for Laravel",
            "keywords": [
                "load balancing",
                "proxy",
                "trusted proxy"
            ],
            "time": "2015-02-04 20:24:17"
        },
        {
            "name": "filp/whoops",
            "version": "1.1.7",
            "source": {
                "type": "git",
                "url": "https://github.com/filp/whoops.git",
                "reference": "72538eeb70bbfb11964412a3d098d109efd012f7"
            },
            "dist": {
                "type": "zip",
                "url": "https://api.github.com/repos/filp/whoops/zipball/72538eeb70bbfb11964412a3d098d109efd012f7",
                "reference": "72538eeb70bbfb11964412a3d098d109efd012f7",
                "shasum": ""
            },
            "require": {
                "php": ">=5.3.0"
            },
            "require-dev": {
                "mockery/mockery": "0.9.*"
            },
            "type": "library",
            "extra": {
                "branch-alias": {
                    "dev-master": "1.2-dev"
                }
            },
            "autoload": {
                "psr-0": {
                    "Whoops": "src/"
                },
                "classmap": [
                    "src/deprecated"
                ]
            },
            "notification-url": "https://packagist.org/downloads/",
            "license": [
                "MIT"
            ],
            "authors": [
                {
                    "name": "Filipe Dobreira",
                    "homepage": "https://github.com/filp",
                    "role": "Developer"
                }
            ],
            "description": "php error handling for cool kids",
            "homepage": "https://github.com/filp/whoops",
            "keywords": [
                "error",
                "exception",
                "handling",
                "library",
                "silex-provider",
                "whoops",
                "zf2"
            ],
            "time": "2015-06-29 05:42:04"
        },
        {
            "name": "graham-campbell/binput",
            "version": "v3.2.0",
            "source": {
                "type": "git",
                "url": "https://github.com/GrahamCampbell/Laravel-Binput.git",
                "reference": "fa3c6306a903932b0e82738ab2788e73fdf9f9c7"
            },
            "dist": {
                "type": "zip",
                "url": "https://api.github.com/repos/GrahamCampbell/Laravel-Binput/zipball/fa3c6306a903932b0e82738ab2788e73fdf9f9c7",
                "reference": "fa3c6306a903932b0e82738ab2788e73fdf9f9c7",
                "shasum": ""
            },
            "require": {
                "graham-campbell/security": "~3.2",
                "illuminate/contracts": "5.0.*|5.1.*",
                "illuminate/http": "5.0.*|5.1.*",
                "illuminate/support": "5.0.*|5.1.*",
                "php": ">=5.5.9"
            },
            "require-dev": {
                "graham-campbell/testbench": "~3.0",
                "mockery/mockery": "^0.9.4",
                "phpunit/phpunit": "^4.7.6"
            },
            "type": "library",
            "extra": {
                "branch-alias": {
                    "dev-master": "3.2-dev"
                }
            },
            "autoload": {
                "psr-4": {
                    "GrahamCampbell\\Binput\\": "src/"
                }
            },
            "notification-url": "https://packagist.org/downloads/",
            "license": [
                "MIT"
            ],
            "authors": [
                {
                    "name": "Graham Campbell",
                    "email": "graham@alt-three.com"
                }
            ],
            "description": "Binput Is An Input Protector For Laravel 5",
            "keywords": [
                "Binput",
                "Graham Campbell",
                "GrahamCampbell",
                "Laravel Binput",
                "Laravel-Binput",
                "better",
                "better input",
                "framework",
                "input",
                "laravel",
                "security"
            ],
            "time": "2015-06-26 17:33:45"
        },
        {
            "name": "graham-campbell/exceptions",
            "version": "v4.0.0",
            "source": {
                "type": "git",
                "url": "https://github.com/GrahamCampbell/Laravel-Exceptions.git",
                "reference": "4a722d06c47dda498bc79edf67b04e285285dd5e"
            },
            "dist": {
                "type": "zip",
                "url": "https://api.github.com/repos/GrahamCampbell/Laravel-Exceptions/zipball/4a722d06c47dda498bc79edf67b04e285285dd5e",
                "reference": "4a722d06c47dda498bc79edf67b04e285285dd5e",
                "shasum": ""
            },
            "require": {
                "filp/whoops": "1.1.*",
                "illuminate/contracts": "5.1.*",
                "illuminate/support": "5.1.*",
                "php": ">=5.5.9",
                "psr/log": "~1.0",
                "symfony/debug": "2.7.*",
                "symfony/http-foundation": "2.7.*"
            },
            "require-dev": {
                "graham-campbell/testbench": "~3.0",
                "mockery/mockery": "^0.9.4",
                "phpunit/phpunit": "^4.7.6"
            },
            "type": "library",
            "extra": {
                "branch-alias": {
                    "dev-master": "4.0-dev"
                }
            },
            "autoload": {
                "psr-4": {
                    "GrahamCampbell\\Exceptions\\": "src/"
                }
            },
            "notification-url": "https://packagist.org/downloads/",
            "license": [
                "MIT"
            ],
            "authors": [
                {
                    "name": "Graham Campbell",
                    "email": "graham@alt-three.com"
                }
            ],
            "description": "Provides Pretty Error Pages For Both Development And Production",
            "keywords": [
                "Graham Campbell",
                "GrahamCampbell",
                "Laravel Exceptions",
                "Laravel-Exceptions",
                "error",
                "errors",
                "exception",
                "exceptions",
                "framework",
                "laravel",
                "whoops"
            ],
            "time": "2015-07-25 10:39:01"
        },
        {
            "name": "graham-campbell/markdown",
            "version": "v4.0.0",
            "source": {
                "type": "git",
                "url": "https://github.com/GrahamCampbell/Laravel-Markdown.git",
                "reference": "6e9a967e23f6c8480ad04d217ecfabda1aea4b09"
            },
            "dist": {
                "type": "zip",
                "url": "https://api.github.com/repos/GrahamCampbell/Laravel-Markdown/zipball/6e9a967e23f6c8480ad04d217ecfabda1aea4b09",
                "reference": "6e9a967e23f6c8480ad04d217ecfabda1aea4b09",
                "shasum": ""
            },
            "require": {
                "illuminate/contracts": "5.0.*|5.1.*",
                "illuminate/support": "5.0.*|5.1.*",
                "illuminate/view": "5.0.*|5.1.*",
                "league/commonmark": "0.10.*",
                "php": ">=5.5.9"
            },
            "require-dev": {
                "graham-campbell/testbench": "~3.0",
                "mockery/mockery": "^0.9.4",
                "phpunit/phpunit": "^4.7.6"
            },
            "type": "library",
            "extra": {
                "branch-alias": {
                    "dev-master": "4.0-dev"
                }
            },
            "autoload": {
                "psr-4": {
                    "GrahamCampbell\\Markdown\\": "src/"
                }
            },
            "notification-url": "https://packagist.org/downloads/",
            "license": [
                "MIT"
            ],
            "authors": [
                {
                    "name": "Graham Campbell",
                    "email": "graham@alt-three.com"
                }
            ],
            "description": "Markdown Is A CommonMark Wrapper For Laravel 5",
            "keywords": [
                "Graham Campbell",
                "GrahamCampbell",
                "Laravel Markdown",
                "Laravel-Markdown",
                "common mark",
                "commonmark",
                "framework",
                "laravel",
                "markdown"
            ],
            "time": "2015-07-25 14:48:25"
        },
        {
            "name": "graham-campbell/security",
            "version": "v3.2.0",
            "source": {
                "type": "git",
                "url": "https://github.com/GrahamCampbell/Laravel-Security.git",
                "reference": "e3c0409218ced4bb4dc88a4d85fb58b670679141"
            },
            "dist": {
                "type": "zip",
                "url": "https://api.github.com/repos/GrahamCampbell/Laravel-Security/zipball/e3c0409218ced4bb4dc88a4d85fb58b670679141",
                "reference": "e3c0409218ced4bb4dc88a4d85fb58b670679141",
                "shasum": ""
            },
            "require": {
                "illuminate/contracts": "5.0.*|5.1.*",
                "illuminate/support": "5.0.*|5.1.*",
                "php": ">=5.5.9"
            },
            "require-dev": {
                "graham-campbell/testbench": "~3.0",
                "phpunit/phpunit": "^4.7.6"
            },
            "type": "library",
            "extra": {
                "branch-alias": {
                    "dev-master": "3.2-dev"
                }
            },
            "autoload": {
                "psr-4": {
                    "GrahamCampbell\\Security\\": "src/"
                }
            },
            "notification-url": "https://packagist.org/downloads/",
            "license": [
                "MIT"
            ],
            "authors": [
                {
                    "name": "Graham Campbell",
                    "email": "graham@alt-three.com"
                }
            ],
            "description": "Security Is A Port Of The Security Class From Codeigniter 3 For Laravel 5",
            "keywords": [
                "Graham Campbell",
                "GrahamCampbell",
                "Laravel Security",
                "Laravel-Security",
                "codeigniter",
                "framework",
                "laravel",
                "security"
            ],
            "time": "2015-06-26 17:29:42"
        },
        {
            "name": "graham-campbell/throttle",
            "version": "v4.1.1",
            "source": {
                "type": "git",
                "url": "https://github.com/GrahamCampbell/Laravel-Throttle.git",
                "reference": "35ca0b1e90f7eaf20251cc6005b93462413e2858"
            },
            "dist": {
                "type": "zip",
                "url": "https://api.github.com/repos/GrahamCampbell/Laravel-Throttle/zipball/35ca0b1e90f7eaf20251cc6005b93462413e2858",
                "reference": "35ca0b1e90f7eaf20251cc6005b93462413e2858",
                "shasum": ""
            },
            "require": {
                "illuminate/cache": "5.1.*",
                "illuminate/contracts": "5.1.*",
                "illuminate/http": "5.1.*",
                "illuminate/support": "5.1.*",
                "php": ">=5.5.9"
            },
            "require-dev": {
                "graham-campbell/testbench": "~3.0",
                "mockery/mockery": "^0.9.4",
                "phpunit/phpunit": "^4.7.6"
            },
            "type": "library",
            "extra": {
                "branch-alias": {
                    "dev-master": "4.1-dev"
                }
            },
            "autoload": {
                "psr-4": {
                    "GrahamCampbell\\Throttle\\": "src/"
                }
            },
            "notification-url": "https://packagist.org/downloads/",
            "license": [
                "MIT"
            ],
            "authors": [
                {
                    "name": "Graham Campbell",
                    "email": "graham@alt-three.com"
                }
            ],
            "description": "Throttle Is A Rate Limiter For Laravel 5",
            "keywords": [
                "Graham Campbell",
                "GrahamCampbell",
                "Laravel Throttle",
                "Laravel-Throttle",
                "framework",
                "laravel",
                "rate limit",
                "throttle",
                "throttling"
            ],
            "time": "2015-08-03 13:40:11"
        },
        {
            "name": "guzzlehttp/guzzle",
            "version": "6.0.2",
            "source": {
                "type": "git",
                "url": "https://github.com/guzzle/guzzle.git",
                "reference": "a8dfeff00eb84616a17fea7a4d72af35e750410f"
            },
            "dist": {
                "type": "zip",
                "url": "https://api.github.com/repos/guzzle/guzzle/zipball/a8dfeff00eb84616a17fea7a4d72af35e750410f",
                "reference": "a8dfeff00eb84616a17fea7a4d72af35e750410f",
                "shasum": ""
            },
            "require": {
                "guzzlehttp/promises": "~1.0",
                "guzzlehttp/psr7": "~1.1",
                "php": ">=5.5.0"
            },
            "require-dev": {
                "ext-curl": "*",
                "phpunit/phpunit": "~4.0",
                "psr/log": "~1.0"
            },
            "type": "library",
            "extra": {
                "branch-alias": {
                    "dev-master": "6.0-dev"
                }
            },
            "autoload": {
                "files": [
                    "src/functions_include.php"
                ],
                "psr-4": {
                    "GuzzleHttp\\": "src/"
                }
            },
            "notification-url": "https://packagist.org/downloads/",
            "license": [
                "MIT"
            ],
            "authors": [
                {
                    "name": "Michael Dowling",
                    "email": "mtdowling@gmail.com",
                    "homepage": "https://github.com/mtdowling"
                }
            ],
            "description": "Guzzle is a PHP HTTP client library",
            "homepage": "http://guzzlephp.org/",
            "keywords": [
                "client",
                "curl",
                "framework",
                "http",
                "http client",
                "rest",
                "web service"
            ],
            "time": "2015-07-04 20:09:24"
        },
        {
            "name": "guzzlehttp/promises",
            "version": "1.0.1",
            "source": {
                "type": "git",
                "url": "https://github.com/guzzle/promises.git",
                "reference": "2ee5bc7f1a92efecc90da7f6711a53a7be26b5b7"
            },
            "dist": {
                "type": "zip",
                "url": "https://api.github.com/repos/guzzle/promises/zipball/2ee5bc7f1a92efecc90da7f6711a53a7be26b5b7",
                "reference": "2ee5bc7f1a92efecc90da7f6711a53a7be26b5b7",
                "shasum": ""
            },
            "require": {
                "php": ">=5.5.0"
            },
            "require-dev": {
                "phpunit/phpunit": "~4.0"
            },
            "type": "library",
            "extra": {
                "branch-alias": {
                    "dev-master": "1.0-dev"
                }
            },
            "autoload": {
                "psr-4": {
                    "GuzzleHttp\\Promise\\": "src/"
                },
                "files": [
                    "src/functions.php"
                ]
            },
            "notification-url": "https://packagist.org/downloads/",
            "license": [
                "MIT"
            ],
            "authors": [
                {
                    "name": "Michael Dowling",
                    "email": "mtdowling@gmail.com",
                    "homepage": "https://github.com/mtdowling"
                }
            ],
            "description": "Guzzle promises library",
            "keywords": [
                "promise"
            ],
            "time": "2015-06-24 16:16:25"
        },
        {
            "name": "guzzlehttp/psr7",
            "version": "1.1.0",
            "source": {
                "type": "git",
                "url": "https://github.com/guzzle/psr7.git",
                "reference": "af0e1758de355eb113917ad79c3c0e3604bce4bd"
            },
            "dist": {
                "type": "zip",
                "url": "https://api.github.com/repos/guzzle/psr7/zipball/af0e1758de355eb113917ad79c3c0e3604bce4bd",
                "reference": "af0e1758de355eb113917ad79c3c0e3604bce4bd",
                "shasum": ""
            },
            "require": {
                "php": ">=5.4.0",
                "psr/http-message": "~1.0"
            },
            "provide": {
                "psr/http-message-implementation": "1.0"
            },
            "require-dev": {
                "phpunit/phpunit": "~4.0"
            },
            "type": "library",
            "extra": {
                "branch-alias": {
                    "dev-master": "1.0-dev"
                }
            },
            "autoload": {
                "psr-4": {
                    "GuzzleHttp\\Psr7\\": "src/"
                },
                "files": [
                    "src/functions.php"
                ]
            },
            "notification-url": "https://packagist.org/downloads/",
            "license": [
                "MIT"
            ],
            "authors": [
                {
                    "name": "Michael Dowling",
                    "email": "mtdowling@gmail.com",
                    "homepage": "https://github.com/mtdowling"
                }
            ],
            "description": "PSR-7 message implementation",
            "keywords": [
                "http",
                "message",
                "stream",
                "uri"
            ],
            "time": "2015-06-24 19:55:15"
        },
        {
            "name": "jakub-onderka/php-console-color",
            "version": "0.1",
            "source": {
                "type": "git",
                "url": "https://github.com/JakubOnderka/PHP-Console-Color.git",
                "reference": "e0b393dacf7703fc36a4efc3df1435485197e6c1"
            },
            "dist": {
                "type": "zip",
                "url": "https://api.github.com/repos/JakubOnderka/PHP-Console-Color/zipball/e0b393dacf7703fc36a4efc3df1435485197e6c1",
                "reference": "e0b393dacf7703fc36a4efc3df1435485197e6c1",
                "shasum": ""
            },
            "require": {
                "php": ">=5.3.2"
            },
            "require-dev": {
                "jakub-onderka/php-code-style": "1.0",
                "jakub-onderka/php-parallel-lint": "0.*",
                "jakub-onderka/php-var-dump-check": "0.*",
                "phpunit/phpunit": "3.7.*",
                "squizlabs/php_codesniffer": "1.*"
            },
            "type": "library",
            "autoload": {
                "psr-0": {
                    "JakubOnderka\\PhpConsoleColor": "src/"
                }
            },
            "notification-url": "https://packagist.org/downloads/",
            "license": [
                "BSD-2-Clause"
            ],
            "authors": [
                {
                    "name": "Jakub Onderka",
                    "email": "jakub.onderka@gmail.com",
                    "homepage": "http://www.acci.cz"
                }
            ],
            "time": "2014-04-08 15:00:19"
        },
        {
            "name": "jakub-onderka/php-console-highlighter",
            "version": "v0.3.2",
            "source": {
                "type": "git",
                "url": "https://github.com/JakubOnderka/PHP-Console-Highlighter.git",
                "reference": "7daa75df45242c8d5b75a22c00a201e7954e4fb5"
            },
            "dist": {
                "type": "zip",
                "url": "https://api.github.com/repos/JakubOnderka/PHP-Console-Highlighter/zipball/7daa75df45242c8d5b75a22c00a201e7954e4fb5",
                "reference": "7daa75df45242c8d5b75a22c00a201e7954e4fb5",
                "shasum": ""
            },
            "require": {
                "jakub-onderka/php-console-color": "~0.1",
                "php": ">=5.3.0"
            },
            "require-dev": {
                "jakub-onderka/php-code-style": "~1.0",
                "jakub-onderka/php-parallel-lint": "~0.5",
                "jakub-onderka/php-var-dump-check": "~0.1",
                "phpunit/phpunit": "~4.0",
                "squizlabs/php_codesniffer": "~1.5"
            },
            "type": "library",
            "autoload": {
                "psr-0": {
                    "JakubOnderka\\PhpConsoleHighlighter": "src/"
                }
            },
            "notification-url": "https://packagist.org/downloads/",
            "license": [
                "MIT"
            ],
            "authors": [
                {
                    "name": "Jakub Onderka",
                    "email": "acci@acci.cz",
                    "homepage": "http://www.acci.cz/"
                }
            ],
            "time": "2015-04-20 18:58:01"
        },
        {
            "name": "jenssegers/date",
            "version": "v3.0.7",
            "source": {
                "type": "git",
                "url": "https://github.com/jenssegers/laravel-date.git",
                "reference": "7933306f067f1ce230e31fee91783320627f7326"
            },
            "dist": {
                "type": "zip",
                "url": "https://api.github.com/repos/jenssegers/laravel-date/zipball/7933306f067f1ce230e31fee91783320627f7326",
                "reference": "7933306f067f1ce230e31fee91783320627f7326",
                "shasum": ""
            },
            "require": {
                "nesbot/carbon": "~1.0",
                "php": ">=5.3.3",
                "symfony/translation": "~2.0"
            },
            "require-dev": {
                "phpunit/phpunit": "~4.0",
                "satooshi/php-coveralls": "~0.6"
            },
            "type": "library",
            "extra": {
                "branch-alias": {
                    "dev-master": "3.0-dev"
                }
            },
            "autoload": {
                "psr-4": {
                    "Jenssegers\\Date\\": "src/"
                }
            },
            "notification-url": "https://packagist.org/downloads/",
            "license": [
                "MIT"
            ],
            "authors": [
                {
                    "name": "Jens Segers",
                    "homepage": "http://jenssegers.be"
                }
            ],
            "description": "A date library to help you work with dates in different languages",
            "keywords": [
                "carbon",
                "date",
                "datetime",
                "i18n",
                "laravel",
                "time",
                "translation"
            ],
            "time": "2015-07-25 18:06:01"
        },
        {
            "name": "jeremeamia/SuperClosure",
            "version": "2.1.0",
            "source": {
                "type": "git",
                "url": "https://github.com/jeremeamia/super_closure.git",
                "reference": "b712f39c671e5ead60c7ebfe662545456aade833"
            },
            "dist": {
                "type": "zip",
                "url": "https://api.github.com/repos/jeremeamia/super_closure/zipball/b712f39c671e5ead60c7ebfe662545456aade833",
                "reference": "b712f39c671e5ead60c7ebfe662545456aade833",
                "shasum": ""
            },
            "require": {
                "nikic/php-parser": "~1.0",
                "php": ">=5.4"
            },
            "require-dev": {
                "codeclimate/php-test-reporter": "~0.1.2",
                "phpunit/phpunit": "~4.0"
            },
            "type": "library",
            "extra": {
                "branch-alias": {
                    "dev-master": "2.1-dev"
                }
            },
            "autoload": {
                "psr-4": {
                    "SuperClosure\\": "src/"
                }
            },
            "notification-url": "https://packagist.org/downloads/",
            "license": [
                "MIT"
            ],
            "authors": [
                {
                    "name": "Jeremy Lindblom",
                    "email": "jeremeamia@gmail.com",
                    "homepage": "https://github.com/jeremeamia",
                    "role": "Developer"
                }
            ],
            "description": "Serialize Closure objects, including their context and binding",
            "homepage": "https://github.com/jeremeamia/super_closure",
            "keywords": [
                "closure",
                "function",
                "lambda",
                "parser",
                "serializable",
                "serialize",
                "tokenizer"
            ],
            "time": "2015-03-11 20:06:43"
        },
        {
            "name": "laravel/framework",
            "version": "v5.1.8",
            "source": {
                "type": "git",
                "url": "https://github.com/laravel/framework.git",
                "reference": "c4ce8d7a3ac6e655e8b5f0ff3ee07d24fab765ba"
            },
            "dist": {
                "type": "zip",
                "url": "https://api.github.com/repos/laravel/framework/zipball/c4ce8d7a3ac6e655e8b5f0ff3ee07d24fab765ba",
                "reference": "c4ce8d7a3ac6e655e8b5f0ff3ee07d24fab765ba",
                "shasum": ""
            },
            "require": {
                "classpreloader/classpreloader": "~2.0",
                "danielstjules/stringy": "~1.8",
                "doctrine/inflector": "~1.0",
                "ext-mbstring": "*",
                "ext-openssl": "*",
                "jeremeamia/superclosure": "~2.0",
                "league/flysystem": "~1.0",
                "monolog/monolog": "~1.11",
                "mtdowling/cron-expression": "~1.0",
                "nesbot/carbon": "~1.19",
                "php": ">=5.5.9",
                "psy/psysh": "~0.5.1",
                "swiftmailer/swiftmailer": "~5.1",
                "symfony/console": "2.7.*",
                "symfony/css-selector": "2.7.*",
                "symfony/debug": "2.7.*",
                "symfony/dom-crawler": "2.7.*",
                "symfony/finder": "2.7.*",
                "symfony/http-foundation": "2.7.*",
                "symfony/http-kernel": "2.7.*",
                "symfony/process": "2.7.*",
                "symfony/routing": "2.7.*",
                "symfony/translation": "2.7.*",
                "symfony/var-dumper": "2.7.*",
                "vlucas/phpdotenv": "~1.0"
            },
            "replace": {
                "illuminate/auth": "self.version",
                "illuminate/broadcasting": "self.version",
                "illuminate/bus": "self.version",
                "illuminate/cache": "self.version",
                "illuminate/config": "self.version",
                "illuminate/console": "self.version",
                "illuminate/container": "self.version",
                "illuminate/contracts": "self.version",
                "illuminate/cookie": "self.version",
                "illuminate/database": "self.version",
                "illuminate/encryption": "self.version",
                "illuminate/events": "self.version",
                "illuminate/exception": "self.version",
                "illuminate/filesystem": "self.version",
                "illuminate/foundation": "self.version",
                "illuminate/hashing": "self.version",
                "illuminate/http": "self.version",
                "illuminate/log": "self.version",
                "illuminate/mail": "self.version",
                "illuminate/pagination": "self.version",
                "illuminate/pipeline": "self.version",
                "illuminate/queue": "self.version",
                "illuminate/redis": "self.version",
                "illuminate/routing": "self.version",
                "illuminate/session": "self.version",
                "illuminate/support": "self.version",
                "illuminate/translation": "self.version",
                "illuminate/validation": "self.version",
                "illuminate/view": "self.version"
            },
            "require-dev": {
                "aws/aws-sdk-php": "~3.0",
                "iron-io/iron_mq": "~2.0",
                "mockery/mockery": "~0.9.1",
                "pda/pheanstalk": "~3.0",
                "phpunit/phpunit": "~4.0",
                "predis/predis": "~1.0"
            },
            "suggest": {
                "aws/aws-sdk-php": "Required to use the SQS queue driver and SES mail driver (~3.0).",
                "doctrine/dbal": "Required to rename columns and drop SQLite columns (~2.4).",
                "fzaninotto/faker": "Required to use the eloquent factory builder (~1.4).",
                "guzzlehttp/guzzle": "Required to use the Mailgun and Mandrill mail drivers (~5.3|~6.0).",
                "iron-io/iron_mq": "Required to use the iron queue driver (~2.0).",
                "league/flysystem-aws-s3-v3": "Required to use the Flysystem S3 driver (~1.0).",
                "league/flysystem-rackspace": "Required to use the Flysystem Rackspace driver (~1.0).",
                "pda/pheanstalk": "Required to use the beanstalk queue driver (~3.0).",
                "predis/predis": "Required to use the redis cache and queue drivers (~1.0).",
                "pusher/pusher-php-server": "Required to use the Pusher broadcast driver (~2.0)."
            },
            "type": "library",
            "extra": {
                "branch-alias": {
                    "dev-master": "5.1-dev"
                }
            },
            "autoload": {
                "classmap": [
                    "src/Illuminate/Queue/IlluminateQueueClosure.php"
                ],
                "files": [
                    "src/Illuminate/Foundation/helpers.php",
                    "src/Illuminate/Support/helpers.php"
                ],
                "psr-4": {
                    "Illuminate\\": "src/Illuminate/"
                }
            },
            "notification-url": "https://packagist.org/downloads/",
            "license": [
                "MIT"
            ],
            "authors": [
                {
                    "name": "Taylor Otwell",
                    "email": "taylorotwell@gmail.com"
                }
            ],
            "description": "The Laravel Framework.",
            "homepage": "http://laravel.com",
            "keywords": [
                "framework",
                "laravel"
            ],
            "time": "2015-07-21 18:33:13"
        },
        {
            "name": "league/commonmark",
            "version": "0.10.0",
            "source": {
                "type": "git",
                "url": "https://github.com/thephpleague/commonmark.git",
                "reference": "984455f72d4f07669c1f5c545768f60c4e871585"
            },
            "dist": {
                "type": "zip",
                "url": "https://api.github.com/repos/thephpleague/commonmark/zipball/984455f72d4f07669c1f5c545768f60c4e871585",
                "reference": "984455f72d4f07669c1f5c545768f60c4e871585",
                "shasum": ""
            },
            "require": {
                "ext-mbstring": "*",
                "php": ">=5.4.8"
            },
            "replace": {
                "colinodell/commonmark-php": "*"
            },
            "require-dev": {
                "erusev/parsedown": "~1.0",
                "jgm/commonmark": "0.21",
                "jgm/smartpunct": "0.21",
                "michelf/php-markdown": "~1.4",
                "phpunit/phpunit": "~4.3",
                "phpunit/phpunit-mock-objects": "2.3.0",
                "symfony/finder": "~2.3"
            },
            "type": "library",
            "extra": {
                "branch-alias": {
                    "dev-master": "0.11-dev"
                }
            },
            "autoload": {
                "psr-4": {
                    "League\\CommonMark\\": "src/"
                }
            },
            "notification-url": "https://packagist.org/downloads/",
            "license": [
                "BSD-3-Clause"
            ],
            "authors": [
                {
                    "name": "Colin O'Dell",
                    "email": "colinodell@gmail.com",
                    "homepage": "http://www.colinodell.com",
                    "role": "Lead Developer"
                }
            ],
            "description": "Markdown parser for PHP based on the CommonMark spec",
            "homepage": "https://github.com/thephpleague/commonmark",
            "keywords": [
                "commonmark",
                "markdown",
                "parser"
            ],
            "time": "2015-07-25 14:37:05"
        },
        {
            "name": "league/flysystem",
            "version": "1.0.11",
            "source": {
                "type": "git",
                "url": "https://github.com/thephpleague/flysystem.git",
                "reference": "c16222fdc02467eaa12cb6d6d0e65527741f6040"
            },
            "dist": {
                "type": "zip",
                "url": "https://api.github.com/repos/thephpleague/flysystem/zipball/c16222fdc02467eaa12cb6d6d0e65527741f6040",
                "reference": "c16222fdc02467eaa12cb6d6d0e65527741f6040",
                "shasum": ""
            },
            "require": {
                "php": ">=5.4.0"
            },
            "require-dev": {
                "ext-fileinfo": "*",
                "mockery/mockery": "~0.9",
                "phpspec/phpspec": "^2.2",
                "phpspec/prophecy-phpunit": "~1.0",
                "phpunit/phpunit": "~4.1"
            },
            "suggest": {
                "ext-fileinfo": "Required for MimeType",
                "league/flysystem-aws-s3-v2": "Allows you to use S3 storage with AWS SDK v2",
                "league/flysystem-aws-s3-v3": "Allows you to use S3 storage with AWS SDK v3",
                "league/flysystem-azure": "Allows you to use Windows Azure Blob storage",
                "league/flysystem-cached-adapter": "Flysystem adapter decorator for metadata caching",
                "league/flysystem-copy": "Allows you to use Copy.com storage",
                "league/flysystem-dropbox": "Allows you to use Dropbox storage",
                "league/flysystem-eventable-filesystem": "Allows you to use EventableFilesystem",
                "league/flysystem-rackspace": "Allows you to use Rackspace Cloud Files",
                "league/flysystem-sftp": "Allows you to use SFTP server storage via phpseclib",
                "league/flysystem-webdav": "Allows you to use WebDAV storage",
                "league/flysystem-ziparchive": "Allows you to use ZipArchive adapter"
            },
            "type": "library",
            "extra": {
                "branch-alias": {
                    "dev-master": "1.1-dev"
                }
            },
            "autoload": {
                "psr-4": {
                    "League\\Flysystem\\": "src/"
                }
            },
            "notification-url": "https://packagist.org/downloads/",
            "license": [
                "MIT"
            ],
            "authors": [
                {
                    "name": "Frank de Jonge",
                    "email": "info@frenky.net"
                }
            ],
            "description": "Filesystem abstraction: Many filesystems, one API.",
            "keywords": [
                "Cloud Files",
                "WebDAV",
                "abstraction",
                "aws",
                "cloud",
                "copy.com",
                "dropbox",
                "file systems",
                "files",
                "filesystem",
                "filesystems",
                "ftp",
                "rackspace",
                "remote",
                "s3",
                "sftp",
                "storage"
            ],
            "time": "2015-07-28 20:41:58"
        },
        {
            "name": "mccool/laravel-auto-presenter",
            "version": "3.1.1",
            "source": {
                "type": "git",
                "url": "https://github.com/laravel-auto-presenter/laravel-auto-presenter.git",
                "reference": "0f77299f7e4e5e017da175583c85bf24fa85c118"
            },
            "dist": {
                "type": "zip",
                "url": "https://api.github.com/repos/laravel-auto-presenter/laravel-auto-presenter/zipball/0f77299f7e4e5e017da175583c85bf24fa85c118",
                "reference": "0f77299f7e4e5e017da175583c85bf24fa85c118",
                "shasum": ""
            },
            "require": {
                "illuminate/container": "~5.0",
                "illuminate/contracts": "~5.0",
                "illuminate/events": "~5.0",
                "illuminate/pagination": "~5.0",
                "illuminate/support": "~5.0",
                "illuminate/view": "~5.0",
                "php": ">=5.5.0"
            },
            "require-dev": {
                "graham-campbell/testbench": "~2.0"
            },
            "type": "library",
            "extra": {
                "branch-alias": {
                    "dev-master": "3.1-dev"
                }
            },
            "autoload": {
                "psr-4": {
                    "McCool\\LaravelAutoPresenter\\": "src/"
                }
            },
            "notification-url": "https://packagist.org/downloads/",
            "license": [
                "MIT"
            ],
            "authors": [
                {
                    "name": "Shawn McCool",
                    "email": "shawn@heybigname.com"
                },
                {
                    "name": "Graham Campbell",
                    "email": "graham@alt-three.com"
                }
            ],
            "description": "A system for auto-decorating models with presenter objects.",
            "keywords": [
                "eloquent",
                "laravel",
                "lpm",
                "presenter"
            ],
            "time": "2015-06-26 09:15:40"
        },
        {
            "name": "monolog/monolog",
            "version": "1.15.0",
            "source": {
                "type": "git",
                "url": "https://github.com/Seldaek/monolog.git",
                "reference": "dc5150cc608f2334c72c3b6a553ec9668a4156b0"
            },
            "dist": {
                "type": "zip",
                "url": "https://api.github.com/repos/Seldaek/monolog/zipball/dc5150cc608f2334c72c3b6a553ec9668a4156b0",
                "reference": "dc5150cc608f2334c72c3b6a553ec9668a4156b0",
                "shasum": ""
            },
            "require": {
                "php": ">=5.3.0",
                "psr/log": "~1.0"
            },
            "provide": {
                "psr/log-implementation": "1.0.0"
            },
            "require-dev": {
                "aws/aws-sdk-php": "^2.4.9",
                "doctrine/couchdb": "~1.0@dev",
                "graylog2/gelf-php": "~1.0",
                "php-console/php-console": "^3.1.3",
                "phpunit/phpunit": "~4.5",
                "phpunit/phpunit-mock-objects": "2.3.0",
                "raven/raven": "~0.8",
                "ruflin/elastica": ">=0.90 <3.0",
                "swiftmailer/swiftmailer": "~5.3",
                "videlalvaro/php-amqplib": "~2.4"
            },
            "suggest": {
                "aws/aws-sdk-php": "Allow sending log messages to AWS services like DynamoDB",
                "doctrine/couchdb": "Allow sending log messages to a CouchDB server",
                "ext-amqp": "Allow sending log messages to an AMQP server (1.0+ required)",
                "ext-mongo": "Allow sending log messages to a MongoDB server",
                "graylog2/gelf-php": "Allow sending log messages to a GrayLog2 server",
                "php-console/php-console": "Allow sending log messages to Google Chrome",
                "raven/raven": "Allow sending log messages to a Sentry server",
                "rollbar/rollbar": "Allow sending log messages to Rollbar",
                "ruflin/elastica": "Allow sending log messages to an Elastic Search server",
                "videlalvaro/php-amqplib": "Allow sending log messages to an AMQP server using php-amqplib"
            },
            "type": "library",
            "extra": {
                "branch-alias": {
                    "dev-master": "1.15.x-dev"
                }
            },
            "autoload": {
                "psr-4": {
                    "Monolog\\": "src/Monolog"
                }
            },
            "notification-url": "https://packagist.org/downloads/",
            "license": [
                "MIT"
            ],
            "authors": [
                {
                    "name": "Jordi Boggiano",
                    "email": "j.boggiano@seld.be",
                    "homepage": "http://seld.be"
                }
            ],
            "description": "Sends your logs to files, sockets, inboxes, databases and various web services",
            "homepage": "http://github.com/Seldaek/monolog",
            "keywords": [
                "log",
                "logging",
                "psr-3"
            ],
            "time": "2015-07-12 13:54:09"
        },
        {
            "name": "mtdowling/cron-expression",
            "version": "v1.0.4",
            "source": {
                "type": "git",
                "url": "https://github.com/mtdowling/cron-expression.git",
                "reference": "fd92e883195e5dfa77720b1868cf084b08be4412"
            },
            "dist": {
                "type": "zip",
                "url": "https://api.github.com/repos/mtdowling/cron-expression/zipball/fd92e883195e5dfa77720b1868cf084b08be4412",
                "reference": "fd92e883195e5dfa77720b1868cf084b08be4412",
                "shasum": ""
            },
            "require": {
                "php": ">=5.3.2"
            },
            "require-dev": {
                "phpunit/phpunit": "4.*"
            },
            "type": "library",
            "autoload": {
                "psr-0": {
                    "Cron": "src/"
                }
            },
            "notification-url": "https://packagist.org/downloads/",
            "license": [
                "MIT"
            ],
            "authors": [
                {
                    "name": "Michael Dowling",
                    "email": "mtdowling@gmail.com",
                    "homepage": "https://github.com/mtdowling"
                }
            ],
            "description": "CRON for PHP: Calculate the next or previous run date and determine if a CRON expression is due",
            "keywords": [
                "cron",
                "schedule"
            ],
            "time": "2015-01-11 23:07:46"
        },
        {
            "name": "nesbot/carbon",
            "version": "1.20.0",
            "source": {
                "type": "git",
                "url": "https://github.com/briannesbitt/Carbon.git",
                "reference": "bfd3eaba109c9a2405c92174c8e17f20c2b9caf3"
            },
            "dist": {
                "type": "zip",
                "url": "https://api.github.com/repos/briannesbitt/Carbon/zipball/bfd3eaba109c9a2405c92174c8e17f20c2b9caf3",
                "reference": "bfd3eaba109c9a2405c92174c8e17f20c2b9caf3",
                "shasum": ""
            },
            "require": {
                "php": ">=5.3.0",
                "symfony/translation": "~2.6|~3.0"
            },
            "require-dev": {
                "phpunit/phpunit": "~4.0"
            },
            "type": "library",
            "autoload": {
                "psr-0": {
                    "Carbon": "src"
                }
            },
            "notification-url": "https://packagist.org/downloads/",
            "license": [
                "MIT"
            ],
            "authors": [
                {
                    "name": "Brian Nesbitt",
                    "email": "brian@nesbot.com",
                    "homepage": "http://nesbot.com"
                }
            ],
            "description": "A simple API extension for DateTime.",
            "homepage": "http://carbon.nesbot.com",
            "keywords": [
                "date",
                "datetime",
                "time"
            ],
            "time": "2015-06-25 04:19:39"
        },
        {
            "name": "nikic/php-parser",
            "version": "v1.4.0",
            "source": {
                "type": "git",
                "url": "https://github.com/nikic/PHP-Parser.git",
                "reference": "196f177cfefa0f1f7166c0a05d8255889be12418"
            },
            "dist": {
                "type": "zip",
                "url": "https://api.github.com/repos/nikic/PHP-Parser/zipball/196f177cfefa0f1f7166c0a05d8255889be12418",
                "reference": "196f177cfefa0f1f7166c0a05d8255889be12418",
                "shasum": ""
            },
            "require": {
                "ext-tokenizer": "*",
                "php": ">=5.3"
            },
            "type": "library",
            "extra": {
                "branch-alias": {
                    "dev-master": "1.4-dev"
                }
            },
            "autoload": {
                "files": [
                    "lib/bootstrap.php"
                ]
            },
            "notification-url": "https://packagist.org/downloads/",
            "license": [
                "BSD-3-Clause"
            ],
            "authors": [
                {
                    "name": "Nikita Popov"
                }
            ],
            "description": "A PHP parser written in PHP",
            "keywords": [
                "parser",
                "php"
            ],
            "time": "2015-07-14 17:31:05"
        },
        {
            "name": "pragmarx/google2fa",
            "version": "v0.5.0",
            "source": {
                "type": "git",
                "url": "https://github.com/antonioribeiro/google2fa.git",
                "reference": "ff92a3f979b7807a2219f895db92b5c28f2a5498"
            },
            "dist": {
                "type": "zip",
                "url": "https://api.github.com/repos/antonioribeiro/google2fa/zipball/ff92a3f979b7807a2219f895db92b5c28f2a5498",
                "reference": "ff92a3f979b7807a2219f895db92b5c28f2a5498",
                "shasum": ""
            },
            "require": {
                "php": ">=5.3.7"
            },
            "require-dev": {
                "phpspec/phpspec": "~2.1@dev"
            },
            "type": "library",
            "extra": {
                "component": "package",
                "frameworks": [
                    "Laravel"
                ]
            },
            "autoload": {
                "psr-4": {
                    "PragmaRX\\Google2FA\\": "src/"
                }
            },
            "notification-url": "https://packagist.org/downloads/",
            "license": [
                "BSD-3-Clause"
            ],
            "authors": [
                {
                    "name": "Antonio Carlos Ribeiro",
                    "email": "acr@antoniocarlosribeiro.com",
                    "role": "Creator & Designer"
                }
            ],
            "description": "A One Time Password Authentication package, compatible with Google Authenticator.",
            "keywords": [
                "Authentication",
                "Two Factor Authentication",
                "google2fa",
                "laravel"
            ],
            "time": "2015-02-20 01:25:04"
        },
        {
            "name": "psr/http-message",
            "version": "1.0",
            "source": {
                "type": "git",
                "url": "https://github.com/php-fig/http-message.git",
                "reference": "85d63699f0dbedb190bbd4b0d2b9dc707ea4c298"
            },
            "dist": {
                "type": "zip",
                "url": "https://api.github.com/repos/php-fig/http-message/zipball/85d63699f0dbedb190bbd4b0d2b9dc707ea4c298",
                "reference": "85d63699f0dbedb190bbd4b0d2b9dc707ea4c298",
                "shasum": ""
            },
            "require": {
                "php": ">=5.3.0"
            },
            "type": "library",
            "extra": {
                "branch-alias": {
                    "dev-master": "1.0.x-dev"
                }
            },
            "autoload": {
                "psr-4": {
                    "Psr\\Http\\Message\\": "src/"
                }
            },
            "notification-url": "https://packagist.org/downloads/",
            "license": [
                "MIT"
            ],
            "authors": [
                {
                    "name": "PHP-FIG",
                    "homepage": "http://www.php-fig.org/"
                }
            ],
            "description": "Common interface for HTTP messages",
            "keywords": [
                "http",
                "http-message",
                "psr",
                "psr-7",
                "request",
                "response"
            ],
            "time": "2015-05-04 20:22:00"
        },
        {
            "name": "psr/log",
            "version": "1.0.0",
            "source": {
                "type": "git",
                "url": "https://github.com/php-fig/log.git",
                "reference": "fe0936ee26643249e916849d48e3a51d5f5e278b"
            },
            "dist": {
                "type": "zip",
                "url": "https://api.github.com/repos/php-fig/log/zipball/fe0936ee26643249e916849d48e3a51d5f5e278b",
                "reference": "fe0936ee26643249e916849d48e3a51d5f5e278b",
                "shasum": ""
            },
            "type": "library",
            "autoload": {
                "psr-0": {
                    "Psr\\Log\\": ""
                }
            },
            "notification-url": "https://packagist.org/downloads/",
            "license": [
                "MIT"
            ],
            "authors": [
                {
                    "name": "PHP-FIG",
                    "homepage": "http://www.php-fig.org/"
                }
            ],
            "description": "Common interface for logging libraries",
            "keywords": [
                "log",
                "psr",
                "psr-3"
            ],
            "time": "2012-12-21 11:40:51"
        },
        {
            "name": "psy/psysh",
            "version": "v0.5.2",
            "source": {
                "type": "git",
                "url": "https://github.com/bobthecow/psysh.git",
                "reference": "aaf8772ade08b5f0f6830774a5d5c2f800415975"
            },
            "dist": {
                "type": "zip",
                "url": "https://api.github.com/repos/bobthecow/psysh/zipball/aaf8772ade08b5f0f6830774a5d5c2f800415975",
                "reference": "aaf8772ade08b5f0f6830774a5d5c2f800415975",
                "shasum": ""
            },
            "require": {
                "dnoegel/php-xdg-base-dir": "0.1",
                "jakub-onderka/php-console-highlighter": "0.3.*",
                "nikic/php-parser": "^1.2.1",
                "php": ">=5.3.9",
                "symfony/console": "~2.3.10|^2.4.2|~3.0",
                "symfony/var-dumper": "~2.7|~3.0"
            },
            "require-dev": {
                "fabpot/php-cs-fixer": "~1.5",
                "phpunit/phpunit": "~3.7|~4.0",
                "squizlabs/php_codesniffer": "~2.0",
                "symfony/finder": "~2.1|~3.0"
            },
            "suggest": {
                "ext-pcntl": "Enabling the PCNTL extension makes PsySH a lot happier :)",
                "ext-pdo-sqlite": "The doc command requires SQLite to work.",
                "ext-posix": "If you have PCNTL, you'll want the POSIX extension as well.",
                "ext-readline": "Enables support for arrow-key history navigation, and showing and manipulating command history."
            },
            "bin": [
                "bin/psysh"
            ],
            "type": "library",
            "extra": {
                "branch-alias": {
                    "dev-develop": "0.6.x-dev"
                }
            },
            "autoload": {
                "files": [
                    "src/Psy/functions.php"
                ],
                "psr-0": {
                    "Psy\\": "src/"
                }
            },
            "notification-url": "https://packagist.org/downloads/",
            "license": [
                "MIT"
            ],
            "authors": [
                {
                    "name": "Justin Hileman",
                    "email": "justin@justinhileman.info",
                    "homepage": "http://justinhileman.com"
                }
            ],
            "description": "An interactive shell for modern PHP.",
            "homepage": "http://psysh.org",
            "keywords": [
                "REPL",
                "console",
                "interactive",
                "shell"
            ],
            "time": "2015-07-16 15:26:57"
        },
        {
            "name": "roumen/feed",
            "version": "v2.9.3",
            "source": {
                "type": "git",
                "url": "https://github.com/RoumenDamianoff/laravel-feed.git",
                "reference": "91a7af5e7252f95d2fa8694f214f50e2866c1e59"
            },
            "dist": {
                "type": "zip",
                "url": "https://api.github.com/repos/RoumenDamianoff/laravel-feed/zipball/91a7af5e7252f95d2fa8694f214f50e2866c1e59",
                "reference": "91a7af5e7252f95d2fa8694f214f50e2866c1e59",
                "shasum": ""
            },
            "require": {
                "illuminate/support": "~5",
                "php": ">=5.5.9"
            },
            "require-dev": {
                "orchestra/testbench": "2.2.*",
                "phpunit/phpunit": "3.7.*"
            },
            "type": "library",
            "autoload": {
                "psr-0": {
                    "Roumen\\Feed": "src/"
                }
            },
            "notification-url": "https://packagist.org/downloads/",
            "license": [
                "MIT"
            ],
            "authors": [
                {
                    "name": "Roumen Damianoff",
                    "email": "roumen@dawebs.com",
                    "homepage": "https://roumen.it",
                    "role": "Developer"
                }
            ],
            "description": "A simple feed generator for Laravel.",
            "homepage": "https://roumen.it/projects/laravel-feed",
            "keywords": [
                "atom",
                "feed",
                "generator",
                "laravel",
                "rss"
            ],
            "time": "2015-06-12 15:24:49"
        },
        {
            "name": "swiftmailer/swiftmailer",
            "version": "v5.4.1",
            "source": {
                "type": "git",
                "url": "https://github.com/swiftmailer/swiftmailer.git",
                "reference": "0697e6aa65c83edf97bb0f23d8763f94e3f11421"
            },
            "dist": {
                "type": "zip",
                "url": "https://api.github.com/repos/swiftmailer/swiftmailer/zipball/0697e6aa65c83edf97bb0f23d8763f94e3f11421",
                "reference": "0697e6aa65c83edf97bb0f23d8763f94e3f11421",
                "shasum": ""
            },
            "require": {
                "php": ">=5.3.3"
            },
            "require-dev": {
                "mockery/mockery": "~0.9.1,<0.9.4"
            },
            "type": "library",
            "extra": {
                "branch-alias": {
                    "dev-master": "5.4-dev"
                }
            },
            "autoload": {
                "files": [
                    "lib/swift_required.php"
                ]
            },
            "notification-url": "https://packagist.org/downloads/",
            "license": [
                "MIT"
            ],
            "authors": [
                {
                    "name": "Chris Corbyn"
                },
                {
                    "name": "Fabien Potencier",
                    "email": "fabien@symfony.com"
                }
            ],
            "description": "Swiftmailer, free feature-rich PHP mailer",
            "homepage": "http://swiftmailer.org",
            "keywords": [
                "email",
                "mail",
                "mailer"
            ],
            "time": "2015-06-06 14:19:39"
        },
        {
            "name": "symfony/console",
            "version": "v2.7.3",
            "source": {
                "type": "git",
                "url": "https://github.com/symfony/Console.git",
                "reference": "d6cf02fe73634c96677e428f840704bfbcaec29e"
            },
            "dist": {
                "type": "zip",
                "url": "https://api.github.com/repos/symfony/Console/zipball/d6cf02fe73634c96677e428f840704bfbcaec29e",
                "reference": "d6cf02fe73634c96677e428f840704bfbcaec29e",
                "shasum": ""
            },
            "require": {
                "php": ">=5.3.9"
            },
            "require-dev": {
                "psr/log": "~1.0",
                "symfony/event-dispatcher": "~2.1",
                "symfony/phpunit-bridge": "~2.7",
                "symfony/process": "~2.1"
            },
            "suggest": {
                "psr/log": "For using the console logger",
                "symfony/event-dispatcher": "",
                "symfony/process": ""
            },
            "type": "library",
            "extra": {
                "branch-alias": {
                    "dev-master": "2.7-dev"
                }
            },
            "autoload": {
                "psr-4": {
                    "Symfony\\Component\\Console\\": ""
                }
            },
            "notification-url": "https://packagist.org/downloads/",
            "license": [
                "MIT"
            ],
            "authors": [
                {
                    "name": "Fabien Potencier",
                    "email": "fabien@symfony.com"
                },
                {
                    "name": "Symfony Community",
                    "homepage": "https://symfony.com/contributors"
                }
            ],
            "description": "Symfony Console Component",
            "homepage": "https://symfony.com",
            "time": "2015-07-28 15:18:12"
        },
        {
            "name": "symfony/css-selector",
            "version": "v2.7.3",
            "source": {
                "type": "git",
                "url": "https://github.com/symfony/CssSelector.git",
                "reference": "0b5c07b516226b7dd32afbbc82fe547a469c5092"
            },
            "dist": {
                "type": "zip",
                "url": "https://api.github.com/repos/symfony/CssSelector/zipball/0b5c07b516226b7dd32afbbc82fe547a469c5092",
                "reference": "0b5c07b516226b7dd32afbbc82fe547a469c5092",
                "shasum": ""
            },
            "require": {
                "php": ">=5.3.9"
            },
            "require-dev": {
                "symfony/phpunit-bridge": "~2.7"
            },
            "type": "library",
            "extra": {
                "branch-alias": {
                    "dev-master": "2.7-dev"
                }
            },
            "autoload": {
                "psr-4": {
                    "Symfony\\Component\\CssSelector\\": ""
                }
            },
            "notification-url": "https://packagist.org/downloads/",
            "license": [
                "MIT"
            ],
            "authors": [
                {
                    "name": "Jean-François Simon",
                    "email": "jeanfrancois.simon@sensiolabs.com"
                },
                {
                    "name": "Fabien Potencier",
                    "email": "fabien@symfony.com"
                },
                {
                    "name": "Symfony Community",
                    "homepage": "https://symfony.com/contributors"
                }
            ],
            "description": "Symfony CssSelector Component",
            "homepage": "https://symfony.com",
            "time": "2015-05-15 13:33:16"
        },
        {
            "name": "symfony/debug",
            "version": "v2.7.3",
            "source": {
                "type": "git",
                "url": "https://github.com/symfony/Debug.git",
                "reference": "9daa1bf9f7e615fa2fba30357e479a90141222e3"
            },
            "dist": {
                "type": "zip",
                "url": "https://api.github.com/repos/symfony/Debug/zipball/9daa1bf9f7e615fa2fba30357e479a90141222e3",
                "reference": "9daa1bf9f7e615fa2fba30357e479a90141222e3",
                "shasum": ""
            },
            "require": {
                "php": ">=5.3.9",
                "psr/log": "~1.0"
            },
            "conflict": {
                "symfony/http-kernel": ">=2.3,<2.3.24|~2.4.0|>=2.5,<2.5.9|>=2.6,<2.6.2"
            },
            "require-dev": {
                "symfony/class-loader": "~2.2",
                "symfony/http-foundation": "~2.1",
                "symfony/http-kernel": "~2.3.24|~2.5.9|~2.6,>=2.6.2",
                "symfony/phpunit-bridge": "~2.7"
            },
            "suggest": {
                "symfony/http-foundation": "",
                "symfony/http-kernel": ""
            },
            "type": "library",
            "extra": {
                "branch-alias": {
                    "dev-master": "2.7-dev"
                }
            },
            "autoload": {
                "psr-4": {
                    "Symfony\\Component\\Debug\\": ""
                }
            },
            "notification-url": "https://packagist.org/downloads/",
            "license": [
                "MIT"
            ],
            "authors": [
                {
                    "name": "Fabien Potencier",
                    "email": "fabien@symfony.com"
                },
                {
                    "name": "Symfony Community",
                    "homepage": "https://symfony.com/contributors"
                }
            ],
            "description": "Symfony Debug Component",
            "homepage": "https://symfony.com",
            "time": "2015-07-09 16:07:40"
        },
        {
            "name": "symfony/dom-crawler",
            "version": "v2.7.3",
            "source": {
                "type": "git",
                "url": "https://github.com/symfony/DomCrawler.git",
                "reference": "9dabece63182e95c42b06967a0d929a5df78bc35"
            },
            "dist": {
                "type": "zip",
                "url": "https://api.github.com/repos/symfony/DomCrawler/zipball/9dabece63182e95c42b06967a0d929a5df78bc35",
                "reference": "9dabece63182e95c42b06967a0d929a5df78bc35",
                "shasum": ""
            },
            "require": {
                "php": ">=5.3.9"
            },
            "require-dev": {
                "symfony/css-selector": "~2.3",
                "symfony/phpunit-bridge": "~2.7"
            },
            "suggest": {
                "symfony/css-selector": ""
            },
            "type": "library",
            "extra": {
                "branch-alias": {
                    "dev-master": "2.7-dev"
                }
            },
            "autoload": {
                "psr-4": {
                    "Symfony\\Component\\DomCrawler\\": ""
                }
            },
            "notification-url": "https://packagist.org/downloads/",
            "license": [
                "MIT"
            ],
            "authors": [
                {
                    "name": "Fabien Potencier",
                    "email": "fabien@symfony.com"
                },
                {
                    "name": "Symfony Community",
                    "homepage": "https://symfony.com/contributors"
                }
            ],
            "description": "Symfony DomCrawler Component",
            "homepage": "https://symfony.com",
            "time": "2015-07-09 16:07:40"
        },
        {
            "name": "symfony/event-dispatcher",
            "version": "v2.7.3",
            "source": {
                "type": "git",
                "url": "https://github.com/symfony/EventDispatcher.git",
                "reference": "9310b5f9a87ec2ea75d20fec0b0017c77c66dac3"
            },
            "dist": {
                "type": "zip",
                "url": "https://api.github.com/repos/symfony/EventDispatcher/zipball/9310b5f9a87ec2ea75d20fec0b0017c77c66dac3",
                "reference": "9310b5f9a87ec2ea75d20fec0b0017c77c66dac3",
                "shasum": ""
            },
            "require": {
                "php": ">=5.3.9"
            },
            "require-dev": {
                "psr/log": "~1.0",
                "symfony/config": "~2.0,>=2.0.5",
                "symfony/dependency-injection": "~2.6",
                "symfony/expression-language": "~2.6",
                "symfony/phpunit-bridge": "~2.7",
                "symfony/stopwatch": "~2.3"
            },
            "suggest": {
                "symfony/dependency-injection": "",
                "symfony/http-kernel": ""
            },
            "type": "library",
            "extra": {
                "branch-alias": {
                    "dev-master": "2.7-dev"
                }
            },
            "autoload": {
                "psr-4": {
                    "Symfony\\Component\\EventDispatcher\\": ""
                }
            },
            "notification-url": "https://packagist.org/downloads/",
            "license": [
                "MIT"
            ],
            "authors": [
                {
                    "name": "Fabien Potencier",
                    "email": "fabien@symfony.com"
                },
                {
                    "name": "Symfony Community",
                    "homepage": "https://symfony.com/contributors"
                }
            ],
            "description": "Symfony EventDispatcher Component",
            "homepage": "https://symfony.com",
            "time": "2015-06-18 19:21:56"
        },
        {
            "name": "symfony/finder",
            "version": "v2.7.3",
            "source": {
                "type": "git",
                "url": "https://github.com/symfony/Finder.git",
                "reference": "ae0f363277485094edc04c9f3cbe595b183b78e4"
            },
            "dist": {
                "type": "zip",
                "url": "https://api.github.com/repos/symfony/Finder/zipball/ae0f363277485094edc04c9f3cbe595b183b78e4",
                "reference": "ae0f363277485094edc04c9f3cbe595b183b78e4",
                "shasum": ""
            },
            "require": {
                "php": ">=5.3.9"
            },
            "require-dev": {
                "symfony/phpunit-bridge": "~2.7"
            },
            "type": "library",
            "extra": {
                "branch-alias": {
                    "dev-master": "2.7-dev"
                }
            },
            "autoload": {
                "psr-4": {
                    "Symfony\\Component\\Finder\\": ""
                }
            },
            "notification-url": "https://packagist.org/downloads/",
            "license": [
                "MIT"
            ],
            "authors": [
                {
                    "name": "Fabien Potencier",
                    "email": "fabien@symfony.com"
                },
                {
                    "name": "Symfony Community",
                    "homepage": "https://symfony.com/contributors"
                }
            ],
            "description": "Symfony Finder Component",
            "homepage": "https://symfony.com",
            "time": "2015-07-09 16:07:40"
        },
        {
            "name": "symfony/http-foundation",
            "version": "v2.7.3",
            "source": {
                "type": "git",
                "url": "https://github.com/symfony/HttpFoundation.git",
                "reference": "863af6898081b34c65d42100c370b9f3c51b70ca"
            },
            "dist": {
                "type": "zip",
                "url": "https://api.github.com/repos/symfony/HttpFoundation/zipball/863af6898081b34c65d42100c370b9f3c51b70ca",
                "reference": "863af6898081b34c65d42100c370b9f3c51b70ca",
                "shasum": ""
            },
            "require": {
                "php": ">=5.3.9"
            },
            "require-dev": {
                "symfony/expression-language": "~2.4",
                "symfony/phpunit-bridge": "~2.7"
            },
            "type": "library",
            "extra": {
                "branch-alias": {
                    "dev-master": "2.7-dev"
                }
            },
            "autoload": {
                "psr-4": {
                    "Symfony\\Component\\HttpFoundation\\": ""
                },
                "classmap": [
                    "Resources/stubs"
                ]
            },
            "notification-url": "https://packagist.org/downloads/",
            "license": [
                "MIT"
            ],
            "authors": [
                {
                    "name": "Fabien Potencier",
                    "email": "fabien@symfony.com"
                },
                {
                    "name": "Symfony Community",
                    "homepage": "https://symfony.com/contributors"
                }
            ],
            "description": "Symfony HttpFoundation Component",
            "homepage": "https://symfony.com",
            "time": "2015-07-22 10:11:00"
        },
        {
            "name": "symfony/http-kernel",
            "version": "v2.7.3",
            "source": {
                "type": "git",
                "url": "https://github.com/symfony/HttpKernel.git",
                "reference": "405d3e7a59ff7a28ec469441326a0ac79065ea98"
            },
            "dist": {
                "type": "zip",
                "url": "https://api.github.com/repos/symfony/HttpKernel/zipball/405d3e7a59ff7a28ec469441326a0ac79065ea98",
                "reference": "405d3e7a59ff7a28ec469441326a0ac79065ea98",
                "shasum": ""
            },
            "require": {
                "php": ">=5.3.9",
                "psr/log": "~1.0",
                "symfony/debug": "~2.6,>=2.6.2",
                "symfony/event-dispatcher": "~2.6,>=2.6.7",
                "symfony/http-foundation": "~2.5,>=2.5.4"
            },
            "conflict": {
                "symfony/config": "<2.7"
            },
            "require-dev": {
                "symfony/browser-kit": "~2.3",
                "symfony/class-loader": "~2.1",
                "symfony/config": "~2.7",
                "symfony/console": "~2.3",
                "symfony/css-selector": "~2.0,>=2.0.5",
                "symfony/dependency-injection": "~2.2",
                "symfony/dom-crawler": "~2.0,>=2.0.5",
                "symfony/expression-language": "~2.4",
                "symfony/finder": "~2.0,>=2.0.5",
                "symfony/phpunit-bridge": "~2.7",
                "symfony/process": "~2.0,>=2.0.5",
                "symfony/routing": "~2.2",
                "symfony/stopwatch": "~2.3",
                "symfony/templating": "~2.2",
                "symfony/translation": "~2.0,>=2.0.5",
                "symfony/var-dumper": "~2.6"
            },
            "suggest": {
                "symfony/browser-kit": "",
                "symfony/class-loader": "",
                "symfony/config": "",
                "symfony/console": "",
                "symfony/dependency-injection": "",
                "symfony/finder": "",
                "symfony/var-dumper": ""
            },
            "type": "library",
            "extra": {
                "branch-alias": {
                    "dev-master": "2.7-dev"
                }
            },
            "autoload": {
                "psr-4": {
                    "Symfony\\Component\\HttpKernel\\": ""
                }
            },
            "notification-url": "https://packagist.org/downloads/",
            "license": [
                "MIT"
            ],
            "authors": [
                {
                    "name": "Fabien Potencier",
                    "email": "fabien@symfony.com"
                },
                {
                    "name": "Symfony Community",
                    "homepage": "https://symfony.com/contributors"
                }
            ],
            "description": "Symfony HttpKernel Component",
            "homepage": "https://symfony.com",
            "time": "2015-07-31 13:24:45"
        },
        {
            "name": "symfony/process",
            "version": "v2.7.3",
            "source": {
                "type": "git",
                "url": "https://github.com/symfony/Process.git",
                "reference": "48aeb0e48600321c272955132d7606ab0a49adb3"
            },
            "dist": {
                "type": "zip",
                "url": "https://api.github.com/repos/symfony/Process/zipball/48aeb0e48600321c272955132d7606ab0a49adb3",
                "reference": "48aeb0e48600321c272955132d7606ab0a49adb3",
                "shasum": ""
            },
            "require": {
                "php": ">=5.3.9"
            },
            "require-dev": {
                "symfony/phpunit-bridge": "~2.7"
            },
            "type": "library",
            "extra": {
                "branch-alias": {
                    "dev-master": "2.7-dev"
                }
            },
            "autoload": {
                "psr-4": {
                    "Symfony\\Component\\Process\\": ""
                }
            },
            "notification-url": "https://packagist.org/downloads/",
            "license": [
                "MIT"
            ],
            "authors": [
                {
                    "name": "Fabien Potencier",
                    "email": "fabien@symfony.com"
                },
                {
                    "name": "Symfony Community",
                    "homepage": "https://symfony.com/contributors"
                }
            ],
            "description": "Symfony Process Component",
            "homepage": "https://symfony.com",
            "time": "2015-07-01 11:25:50"
        },
        {
            "name": "symfony/routing",
            "version": "v2.7.3",
            "source": {
                "type": "git",
                "url": "https://github.com/symfony/Routing.git",
                "reference": "ea9134f277162b02e5f80ac058b75a77637b0d26"
            },
            "dist": {
                "type": "zip",
                "url": "https://api.github.com/repos/symfony/Routing/zipball/ea9134f277162b02e5f80ac058b75a77637b0d26",
                "reference": "ea9134f277162b02e5f80ac058b75a77637b0d26",
                "shasum": ""
            },
            "require": {
                "php": ">=5.3.9"
            },
            "conflict": {
                "symfony/config": "<2.7"
            },
            "require-dev": {
                "doctrine/annotations": "~1.0",
                "doctrine/common": "~2.2",
                "psr/log": "~1.0",
                "symfony/config": "~2.7",
                "symfony/expression-language": "~2.4",
                "symfony/http-foundation": "~2.3",
                "symfony/phpunit-bridge": "~2.7",
                "symfony/yaml": "~2.0,>=2.0.5"
            },
            "suggest": {
                "doctrine/annotations": "For using the annotation loader",
                "symfony/config": "For using the all-in-one router or any loader",
                "symfony/expression-language": "For using expression matching",
                "symfony/yaml": "For using the YAML loader"
            },
            "type": "library",
            "extra": {
                "branch-alias": {
                    "dev-master": "2.7-dev"
                }
            },
            "autoload": {
                "psr-4": {
                    "Symfony\\Component\\Routing\\": ""
                }
            },
            "notification-url": "https://packagist.org/downloads/",
            "license": [
                "MIT"
            ],
            "authors": [
                {
                    "name": "Fabien Potencier",
                    "email": "fabien@symfony.com"
                },
                {
                    "name": "Symfony Community",
                    "homepage": "https://symfony.com/contributors"
                }
            ],
            "description": "Symfony Routing Component",
            "homepage": "https://symfony.com",
            "keywords": [
                "router",
                "routing",
                "uri",
                "url"
            ],
            "time": "2015-07-09 16:07:40"
        },
        {
            "name": "symfony/translation",
            "version": "v2.7.3",
            "source": {
                "type": "git",
                "url": "https://github.com/symfony/Translation.git",
                "reference": "c8dc34cc936152c609cdd722af317e4239d10dd6"
            },
            "dist": {
                "type": "zip",
                "url": "https://api.github.com/repos/symfony/Translation/zipball/c8dc34cc936152c609cdd722af317e4239d10dd6",
                "reference": "c8dc34cc936152c609cdd722af317e4239d10dd6",
                "shasum": ""
            },
            "require": {
                "php": ">=5.3.9"
            },
            "conflict": {
                "symfony/config": "<2.7"
            },
            "require-dev": {
                "psr/log": "~1.0",
                "symfony/config": "~2.7",
                "symfony/intl": "~2.3",
                "symfony/phpunit-bridge": "~2.7",
                "symfony/yaml": "~2.2"
            },
            "suggest": {
                "psr/log": "To use logging capability in translator",
                "symfony/config": "",
                "symfony/yaml": ""
            },
            "type": "library",
            "extra": {
                "branch-alias": {
                    "dev-master": "2.7-dev"
                }
            },
            "autoload": {
                "psr-4": {
                    "Symfony\\Component\\Translation\\": ""
                }
            },
            "notification-url": "https://packagist.org/downloads/",
            "license": [
                "MIT"
            ],
            "authors": [
                {
                    "name": "Fabien Potencier",
                    "email": "fabien@symfony.com"
                },
                {
                    "name": "Symfony Community",
                    "homepage": "https://symfony.com/contributors"
                }
            ],
            "description": "Symfony Translation Component",
            "homepage": "https://symfony.com",
            "time": "2015-07-09 16:07:40"
        },
        {
            "name": "symfony/var-dumper",
            "version": "v2.7.3",
            "source": {
                "type": "git",
                "url": "https://github.com/symfony/var-dumper.git",
                "reference": "e8903ebba5eb019f5886ffce739ea9e3b7519579"
            },
            "dist": {
                "type": "zip",
                "url": "https://api.github.com/repos/symfony/var-dumper/zipball/e8903ebba5eb019f5886ffce739ea9e3b7519579",
                "reference": "e8903ebba5eb019f5886ffce739ea9e3b7519579",
                "shasum": ""
            },
            "require": {
                "php": ">=5.3.9"
            },
            "require-dev": {
                "symfony/phpunit-bridge": "~2.7"
            },
            "suggest": {
                "ext-symfony_debug": ""
            },
            "type": "library",
            "extra": {
                "branch-alias": {
                    "dev-master": "2.7-dev"
                }
            },
            "autoload": {
                "files": [
                    "Resources/functions/dump.php"
                ],
                "psr-4": {
                    "Symfony\\Component\\VarDumper\\": ""
                }
            },
            "notification-url": "https://packagist.org/downloads/",
            "license": [
                "MIT"
            ],
            "authors": [
                {
                    "name": "Nicolas Grekas",
                    "email": "p@tchwork.com"
                },
                {
                    "name": "Symfony Community",
                    "homepage": "https://symfony.com/contributors"
                }
            ],
            "description": "Symfony mechanism for exploring and dumping PHP variables",
            "homepage": "https://symfony.com",
            "keywords": [
                "debug",
                "dump"
            ],
            "time": "2015-07-28 15:18:12"
        },
        {
            "name": "vlucas/phpdotenv",
            "version": "v1.1.1",
            "source": {
                "type": "git",
                "url": "https://github.com/vlucas/phpdotenv.git",
                "reference": "0cac554ce06277e33ddf9f0b7ade4b8bbf2af3fa"
            },
            "dist": {
                "type": "zip",
                "url": "https://api.github.com/repos/vlucas/phpdotenv/zipball/0cac554ce06277e33ddf9f0b7ade4b8bbf2af3fa",
                "reference": "0cac554ce06277e33ddf9f0b7ade4b8bbf2af3fa",
                "shasum": ""
            },
            "require": {
                "php": ">=5.3.2"
            },
            "require-dev": {
                "phpunit/phpunit": "~4.0"
            },
            "type": "library",
            "autoload": {
                "psr-0": {
                    "Dotenv": "src/"
                }
            },
            "notification-url": "https://packagist.org/downloads/",
            "license": [
                "BSD"
            ],
            "authors": [
                {
                    "name": "Vance Lucas",
                    "email": "vance@vancelucas.com",
                    "homepage": "http://www.vancelucas.com"
                }
            ],
            "description": "Loads environment variables from `.env` to `getenv()`, `$_ENV` and `$_SERVER` automagically.",
            "homepage": "http://github.com/vlucas/phpdotenv",
            "keywords": [
                "dotenv",
                "env",
                "environment"
            ],
            "time": "2015-05-30 15:59:26"
        },
        {
            "name": "watson/validating",
            "version": "1.0.3",
            "source": {
                "type": "git",
                "url": "https://github.com/dwightwatson/validating.git",
                "reference": "c32912f760b456c043657951683ed6c468ab83e7"
            },
            "dist": {
                "type": "zip",
                "url": "https://api.github.com/repos/dwightwatson/validating/zipball/c32912f760b456c043657951683ed6c468ab83e7",
                "reference": "c32912f760b456c043657951683ed6c468ab83e7",
                "shasum": ""
            },
            "require": {
                "illuminate/contracts": "5.0.*|5.1.*",
                "illuminate/database": "5.0.*|5.1.*",
                "illuminate/events": "5.0.*|5.1.*",
                "illuminate/support": "5.0.*|5.1.*",
                "illuminate/validation": "5.0.*|5.1.*",
                "php": ">=5.4.0"
            },
            "require-dev": {
                "mockery/mockery": "0.9.*",
                "phpunit/phpunit": "~4.0"
            },
            "type": "library",
            "extra": {
                "branch-alias": {
                    "dev-master": "1.0-dev"
                }
            },
            "autoload": {
                "psr-4": {
                    "Watson\\Validating\\": "src/"
                }
            },
            "notification-url": "https://packagist.org/downloads/",
            "license": [
                "MIT"
            ],
            "authors": [
                {
                    "name": "Dwight Watson",
                    "email": "dwight@studiousapp.com"
                }
            ],
            "description": "Eloquent model validating trait.",
            "keywords": [
                "eloquent",
                "laravel",
                "validation"
            ],
            "time": "2015-06-03 02:25:38"
        }
    ],
    "packages-dev": [
        {
            "name": "doctrine/instantiator",
            "version": "1.0.5",
            "source": {
                "type": "git",
                "url": "https://github.com/doctrine/instantiator.git",
                "reference": "8e884e78f9f0eb1329e445619e04456e64d8051d"
            },
            "dist": {
                "type": "zip",
                "url": "https://api.github.com/repos/doctrine/instantiator/zipball/8e884e78f9f0eb1329e445619e04456e64d8051d",
                "reference": "8e884e78f9f0eb1329e445619e04456e64d8051d",
                "shasum": ""
            },
            "require": {
                "php": ">=5.3,<8.0-DEV"
            },
            "require-dev": {
                "athletic/athletic": "~0.1.8",
                "ext-pdo": "*",
                "ext-phar": "*",
                "phpunit/phpunit": "~4.0",
                "squizlabs/php_codesniffer": "~2.0"
            },
            "type": "library",
            "extra": {
                "branch-alias": {
                    "dev-master": "1.0.x-dev"
                }
            },
            "autoload": {
                "psr-4": {
                    "Doctrine\\Instantiator\\": "src/Doctrine/Instantiator/"
                }
            },
            "notification-url": "https://packagist.org/downloads/",
            "license": [
                "MIT"
            ],
            "authors": [
                {
                    "name": "Marco Pivetta",
                    "email": "ocramius@gmail.com",
                    "homepage": "http://ocramius.github.com/"
                }
            ],
            "description": "A small, lightweight utility to instantiate objects in PHP without invoking their constructors",
            "homepage": "https://github.com/doctrine/instantiator",
            "keywords": [
                "constructor",
                "instantiate"
            ],
            "time": "2015-06-14 21:17:01"
        },
        {
            "name": "fzaninotto/faker",
            "version": "v1.5.0",
            "source": {
                "type": "git",
                "url": "https://github.com/fzaninotto/Faker.git",
                "reference": "d0190b156bcca848d401fb80f31f504f37141c8d"
            },
            "dist": {
                "type": "zip",
                "url": "https://api.github.com/repos/fzaninotto/Faker/zipball/d0190b156bcca848d401fb80f31f504f37141c8d",
                "reference": "d0190b156bcca848d401fb80f31f504f37141c8d",
                "shasum": ""
            },
            "require": {
                "php": ">=5.3.3"
            },
            "require-dev": {
                "phpunit/phpunit": "~4.0",
                "squizlabs/php_codesniffer": "~1.5"
            },
            "suggest": {
                "ext-intl": "*"
            },
            "type": "library",
            "extra": {
                "branch-alias": {
                    "dev-master": "1.5.x-dev"
                }
            },
            "autoload": {
                "psr-4": {
                    "Faker\\": "src/Faker/"
                }
            },
            "notification-url": "https://packagist.org/downloads/",
            "license": [
                "MIT"
            ],
            "authors": [
                {
                    "name": "François Zaninotto"
                }
            ],
            "description": "Faker is a PHP library that generates fake data for you.",
            "keywords": [
                "data",
                "faker",
                "fixtures"
            ],
            "time": "2015-05-29 06:29:14"
        },
        {
            "name": "hamcrest/hamcrest-php",
            "version": "v1.2.2",
            "source": {
                "type": "git",
                "url": "https://github.com/hamcrest/hamcrest-php.git",
                "reference": "b37020aa976fa52d3de9aa904aa2522dc518f79c"
            },
            "dist": {
                "type": "zip",
                "url": "https://api.github.com/repos/hamcrest/hamcrest-php/zipball/b37020aa976fa52d3de9aa904aa2522dc518f79c",
                "reference": "b37020aa976fa52d3de9aa904aa2522dc518f79c",
                "shasum": ""
            },
            "require": {
                "php": ">=5.3.2"
            },
            "replace": {
                "cordoval/hamcrest-php": "*",
                "davedevelopment/hamcrest-php": "*",
                "kodova/hamcrest-php": "*"
            },
            "require-dev": {
                "phpunit/php-file-iterator": "1.3.3",
                "satooshi/php-coveralls": "dev-master"
            },
            "type": "library",
            "autoload": {
                "classmap": [
                    "hamcrest"
                ],
                "files": [
                    "hamcrest/Hamcrest.php"
                ]
            },
            "notification-url": "https://packagist.org/downloads/",
            "license": [
                "BSD"
            ],
            "description": "This is the PHP port of Hamcrest Matchers",
            "keywords": [
                "test"
            ],
            "time": "2015-05-11 14:41:42"
        },
        {
            "name": "laravel/homestead",
            "version": "v2.1.5",
            "source": {
                "type": "git",
                "url": "https://github.com/laravel/homestead.git",
                "reference": "ca55677158b1ae83106195537092095573b5822a"
            },
            "dist": {
                "type": "zip",
                "url": "https://api.github.com/repos/laravel/homestead/zipball/ca55677158b1ae83106195537092095573b5822a",
                "reference": "ca55677158b1ae83106195537092095573b5822a",
                "shasum": ""
            },
            "require": {
                "php": ">=5.4",
                "symfony/console": "~2.0",
                "symfony/process": "~2.0"
            },
            "bin": [
                "homestead"
            ],
            "type": "library",
            "autoload": {
                "psr-4": {
                    "Laravel\\Homestead\\": "src/"
                }
            },
            "notification-url": "https://packagist.org/downloads/",
            "license": [
                "MIT"
            ],
            "authors": [
                {
                    "name": "Taylor Otwell",
                    "email": "taylorotwell@gmail.com"
                }
            ],
            "description": "A virtual machine for web artisans.",
            "time": "2015-07-23 14:53:43"
        },
        {
            "name": "mockery/mockery",
            "version": "0.9.4",
            "source": {
                "type": "git",
                "url": "https://github.com/padraic/mockery.git",
                "reference": "70bba85e4aabc9449626651f48b9018ede04f86b"
            },
            "dist": {
                "type": "zip",
                "url": "https://api.github.com/repos/padraic/mockery/zipball/70bba85e4aabc9449626651f48b9018ede04f86b",
                "reference": "70bba85e4aabc9449626651f48b9018ede04f86b",
                "shasum": ""
            },
            "require": {
                "hamcrest/hamcrest-php": "~1.1",
                "lib-pcre": ">=7.0",
                "php": ">=5.3.2"
            },
            "require-dev": {
                "phpunit/phpunit": "~4.0"
            },
            "type": "library",
            "extra": {
                "branch-alias": {
                    "dev-master": "0.9.x-dev"
                }
            },
            "autoload": {
                "psr-0": {
                    "Mockery": "library/"
                }
            },
            "notification-url": "https://packagist.org/downloads/",
            "license": [
                "BSD-3-Clause"
            ],
            "authors": [
                {
                    "name": "Pádraic Brady",
                    "email": "padraic.brady@gmail.com",
                    "homepage": "http://blog.astrumfutura.com"
                },
                {
                    "name": "Dave Marshall",
                    "email": "dave.marshall@atstsolutions.co.uk",
                    "homepage": "http://davedevelopment.co.uk"
                }
            ],
            "description": "Mockery is a simple yet flexible PHP mock object framework for use in unit testing with PHPUnit, PHPSpec or any other testing framework. Its core goal is to offer a test double framework with a succinct API capable of clearly defining all possible object operations and interactions using a human readable Domain Specific Language (DSL). Designed as a drop in alternative to PHPUnit's phpunit-mock-objects library, Mockery is easy to integrate with PHPUnit and can operate alongside phpunit-mock-objects without the World ending.",
            "homepage": "http://github.com/padraic/mockery",
            "keywords": [
                "BDD",
                "TDD",
                "library",
                "mock",
                "mock objects",
                "mockery",
                "stub",
                "test",
                "test double",
                "testing"
            ],
            "time": "2015-04-02 19:54:00"
        },
        {
            "name": "phpdocumentor/reflection-docblock",
            "version": "2.0.4",
            "source": {
                "type": "git",
                "url": "https://github.com/phpDocumentor/ReflectionDocBlock.git",
                "reference": "d68dbdc53dc358a816f00b300704702b2eaff7b8"
            },
            "dist": {
                "type": "zip",
                "url": "https://api.github.com/repos/phpDocumentor/ReflectionDocBlock/zipball/d68dbdc53dc358a816f00b300704702b2eaff7b8",
                "reference": "d68dbdc53dc358a816f00b300704702b2eaff7b8",
                "shasum": ""
            },
            "require": {
                "php": ">=5.3.3"
            },
            "require-dev": {
                "phpunit/phpunit": "~4.0"
            },
            "suggest": {
                "dflydev/markdown": "~1.0",
                "erusev/parsedown": "~1.0"
            },
            "type": "library",
            "extra": {
                "branch-alias": {
                    "dev-master": "2.0.x-dev"
                }
            },
            "autoload": {
                "psr-0": {
                    "phpDocumentor": [
                        "src/"
                    ]
                }
            },
            "notification-url": "https://packagist.org/downloads/",
            "license": [
                "MIT"
            ],
            "authors": [
                {
                    "name": "Mike van Riel",
                    "email": "mike.vanriel@naenius.com"
                }
            ],
            "time": "2015-02-03 12:10:50"
        },
        {
            "name": "phpspec/prophecy",
            "version": "v1.4.1",
            "source": {
                "type": "git",
                "url": "https://github.com/phpspec/prophecy.git",
                "reference": "3132b1f44c7bf2ec4c7eb2d3cb78fdeca760d373"
            },
            "dist": {
                "type": "zip",
                "url": "https://api.github.com/repos/phpspec/prophecy/zipball/3132b1f44c7bf2ec4c7eb2d3cb78fdeca760d373",
                "reference": "3132b1f44c7bf2ec4c7eb2d3cb78fdeca760d373",
                "shasum": ""
            },
            "require": {
                "doctrine/instantiator": "^1.0.2",
                "phpdocumentor/reflection-docblock": "~2.0",
                "sebastian/comparator": "~1.1"
            },
            "require-dev": {
                "phpspec/phpspec": "~2.0"
            },
            "type": "library",
            "extra": {
                "branch-alias": {
                    "dev-master": "1.4.x-dev"
                }
            },
            "autoload": {
                "psr-0": {
                    "Prophecy\\": "src/"
                }
            },
            "notification-url": "https://packagist.org/downloads/",
            "license": [
                "MIT"
            ],
            "authors": [
                {
                    "name": "Konstantin Kudryashov",
                    "email": "ever.zet@gmail.com",
                    "homepage": "http://everzet.com"
                },
                {
                    "name": "Marcello Duarte",
                    "email": "marcello.duarte@gmail.com"
                }
            ],
            "description": "Highly opinionated mocking framework for PHP 5.3+",
            "homepage": "https://github.com/phpspec/prophecy",
            "keywords": [
                "Double",
                "Dummy",
                "fake",
                "mock",
                "spy",
                "stub"
            ],
            "time": "2015-04-27 22:15:08"
        },
        {
            "name": "phpunit/php-code-coverage",
            "version": "2.2.1",
            "source": {
                "type": "git",
                "url": "https://github.com/sebastianbergmann/php-code-coverage.git",
                "reference": "6526d9bdb56e2af1e8950114d42391044d18cfa7"
            },
            "dist": {
                "type": "zip",
                "url": "https://api.github.com/repos/sebastianbergmann/php-code-coverage/zipball/6526d9bdb56e2af1e8950114d42391044d18cfa7",
                "reference": "6526d9bdb56e2af1e8950114d42391044d18cfa7",
                "shasum": ""
            },
            "require": {
                "php": ">=5.3.3",
                "phpunit/php-file-iterator": "~1.3",
                "phpunit/php-text-template": "~1.2",
                "phpunit/php-token-stream": "~1.3",
                "sebastian/environment": "~1.3.1",
                "sebastian/version": "~1.0"
            },
            "require-dev": {
                "ext-xdebug": ">=2.1.4",
                "phpunit/phpunit": "~4"
            },
            "suggest": {
                "ext-dom": "*",
                "ext-xdebug": ">=2.2.1",
                "ext-xmlwriter": "*"
            },
            "type": "library",
            "extra": {
                "branch-alias": {
                    "dev-master": "2.2.x-dev"
                }
            },
            "autoload": {
                "classmap": [
                    "src/"
                ]
            },
            "notification-url": "https://packagist.org/downloads/",
            "license": [
                "BSD-3-Clause"
            ],
            "authors": [
                {
                    "name": "Sebastian Bergmann",
                    "email": "sb@sebastian-bergmann.de",
                    "role": "lead"
                }
            ],
            "description": "Library that provides collection, processing, and rendering functionality for PHP code coverage information.",
            "homepage": "https://github.com/sebastianbergmann/php-code-coverage",
            "keywords": [
                "coverage",
                "testing",
                "xunit"
            ],
            "time": "2015-08-02 04:45:08"
        },
        {
            "name": "phpunit/php-file-iterator",
            "version": "1.4.1",
            "source": {
                "type": "git",
                "url": "https://github.com/sebastianbergmann/php-file-iterator.git",
                "reference": "6150bf2c35d3fc379e50c7602b75caceaa39dbf0"
            },
            "dist": {
                "type": "zip",
                "url": "https://api.github.com/repos/sebastianbergmann/php-file-iterator/zipball/6150bf2c35d3fc379e50c7602b75caceaa39dbf0",
                "reference": "6150bf2c35d3fc379e50c7602b75caceaa39dbf0",
                "shasum": ""
            },
            "require": {
                "php": ">=5.3.3"
            },
            "type": "library",
            "extra": {
                "branch-alias": {
                    "dev-master": "1.4.x-dev"
                }
            },
            "autoload": {
                "classmap": [
                    "src/"
                ]
            },
            "notification-url": "https://packagist.org/downloads/",
            "license": [
                "BSD-3-Clause"
            ],
            "authors": [
                {
                    "name": "Sebastian Bergmann",
                    "email": "sb@sebastian-bergmann.de",
                    "role": "lead"
                }
            ],
            "description": "FilterIterator implementation that filters files based on a list of suffixes.",
            "homepage": "https://github.com/sebastianbergmann/php-file-iterator/",
            "keywords": [
                "filesystem",
                "iterator"
            ],
            "time": "2015-06-21 13:08:43"
        },
        {
            "name": "phpunit/php-text-template",
            "version": "1.2.1",
            "source": {
                "type": "git",
                "url": "https://github.com/sebastianbergmann/php-text-template.git",
                "reference": "31f8b717e51d9a2afca6c9f046f5d69fc27c8686"
            },
            "dist": {
                "type": "zip",
                "url": "https://api.github.com/repos/sebastianbergmann/php-text-template/zipball/31f8b717e51d9a2afca6c9f046f5d69fc27c8686",
                "reference": "31f8b717e51d9a2afca6c9f046f5d69fc27c8686",
                "shasum": ""
            },
            "require": {
                "php": ">=5.3.3"
            },
            "type": "library",
            "autoload": {
                "classmap": [
                    "src/"
                ]
            },
            "notification-url": "https://packagist.org/downloads/",
            "license": [
                "BSD-3-Clause"
            ],
            "authors": [
                {
                    "name": "Sebastian Bergmann",
                    "email": "sebastian@phpunit.de",
                    "role": "lead"
                }
            ],
            "description": "Simple template engine.",
            "homepage": "https://github.com/sebastianbergmann/php-text-template/",
            "keywords": [
                "template"
            ],
            "time": "2015-06-21 13:50:34"
        },
        {
            "name": "phpunit/php-timer",
            "version": "1.0.7",
            "source": {
                "type": "git",
                "url": "https://github.com/sebastianbergmann/php-timer.git",
                "reference": "3e82f4e9fc92665fafd9157568e4dcb01d014e5b"
            },
            "dist": {
                "type": "zip",
                "url": "https://api.github.com/repos/sebastianbergmann/php-timer/zipball/3e82f4e9fc92665fafd9157568e4dcb01d014e5b",
                "reference": "3e82f4e9fc92665fafd9157568e4dcb01d014e5b",
                "shasum": ""
            },
            "require": {
                "php": ">=5.3.3"
            },
            "type": "library",
            "autoload": {
                "classmap": [
                    "src/"
                ]
            },
            "notification-url": "https://packagist.org/downloads/",
            "license": [
                "BSD-3-Clause"
            ],
            "authors": [
                {
                    "name": "Sebastian Bergmann",
                    "email": "sb@sebastian-bergmann.de",
                    "role": "lead"
                }
            ],
            "description": "Utility class for timing",
            "homepage": "https://github.com/sebastianbergmann/php-timer/",
            "keywords": [
                "timer"
            ],
            "time": "2015-06-21 08:01:12"
        },
        {
            "name": "phpunit/php-token-stream",
            "version": "1.4.3",
            "source": {
                "type": "git",
                "url": "https://github.com/sebastianbergmann/php-token-stream.git",
                "reference": "7a9b0969488c3c54fd62b4d504b3ec758fd005d9"
            },
            "dist": {
                "type": "zip",
                "url": "https://api.github.com/repos/sebastianbergmann/php-token-stream/zipball/7a9b0969488c3c54fd62b4d504b3ec758fd005d9",
                "reference": "7a9b0969488c3c54fd62b4d504b3ec758fd005d9",
                "shasum": ""
            },
            "require": {
                "ext-tokenizer": "*",
                "php": ">=5.3.3"
            },
            "require-dev": {
                "phpunit/phpunit": "~4.2"
            },
            "type": "library",
            "extra": {
                "branch-alias": {
                    "dev-master": "1.4-dev"
                }
            },
            "autoload": {
                "classmap": [
                    "src/"
                ]
            },
            "notification-url": "https://packagist.org/downloads/",
            "license": [
                "BSD-3-Clause"
            ],
            "authors": [
                {
                    "name": "Sebastian Bergmann",
                    "email": "sebastian@phpunit.de"
                }
            ],
            "description": "Wrapper around PHP's tokenizer extension.",
            "homepage": "https://github.com/sebastianbergmann/php-token-stream/",
            "keywords": [
                "tokenizer"
            ],
            "time": "2015-06-19 03:43:16"
        },
        {
            "name": "phpunit/phpunit",
            "version": "4.7.7",
            "source": {
                "type": "git",
                "url": "https://github.com/sebastianbergmann/phpunit.git",
                "reference": "9b97f9d807b862c2de2a36e86690000801c85724"
            },
            "dist": {
                "type": "zip",
                "url": "https://api.github.com/repos/sebastianbergmann/phpunit/zipball/9b97f9d807b862c2de2a36e86690000801c85724",
                "reference": "9b97f9d807b862c2de2a36e86690000801c85724",
                "shasum": ""
            },
            "require": {
                "ext-dom": "*",
                "ext-json": "*",
                "ext-pcre": "*",
                "ext-reflection": "*",
                "ext-spl": "*",
                "php": ">=5.3.3",
                "phpspec/prophecy": "~1.3,>=1.3.1",
                "phpunit/php-code-coverage": "~2.1",
                "phpunit/php-file-iterator": "~1.4",
                "phpunit/php-text-template": "~1.2",
                "phpunit/php-timer": ">=1.0.6",
                "phpunit/phpunit-mock-objects": "~2.3",
                "sebastian/comparator": "~1.1",
                "sebastian/diff": "~1.2",
                "sebastian/environment": "~1.2",
                "sebastian/exporter": "~1.2",
                "sebastian/global-state": "~1.0",
                "sebastian/version": "~1.0",
                "symfony/yaml": "~2.1|~3.0"
            },
            "suggest": {
                "phpunit/php-invoker": "~1.1"
            },
            "bin": [
                "phpunit"
            ],
            "type": "library",
            "extra": {
                "branch-alias": {
                    "dev-master": "4.7.x-dev"
                }
            },
            "autoload": {
                "classmap": [
                    "src/"
                ]
            },
            "notification-url": "https://packagist.org/downloads/",
            "license": [
                "BSD-3-Clause"
            ],
            "authors": [
                {
                    "name": "Sebastian Bergmann",
                    "email": "sebastian@phpunit.de",
                    "role": "lead"
                }
            ],
            "description": "The PHP Unit Testing framework.",
            "homepage": "https://phpunit.de/",
            "keywords": [
                "phpunit",
                "testing",
                "xunit"
            ],
            "time": "2015-07-13 11:28:34"
        },
        {
            "name": "phpunit/phpunit-mock-objects",
            "version": "2.3.6",
            "source": {
                "type": "git",
                "url": "https://github.com/sebastianbergmann/phpunit-mock-objects.git",
                "reference": "18dfbcb81d05e2296c0bcddd4db96cade75e6f42"
            },
            "dist": {
                "type": "zip",
                "url": "https://api.github.com/repos/sebastianbergmann/phpunit-mock-objects/zipball/18dfbcb81d05e2296c0bcddd4db96cade75e6f42",
                "reference": "18dfbcb81d05e2296c0bcddd4db96cade75e6f42",
                "shasum": ""
            },
            "require": {
                "doctrine/instantiator": "~1.0,>=1.0.2",
                "php": ">=5.3.3",
                "phpunit/php-text-template": "~1.2",
                "sebastian/exporter": "~1.2"
            },
            "require-dev": {
                "phpunit/phpunit": "~4.4"
            },
            "suggest": {
                "ext-soap": "*"
            },
            "type": "library",
            "extra": {
                "branch-alias": {
                    "dev-master": "2.3.x-dev"
                }
            },
            "autoload": {
                "classmap": [
                    "src/"
                ]
            },
            "notification-url": "https://packagist.org/downloads/",
            "license": [
                "BSD-3-Clause"
            ],
            "authors": [
                {
                    "name": "Sebastian Bergmann",
                    "email": "sb@sebastian-bergmann.de",
                    "role": "lead"
                }
            ],
            "description": "Mock Object library for PHPUnit",
            "homepage": "https://github.com/sebastianbergmann/phpunit-mock-objects/",
            "keywords": [
                "mock",
                "xunit"
            ],
            "time": "2015-07-10 06:54:24"
        },
        {
            "name": "sebastian/comparator",
            "version": "1.2.0",
            "source": {
                "type": "git",
                "url": "https://github.com/sebastianbergmann/comparator.git",
                "reference": "937efb279bd37a375bcadf584dec0726f84dbf22"
            },
            "dist": {
                "type": "zip",
                "url": "https://api.github.com/repos/sebastianbergmann/comparator/zipball/937efb279bd37a375bcadf584dec0726f84dbf22",
                "reference": "937efb279bd37a375bcadf584dec0726f84dbf22",
                "shasum": ""
            },
            "require": {
                "php": ">=5.3.3",
                "sebastian/diff": "~1.2",
                "sebastian/exporter": "~1.2"
            },
            "require-dev": {
                "phpunit/phpunit": "~4.4"
            },
            "type": "library",
            "extra": {
                "branch-alias": {
                    "dev-master": "1.2.x-dev"
                }
            },
            "autoload": {
                "classmap": [
                    "src/"
                ]
            },
            "notification-url": "https://packagist.org/downloads/",
            "license": [
                "BSD-3-Clause"
            ],
            "authors": [
                {
                    "name": "Jeff Welch",
                    "email": "whatthejeff@gmail.com"
                },
                {
                    "name": "Volker Dusch",
                    "email": "github@wallbash.com"
                },
                {
                    "name": "Bernhard Schussek",
                    "email": "bschussek@2bepublished.at"
                },
                {
                    "name": "Sebastian Bergmann",
                    "email": "sebastian@phpunit.de"
                }
            ],
            "description": "Provides the functionality to compare PHP values for equality",
            "homepage": "http://www.github.com/sebastianbergmann/comparator",
            "keywords": [
                "comparator",
                "compare",
                "equality"
            ],
            "time": "2015-07-26 15:48:44"
        },
        {
            "name": "sebastian/diff",
            "version": "1.3.0",
            "source": {
                "type": "git",
                "url": "https://github.com/sebastianbergmann/diff.git",
                "reference": "863df9687835c62aa423a22412d26fa2ebde3fd3"
            },
            "dist": {
                "type": "zip",
                "url": "https://api.github.com/repos/sebastianbergmann/diff/zipball/863df9687835c62aa423a22412d26fa2ebde3fd3",
                "reference": "863df9687835c62aa423a22412d26fa2ebde3fd3",
                "shasum": ""
            },
            "require": {
                "php": ">=5.3.3"
            },
            "require-dev": {
                "phpunit/phpunit": "~4.2"
            },
            "type": "library",
            "extra": {
                "branch-alias": {
                    "dev-master": "1.3-dev"
                }
            },
            "autoload": {
                "classmap": [
                    "src/"
                ]
            },
            "notification-url": "https://packagist.org/downloads/",
            "license": [
                "BSD-3-Clause"
            ],
            "authors": [
                {
                    "name": "Kore Nordmann",
                    "email": "mail@kore-nordmann.de"
                },
                {
                    "name": "Sebastian Bergmann",
                    "email": "sebastian@phpunit.de"
                }
            ],
            "description": "Diff implementation",
            "homepage": "http://www.github.com/sebastianbergmann/diff",
            "keywords": [
                "diff"
            ],
            "time": "2015-02-22 15:13:53"
        },
        {
            "name": "sebastian/environment",
<<<<<<< HEAD
            "version": "1.3.1",
            "source": {
                "type": "git",
                "url": "https://github.com/sebastianbergmann/environment.git",
                "reference": "3e39374f4c9ec3757839e2952e7a68ac28941760"
            },
            "dist": {
                "type": "zip",
                "url": "https://api.github.com/repos/sebastianbergmann/environment/zipball/3e39374f4c9ec3757839e2952e7a68ac28941760",
                "reference": "3e39374f4c9ec3757839e2952e7a68ac28941760",
=======
            "version": "1.3.2",
            "source": {
                "type": "git",
                "url": "https://github.com/sebastianbergmann/environment.git",
                "reference": "6324c907ce7a52478eeeaede764f48733ef5ae44"
            },
            "dist": {
                "type": "zip",
                "url": "https://api.github.com/repos/sebastianbergmann/environment/zipball/6324c907ce7a52478eeeaede764f48733ef5ae44",
                "reference": "6324c907ce7a52478eeeaede764f48733ef5ae44",
>>>>>>> 14ec134a
                "shasum": ""
            },
            "require": {
                "php": ">=5.3.3"
            },
            "require-dev": {
                "phpunit/phpunit": "~4.4"
            },
            "type": "library",
            "extra": {
                "branch-alias": {
                    "dev-master": "1.3.x-dev"
                }
            },
            "autoload": {
                "classmap": [
                    "src/"
                ]
            },
            "notification-url": "https://packagist.org/downloads/",
            "license": [
                "BSD-3-Clause"
            ],
            "authors": [
                {
                    "name": "Sebastian Bergmann",
                    "email": "sebastian@phpunit.de"
                }
            ],
            "description": "Provides functionality to handle HHVM/PHP environments",
            "homepage": "http://www.github.com/sebastianbergmann/environment",
            "keywords": [
                "Xdebug",
                "environment",
                "hhvm"
            ],
<<<<<<< HEAD
            "time": "2015-08-02 04:41:00"
=======
            "time": "2015-08-03 06:14:51"
>>>>>>> 14ec134a
        },
        {
            "name": "sebastian/exporter",
            "version": "1.2.1",
            "source": {
                "type": "git",
                "url": "https://github.com/sebastianbergmann/exporter.git",
                "reference": "7ae5513327cb536431847bcc0c10edba2701064e"
            },
            "dist": {
                "type": "zip",
                "url": "https://api.github.com/repos/sebastianbergmann/exporter/zipball/7ae5513327cb536431847bcc0c10edba2701064e",
                "reference": "7ae5513327cb536431847bcc0c10edba2701064e",
                "shasum": ""
            },
            "require": {
                "php": ">=5.3.3",
                "sebastian/recursion-context": "~1.0"
            },
            "require-dev": {
                "phpunit/phpunit": "~4.4"
            },
            "type": "library",
            "extra": {
                "branch-alias": {
                    "dev-master": "1.2.x-dev"
                }
            },
            "autoload": {
                "classmap": [
                    "src/"
                ]
            },
            "notification-url": "https://packagist.org/downloads/",
            "license": [
                "BSD-3-Clause"
            ],
            "authors": [
                {
                    "name": "Jeff Welch",
                    "email": "whatthejeff@gmail.com"
                },
                {
                    "name": "Volker Dusch",
                    "email": "github@wallbash.com"
                },
                {
                    "name": "Bernhard Schussek",
                    "email": "bschussek@2bepublished.at"
                },
                {
                    "name": "Sebastian Bergmann",
                    "email": "sebastian@phpunit.de"
                },
                {
                    "name": "Adam Harvey",
                    "email": "aharvey@php.net"
                }
            ],
            "description": "Provides the functionality to export PHP variables for visualization",
            "homepage": "http://www.github.com/sebastianbergmann/exporter",
            "keywords": [
                "export",
                "exporter"
            ],
            "time": "2015-06-21 07:55:53"
        },
        {
            "name": "sebastian/global-state",
            "version": "1.0.0",
            "source": {
                "type": "git",
                "url": "https://github.com/sebastianbergmann/global-state.git",
                "reference": "c7428acdb62ece0a45e6306f1ae85e1c05b09c01"
            },
            "dist": {
                "type": "zip",
                "url": "https://api.github.com/repos/sebastianbergmann/global-state/zipball/c7428acdb62ece0a45e6306f1ae85e1c05b09c01",
                "reference": "c7428acdb62ece0a45e6306f1ae85e1c05b09c01",
                "shasum": ""
            },
            "require": {
                "php": ">=5.3.3"
            },
            "require-dev": {
                "phpunit/phpunit": "~4.2"
            },
            "suggest": {
                "ext-uopz": "*"
            },
            "type": "library",
            "extra": {
                "branch-alias": {
                    "dev-master": "1.0-dev"
                }
            },
            "autoload": {
                "classmap": [
                    "src/"
                ]
            },
            "notification-url": "https://packagist.org/downloads/",
            "license": [
                "BSD-3-Clause"
            ],
            "authors": [
                {
                    "name": "Sebastian Bergmann",
                    "email": "sebastian@phpunit.de"
                }
            ],
            "description": "Snapshotting of global state",
            "homepage": "http://www.github.com/sebastianbergmann/global-state",
            "keywords": [
                "global state"
            ],
            "time": "2014-10-06 09:23:50"
        },
        {
            "name": "sebastian/recursion-context",
            "version": "1.0.1",
            "source": {
                "type": "git",
                "url": "https://github.com/sebastianbergmann/recursion-context.git",
                "reference": "994d4a811bafe801fb06dccbee797863ba2792ba"
            },
            "dist": {
                "type": "zip",
                "url": "https://api.github.com/repos/sebastianbergmann/recursion-context/zipball/994d4a811bafe801fb06dccbee797863ba2792ba",
                "reference": "994d4a811bafe801fb06dccbee797863ba2792ba",
                "shasum": ""
            },
            "require": {
                "php": ">=5.3.3"
            },
            "require-dev": {
                "phpunit/phpunit": "~4.4"
            },
            "type": "library",
            "extra": {
                "branch-alias": {
                    "dev-master": "1.0.x-dev"
                }
            },
            "autoload": {
                "classmap": [
                    "src/"
                ]
            },
            "notification-url": "https://packagist.org/downloads/",
            "license": [
                "BSD-3-Clause"
            ],
            "authors": [
                {
                    "name": "Jeff Welch",
                    "email": "whatthejeff@gmail.com"
                },
                {
                    "name": "Sebastian Bergmann",
                    "email": "sebastian@phpunit.de"
                },
                {
                    "name": "Adam Harvey",
                    "email": "aharvey@php.net"
                }
            ],
            "description": "Provides functionality to recursively process PHP variables",
            "homepage": "http://www.github.com/sebastianbergmann/recursion-context",
            "time": "2015-06-21 08:04:50"
        },
        {
            "name": "sebastian/version",
            "version": "1.0.6",
            "source": {
                "type": "git",
                "url": "https://github.com/sebastianbergmann/version.git",
                "reference": "58b3a85e7999757d6ad81c787a1fbf5ff6c628c6"
            },
            "dist": {
                "type": "zip",
                "url": "https://api.github.com/repos/sebastianbergmann/version/zipball/58b3a85e7999757d6ad81c787a1fbf5ff6c628c6",
                "reference": "58b3a85e7999757d6ad81c787a1fbf5ff6c628c6",
                "shasum": ""
            },
            "type": "library",
            "autoload": {
                "classmap": [
                    "src/"
                ]
            },
            "notification-url": "https://packagist.org/downloads/",
            "license": [
                "BSD-3-Clause"
            ],
            "authors": [
                {
                    "name": "Sebastian Bergmann",
                    "email": "sebastian@phpunit.de",
                    "role": "lead"
                }
            ],
            "description": "Library that helps with managing the version number of Git-hosted PHP projects",
            "homepage": "https://github.com/sebastianbergmann/version",
            "time": "2015-06-21 13:59:46"
        },
        {
            "name": "symfony/yaml",
            "version": "v2.7.3",
            "source": {
                "type": "git",
                "url": "https://github.com/symfony/Yaml.git",
                "reference": "71340e996171474a53f3d29111d046be4ad8a0ff"
            },
            "dist": {
                "type": "zip",
                "url": "https://api.github.com/repos/symfony/Yaml/zipball/71340e996171474a53f3d29111d046be4ad8a0ff",
                "reference": "71340e996171474a53f3d29111d046be4ad8a0ff",
                "shasum": ""
            },
            "require": {
                "php": ">=5.3.9"
            },
            "require-dev": {
                "symfony/phpunit-bridge": "~2.7"
            },
            "type": "library",
            "extra": {
                "branch-alias": {
                    "dev-master": "2.7-dev"
                }
            },
            "autoload": {
                "psr-4": {
                    "Symfony\\Component\\Yaml\\": ""
                }
            },
            "notification-url": "https://packagist.org/downloads/",
            "license": [
                "MIT"
            ],
            "authors": [
                {
                    "name": "Fabien Potencier",
                    "email": "fabien@symfony.com"
                },
                {
                    "name": "Symfony Community",
                    "homepage": "https://symfony.com/contributors"
                }
            ],
            "description": "Symfony Yaml Component",
            "homepage": "https://symfony.com",
            "time": "2015-07-28 14:07:07"
        }
    ],
    "aliases": [],
    "minimum-stability": "dev",
    "stability-flags": [],
    "prefer-stable": true,
    "prefer-lowest": false,
    "platform": {
        "php": "^5.5.9"
    },
    "platform-dev": []
}<|MERGE_RESOLUTION|>--- conflicted
+++ resolved
@@ -1543,7 +1543,7 @@
                     "name": "Jeremy Lindblom",
                     "email": "jeremeamia@gmail.com",
                     "homepage": "https://github.com/jeremeamia",
-                    "role": "Developer"
+                    "role": "developer"
                 }
             ],
             "description": "Serialize Closure objects, including their context and binding",
@@ -4075,18 +4075,6 @@
         },
         {
             "name": "sebastian/environment",
-<<<<<<< HEAD
-            "version": "1.3.1",
-            "source": {
-                "type": "git",
-                "url": "https://github.com/sebastianbergmann/environment.git",
-                "reference": "3e39374f4c9ec3757839e2952e7a68ac28941760"
-            },
-            "dist": {
-                "type": "zip",
-                "url": "https://api.github.com/repos/sebastianbergmann/environment/zipball/3e39374f4c9ec3757839e2952e7a68ac28941760",
-                "reference": "3e39374f4c9ec3757839e2952e7a68ac28941760",
-=======
             "version": "1.3.2",
             "source": {
                 "type": "git",
@@ -4097,7 +4085,6 @@
                 "type": "zip",
                 "url": "https://api.github.com/repos/sebastianbergmann/environment/zipball/6324c907ce7a52478eeeaede764f48733ef5ae44",
                 "reference": "6324c907ce7a52478eeeaede764f48733ef5ae44",
->>>>>>> 14ec134a
                 "shasum": ""
             },
             "require": {
@@ -4134,11 +4121,7 @@
                 "environment",
                 "hhvm"
             ],
-<<<<<<< HEAD
-            "time": "2015-08-02 04:41:00"
-=======
             "time": "2015-08-03 06:14:51"
->>>>>>> 14ec134a
         },
         {
             "name": "sebastian/exporter",
