{
    "_readme": [
        "This file locks the dependencies of your project to a known state",
        "Read more about it at https://getcomposer.org/doc/01-basic-usage.md#composer-lock-the-lock-file",
        "This file is @generated automatically"
    ],
<<<<<<< HEAD
    "hash": "6e3712236cbfc4e7c2dce2c8740a72bf",
=======
    "hash": "5f9d14ef22256813bf57d232d1813f98",
>>>>>>> e8d3c013
    "packages": [
        {
            "name": "alt-three/emoji",
            "version": "v1.1.0",
            "source": {
                "type": "git",
                "url": "https://github.com/AltThree/Emoji.git",
                "reference": "cbd5b86fa71a3332eae9d06345d7efc9c1fada17"
            },
            "dist": {
                "type": "zip",
                "url": "https://api.github.com/repos/AltThree/Emoji/zipball/cbd5b86fa71a3332eae9d06345d7efc9c1fada17",
                "reference": "cbd5b86fa71a3332eae9d06345d7efc9c1fada17",
                "shasum": ""
            },
            "require": {
                "graham-campbell/markdown": "~4.0",
                "guzzlehttp/guzzle": "~5.3|~6.0",
                "illuminate/support": "5.1.*",
                "php": ">=5.5.9"
            },
            "require-dev": {
                "graham-campbell/testbench": "~3.0",
                "phpunit/phpunit": "^4.7.6"
            },
            "type": "library",
            "extra": {
                "branch-alias": {
                    "dev-master": "1.1-dev"
                }
            },
            "autoload": {
                "psr-4": {
                    "AltThree\\Emoji\\": "src/"
                }
            },
            "notification-url": "https://packagist.org/downloads/",
            "license": [
                "MIT"
            ],
            "authors": [
                {
                    "name": "James Brooks",
                    "email": "james@alt-three.com"
                },
                {
                    "name": "Graham Campbell",
                    "email": "graham@alt-three.com"
                },
                {
                    "name": "Joseph Cohen",
                    "email": "joe@alt-three.com"
                }
            ],
            "description": "An Emoji Parser For Laravel 5",
            "keywords": [
                "Alt Three",
                "emoji",
                "parser"
            ],
            "time": "2015-08-06 18:42:28"
        },
        {
            "name": "alt-three/validator",
            "version": "v1.2.0",
            "source": {
                "type": "git",
                "url": "https://github.com/AltThree/Validator.git",
                "reference": "01fc9ab865df38254d03c749f6a266529a2df392"
            },
            "dist": {
                "type": "zip",
                "url": "https://api.github.com/repos/AltThree/Validator/zipball/01fc9ab865df38254d03c749f6a266529a2df392",
                "reference": "01fc9ab865df38254d03c749f6a266529a2df392",
                "shasum": ""
            },
            "require": {
                "illuminate/contracts": "5.1.*",
                "illuminate/support": "5.1.*",
                "php": ">=5.5.9",
                "psr/log": "~1.0"
            },
            "require-dev": {
                "phpunit/phpunit": "^4.7.6"
            },
            "type": "library",
            "extra": {
                "branch-alias": {
                    "dev-master": "1.2-dev"
                }
            },
            "autoload": {
                "psr-4": {
                    "AltThree\\Validator\\": "src/"
                }
            },
            "notification-url": "https://packagist.org/downloads/",
            "license": [
                "MIT"
            ],
            "authors": [
                {
                    "name": "James Brooks",
                    "email": "james@alt-three.com"
                },
                {
                    "name": "Graham Campbell",
                    "email": "graham@alt-three.com"
                },
                {
                    "name": "Joseph Cohen",
                    "email": "joe@alt-three.com"
                }
            ],
            "description": "A Validation Wrapper For Laravel 5",
            "keywords": [
                "Alt Three",
                "logging",
                "validator"
            ],
            "time": "2015-07-28 23:55:40"
        },
        {
            "name": "asm89/stack-cors",
            "version": "0.2.1",
            "source": {
                "type": "git",
                "url": "https://github.com/asm89/stack-cors.git",
                "reference": "2d77e77251a434e4527315313a672f5801b29fa2"
            },
            "dist": {
                "type": "zip",
                "url": "https://api.github.com/repos/asm89/stack-cors/zipball/2d77e77251a434e4527315313a672f5801b29fa2",
                "reference": "2d77e77251a434e4527315313a672f5801b29fa2",
                "shasum": ""
            },
            "require": {
                "php": ">=5.3.2",
                "symfony/http-foundation": "~2.1",
                "symfony/http-kernel": "~2.1"
            },
            "type": "library",
            "autoload": {
                "psr-0": {
                    "Asm89\\Stack": "src/"
                }
            },
            "notification-url": "https://packagist.org/downloads/",
            "license": [
                "MIT"
            ],
            "authors": [
                {
                    "name": "Alexander",
                    "email": "iam.asm89@gmail.com"
                }
            ],
            "description": "Cross-origin resource sharing library and stack middleware",
            "homepage": "https://github.com/asm89/stack-cors",
            "keywords": [
                "cors",
                "stack"
            ],
            "time": "2014-07-28 07:22:35"
        },
        {
            "name": "barryvdh/laravel-cors",
            "version": "v0.5.0",
            "source": {
                "type": "git",
                "url": "https://github.com/barryvdh/laravel-cors.git",
                "reference": "9fb31c457a416931684c7b8759751d1848aed5a8"
            },
            "dist": {
                "type": "zip",
                "url": "https://api.github.com/repos/barryvdh/laravel-cors/zipball/9fb31c457a416931684c7b8759751d1848aed5a8",
                "reference": "9fb31c457a416931684c7b8759751d1848aed5a8",
                "shasum": ""
            },
            "require": {
                "asm89/stack-cors": "0.2.x",
                "illuminate/support": "~5.0.17|5.1.x",
                "php": ">=5.4.0"
            },
            "type": "library",
            "extra": {
                "branch-alias": {
                    "dev-master": "0.5-dev"
                }
            },
            "autoload": {
                "psr-4": {
                    "Barryvdh\\Cors\\": "src/"
                }
            },
            "notification-url": "https://packagist.org/downloads/",
            "license": [
                "MIT"
            ],
            "authors": [
                {
                    "name": "Barry vd. Heuvel",
                    "email": "barryvdh@gmail.com"
                }
            ],
            "description": "Adds CORS (Cross-Origin Resource Sharing) headers support in your Laravel application",
            "keywords": [
                "api",
                "cors",
                "crossdomain",
                "laravel"
            ],
            "time": "2015-05-25 13:45:30"
        },
        {
            "name": "classpreloader/classpreloader",
            "version": "2.0.0",
            "source": {
                "type": "git",
                "url": "https://github.com/ClassPreloader/ClassPreloader.git",
                "reference": "8c3c14b10309e3b40bce833913a6c0c0b8c8f962"
            },
            "dist": {
                "type": "zip",
                "url": "https://api.github.com/repos/ClassPreloader/ClassPreloader/zipball/8c3c14b10309e3b40bce833913a6c0c0b8c8f962",
                "reference": "8c3c14b10309e3b40bce833913a6c0c0b8c8f962",
                "shasum": ""
            },
            "require": {
                "nikic/php-parser": "~1.3",
                "php": ">=5.5.9"
            },
            "require-dev": {
                "phpunit/phpunit": "~4.0"
            },
            "type": "library",
            "extra": {
                "branch-alias": {
                    "dev-master": "2.0-dev"
                }
            },
            "autoload": {
                "psr-4": {
                    "ClassPreloader\\": "src/"
                }
            },
            "notification-url": "https://packagist.org/downloads/",
            "license": [
                "MIT"
            ],
            "authors": [
                {
                    "name": "Michael Dowling",
                    "email": "mtdowling@gmail.com"
                },
                {
                    "name": "Graham Campbell",
                    "email": "graham@alt-three.com"
                }
            ],
            "description": "Helps class loading performance by generating a single PHP file containing all of the autoloaded files for a specific use case",
            "keywords": [
                "autoload",
                "class",
                "preload"
            ],
            "time": "2015-06-28 21:39:13"
        },
        {
            "name": "danielstjules/stringy",
            "version": "1.10.0",
            "source": {
                "type": "git",
                "url": "https://github.com/danielstjules/Stringy.git",
                "reference": "4749c205db47ee5b32e8d1adf6d9aff8db6caf3b"
            },
            "dist": {
                "type": "zip",
                "url": "https://api.github.com/repos/danielstjules/Stringy/zipball/4749c205db47ee5b32e8d1adf6d9aff8db6caf3b",
                "reference": "4749c205db47ee5b32e8d1adf6d9aff8db6caf3b",
                "shasum": ""
            },
            "require": {
                "ext-mbstring": "*",
                "php": ">=5.3.0"
            },
            "require-dev": {
                "phpunit/phpunit": "~4.0"
            },
            "type": "library",
            "autoload": {
                "psr-4": {
                    "Stringy\\": "src/"
                },
                "files": [
                    "src/Create.php"
                ]
            },
            "notification-url": "https://packagist.org/downloads/",
            "license": [
                "MIT"
            ],
            "authors": [
                {
                    "name": "Daniel St. Jules",
                    "email": "danielst.jules@gmail.com",
                    "homepage": "http://www.danielstjules.com"
                }
            ],
            "description": "A string manipulation library with multibyte support",
            "homepage": "https://github.com/danielstjules/Stringy",
            "keywords": [
                "UTF",
                "helpers",
                "manipulation",
                "methods",
                "multibyte",
                "string",
                "utf-8",
                "utility",
                "utils"
            ],
            "time": "2015-07-23 00:54:12"
        },
        {
            "name": "dnoegel/php-xdg-base-dir",
            "version": "0.1",
            "source": {
                "type": "git",
                "url": "https://github.com/dnoegel/php-xdg-base-dir.git",
                "reference": "265b8593498b997dc2d31e75b89f053b5cc9621a"
            },
            "dist": {
                "type": "zip",
                "url": "https://api.github.com/repos/dnoegel/php-xdg-base-dir/zipball/265b8593498b997dc2d31e75b89f053b5cc9621a",
                "reference": "265b8593498b997dc2d31e75b89f053b5cc9621a",
                "shasum": ""
            },
            "require": {
                "php": ">=5.3.2"
            },
            "require-dev": {
                "phpunit/phpunit": "@stable"
            },
            "type": "project",
            "autoload": {
                "psr-4": {
                    "XdgBaseDir\\": "src/"
                }
            },
            "notification-url": "https://packagist.org/downloads/",
            "license": [
                "MIT"
            ],
            "description": "implementation of xdg base directory specification for php",
            "time": "2014-10-24 07:27:01"
        },
        {
            "name": "doctrine/annotations",
            "version": "v1.2.6",
            "source": {
                "type": "git",
                "url": "https://github.com/doctrine/annotations.git",
                "reference": "f4a91702ca3cd2e568c3736aa031ed00c3752af4"
            },
            "dist": {
                "type": "zip",
                "url": "https://api.github.com/repos/doctrine/annotations/zipball/f4a91702ca3cd2e568c3736aa031ed00c3752af4",
                "reference": "f4a91702ca3cd2e568c3736aa031ed00c3752af4",
                "shasum": ""
            },
            "require": {
                "doctrine/lexer": "1.*",
                "php": ">=5.3.2"
            },
            "require-dev": {
                "doctrine/cache": "1.*",
                "phpunit/phpunit": "4.*"
            },
            "type": "library",
            "extra": {
                "branch-alias": {
                    "dev-master": "1.3.x-dev"
                }
            },
            "autoload": {
                "psr-0": {
                    "Doctrine\\Common\\Annotations\\": "lib/"
                }
            },
            "notification-url": "https://packagist.org/downloads/",
            "license": [
                "MIT"
            ],
            "authors": [
                {
                    "name": "Roman Borschel",
                    "email": "roman@code-factory.org"
                },
                {
                    "name": "Benjamin Eberlei",
                    "email": "kontakt@beberlei.de"
                },
                {
                    "name": "Guilherme Blanco",
                    "email": "guilhermeblanco@gmail.com"
                },
                {
                    "name": "Jonathan Wage",
                    "email": "jonwage@gmail.com"
                },
                {
                    "name": "Johannes Schmitt",
                    "email": "schmittjoh@gmail.com"
                }
            ],
            "description": "Docblock Annotations Parser",
            "homepage": "http://www.doctrine-project.org",
            "keywords": [
                "annotations",
                "docblock",
                "parser"
            ],
            "time": "2015-06-17 12:21:22"
        },
        {
            "name": "doctrine/cache",
            "version": "v1.4.1",
            "source": {
                "type": "git",
                "url": "https://github.com/doctrine/cache.git",
                "reference": "c9eadeb743ac6199f7eec423cb9426bc518b7b03"
            },
            "dist": {
                "type": "zip",
                "url": "https://api.github.com/repos/doctrine/cache/zipball/c9eadeb743ac6199f7eec423cb9426bc518b7b03",
                "reference": "c9eadeb743ac6199f7eec423cb9426bc518b7b03",
                "shasum": ""
            },
            "require": {
                "php": ">=5.3.2"
            },
            "conflict": {
                "doctrine/common": ">2.2,<2.4"
            },
            "require-dev": {
                "phpunit/phpunit": ">=3.7",
                "predis/predis": "~1.0",
                "satooshi/php-coveralls": "~0.6"
            },
            "type": "library",
            "extra": {
                "branch-alias": {
                    "dev-master": "1.5.x-dev"
                }
            },
            "autoload": {
                "psr-0": {
                    "Doctrine\\Common\\Cache\\": "lib/"
                }
            },
            "notification-url": "https://packagist.org/downloads/",
            "license": [
                "MIT"
            ],
            "authors": [
                {
                    "name": "Roman Borschel",
                    "email": "roman@code-factory.org"
                },
                {
                    "name": "Benjamin Eberlei",
                    "email": "kontakt@beberlei.de"
                },
                {
                    "name": "Guilherme Blanco",
                    "email": "guilhermeblanco@gmail.com"
                },
                {
                    "name": "Jonathan Wage",
                    "email": "jonwage@gmail.com"
                },
                {
                    "name": "Johannes Schmitt",
                    "email": "schmittjoh@gmail.com"
                }
            ],
            "description": "Caching library offering an object-oriented API for many cache backends",
            "homepage": "http://www.doctrine-project.org",
            "keywords": [
                "cache",
                "caching"
            ],
            "time": "2015-04-15 00:11:59"
        },
        {
            "name": "doctrine/collections",
            "version": "v1.3.0",
            "source": {
                "type": "git",
                "url": "https://github.com/doctrine/collections.git",
                "reference": "6c1e4eef75f310ea1b3e30945e9f06e652128b8a"
            },
            "dist": {
                "type": "zip",
                "url": "https://api.github.com/repos/doctrine/collections/zipball/6c1e4eef75f310ea1b3e30945e9f06e652128b8a",
                "reference": "6c1e4eef75f310ea1b3e30945e9f06e652128b8a",
                "shasum": ""
            },
            "require": {
                "php": ">=5.3.2"
            },
            "require-dev": {
                "phpunit/phpunit": "~4.0"
            },
            "type": "library",
            "extra": {
                "branch-alias": {
                    "dev-master": "1.2.x-dev"
                }
            },
            "autoload": {
                "psr-0": {
                    "Doctrine\\Common\\Collections\\": "lib/"
                }
            },
            "notification-url": "https://packagist.org/downloads/",
            "license": [
                "MIT"
            ],
            "authors": [
                {
                    "name": "Roman Borschel",
                    "email": "roman@code-factory.org"
                },
                {
                    "name": "Benjamin Eberlei",
                    "email": "kontakt@beberlei.de"
                },
                {
                    "name": "Guilherme Blanco",
                    "email": "guilhermeblanco@gmail.com"
                },
                {
                    "name": "Jonathan Wage",
                    "email": "jonwage@gmail.com"
                },
                {
                    "name": "Johannes Schmitt",
                    "email": "schmittjoh@gmail.com"
                }
            ],
            "description": "Collections Abstraction library",
            "homepage": "http://www.doctrine-project.org",
            "keywords": [
                "array",
                "collections",
                "iterator"
            ],
            "time": "2015-04-14 22:21:58"
        },
        {
            "name": "doctrine/common",
            "version": "v2.5.0",
            "source": {
                "type": "git",
                "url": "https://github.com/doctrine/common.git",
                "reference": "cd8daf2501e10c63dced7b8b9b905844316ae9d3"
            },
            "dist": {
                "type": "zip",
                "url": "https://api.github.com/repos/doctrine/common/zipball/cd8daf2501e10c63dced7b8b9b905844316ae9d3",
                "reference": "cd8daf2501e10c63dced7b8b9b905844316ae9d3",
                "shasum": ""
            },
            "require": {
                "doctrine/annotations": "1.*",
                "doctrine/cache": "1.*",
                "doctrine/collections": "1.*",
                "doctrine/inflector": "1.*",
                "doctrine/lexer": "1.*",
                "php": ">=5.3.2"
            },
            "require-dev": {
                "phpunit/phpunit": "~3.7"
            },
            "type": "library",
            "extra": {
                "branch-alias": {
                    "dev-master": "2.6.x-dev"
                }
            },
            "autoload": {
                "psr-0": {
                    "Doctrine\\Common\\": "lib/"
                }
            },
            "notification-url": "https://packagist.org/downloads/",
            "license": [
                "MIT"
            ],
            "authors": [
                {
                    "name": "Roman Borschel",
                    "email": "roman@code-factory.org"
                },
                {
                    "name": "Benjamin Eberlei",
                    "email": "kontakt@beberlei.de"
                },
                {
                    "name": "Guilherme Blanco",
                    "email": "guilhermeblanco@gmail.com"
                },
                {
                    "name": "Jonathan Wage",
                    "email": "jonwage@gmail.com"
                },
                {
                    "name": "Johannes Schmitt",
                    "email": "schmittjoh@gmail.com"
                }
            ],
            "description": "Common Library for Doctrine projects",
            "homepage": "http://www.doctrine-project.org",
            "keywords": [
                "annotations",
                "collections",
                "eventmanager",
                "persistence",
                "spl"
            ],
            "time": "2015-04-02 19:55:44"
        },
        {
            "name": "doctrine/dbal",
            "version": "v2.5.1",
            "source": {
                "type": "git",
                "url": "https://github.com/doctrine/dbal.git",
                "reference": "628c2256b646ae2417d44e063bce8aec5199d48d"
            },
            "dist": {
                "type": "zip",
                "url": "https://api.github.com/repos/doctrine/dbal/zipball/628c2256b646ae2417d44e063bce8aec5199d48d",
                "reference": "628c2256b646ae2417d44e063bce8aec5199d48d",
                "shasum": ""
            },
            "require": {
                "doctrine/common": ">=2.4,<2.6-dev",
                "php": ">=5.3.2"
            },
            "require-dev": {
                "phpunit/phpunit": "4.*",
                "symfony/console": "2.*"
            },
            "suggest": {
                "symfony/console": "For helpful console commands such as SQL execution and import of files."
            },
            "bin": [
                "bin/doctrine-dbal"
            ],
            "type": "library",
            "extra": {
                "branch-alias": {
                    "dev-master": "2.5.x-dev"
                }
            },
            "autoload": {
                "psr-0": {
                    "Doctrine\\DBAL\\": "lib/"
                }
            },
            "notification-url": "https://packagist.org/downloads/",
            "license": [
                "MIT"
            ],
            "authors": [
                {
                    "name": "Roman Borschel",
                    "email": "roman@code-factory.org"
                },
                {
                    "name": "Benjamin Eberlei",
                    "email": "kontakt@beberlei.de"
                },
                {
                    "name": "Guilherme Blanco",
                    "email": "guilhermeblanco@gmail.com"
                },
                {
                    "name": "Jonathan Wage",
                    "email": "jonwage@gmail.com"
                }
            ],
            "description": "Database Abstraction Layer",
            "homepage": "http://www.doctrine-project.org",
            "keywords": [
                "database",
                "dbal",
                "persistence",
                "queryobject"
            ],
            "time": "2015-01-12 21:52:47"
        },
        {
            "name": "doctrine/inflector",
            "version": "v1.0.1",
            "source": {
                "type": "git",
                "url": "https://github.com/doctrine/inflector.git",
                "reference": "0bcb2e79d8571787f18b7eb036ed3d004908e604"
            },
            "dist": {
                "type": "zip",
                "url": "https://api.github.com/repos/doctrine/inflector/zipball/0bcb2e79d8571787f18b7eb036ed3d004908e604",
                "reference": "0bcb2e79d8571787f18b7eb036ed3d004908e604",
                "shasum": ""
            },
            "require": {
                "php": ">=5.3.2"
            },
            "require-dev": {
                "phpunit/phpunit": "4.*"
            },
            "type": "library",
            "extra": {
                "branch-alias": {
                    "dev-master": "1.0.x-dev"
                }
            },
            "autoload": {
                "psr-0": {
                    "Doctrine\\Common\\Inflector\\": "lib/"
                }
            },
            "notification-url": "https://packagist.org/downloads/",
            "license": [
                "MIT"
            ],
            "authors": [
                {
                    "name": "Roman Borschel",
                    "email": "roman@code-factory.org"
                },
                {
                    "name": "Benjamin Eberlei",
                    "email": "kontakt@beberlei.de"
                },
                {
                    "name": "Guilherme Blanco",
                    "email": "guilhermeblanco@gmail.com"
                },
                {
                    "name": "Jonathan Wage",
                    "email": "jonwage@gmail.com"
                },
                {
                    "name": "Johannes Schmitt",
                    "email": "schmittjoh@gmail.com"
                }
            ],
            "description": "Common String Manipulations with regard to casing and singular/plural rules.",
            "homepage": "http://www.doctrine-project.org",
            "keywords": [
                "inflection",
                "pluralize",
                "singularize",
                "string"
            ],
            "time": "2014-12-20 21:24:13"
        },
        {
            "name": "doctrine/lexer",
            "version": "v1.0.1",
            "source": {
                "type": "git",
                "url": "https://github.com/doctrine/lexer.git",
                "reference": "83893c552fd2045dd78aef794c31e694c37c0b8c"
            },
            "dist": {
                "type": "zip",
                "url": "https://api.github.com/repos/doctrine/lexer/zipball/83893c552fd2045dd78aef794c31e694c37c0b8c",
                "reference": "83893c552fd2045dd78aef794c31e694c37c0b8c",
                "shasum": ""
            },
            "require": {
                "php": ">=5.3.2"
            },
            "type": "library",
            "extra": {
                "branch-alias": {
                    "dev-master": "1.0.x-dev"
                }
            },
            "autoload": {
                "psr-0": {
                    "Doctrine\\Common\\Lexer\\": "lib/"
                }
            },
            "notification-url": "https://packagist.org/downloads/",
            "license": [
                "MIT"
            ],
            "authors": [
                {
                    "name": "Roman Borschel",
                    "email": "roman@code-factory.org"
                },
                {
                    "name": "Guilherme Blanco",
                    "email": "guilhermeblanco@gmail.com"
                },
                {
                    "name": "Johannes Schmitt",
                    "email": "schmittjoh@gmail.com"
                }
            ],
            "description": "Base library for a lexer that can be used in Top-Down, Recursive Descent Parsers.",
            "homepage": "http://www.doctrine-project.org",
            "keywords": [
                "lexer",
                "parser"
            ],
            "time": "2014-09-09 13:34:57"
        },
        {
            "name": "fideloper/proxy",
            "version": "3.0.0",
            "source": {
                "type": "git",
                "url": "https://github.com/fideloper/TrustedProxy.git",
                "reference": "cc7937c3b4e285e24e020beeaff331180a641e6d"
            },
            "dist": {
                "type": "zip",
                "url": "https://api.github.com/repos/fideloper/TrustedProxy/zipball/cc7937c3b4e285e24e020beeaff331180a641e6d",
                "reference": "cc7937c3b4e285e24e020beeaff331180a641e6d",
                "shasum": ""
            },
            "require": {
                "illuminate/contracts": "~5.0",
                "php": ">=5.4.0"
            },
            "require-dev": {
                "illuminate/http": "~5.0",
                "mockery/mockery": "~0.9.3"
            },
            "type": "library",
            "extra": {
                "branch-alias": {
                    "dev-master": "3.0-dev"
                }
            },
            "autoload": {
                "psr-4": {
                    "Fideloper\\Proxy\\": "src/"
                }
            },
            "notification-url": "https://packagist.org/downloads/",
            "license": [
                "MIT"
            ],
            "authors": [
                {
                    "name": "Chris Fidao",
                    "email": "fideloper@gmail.com"
                }
            ],
            "description": "Set trusted proxies for Laravel",
            "keywords": [
                "load balancing",
                "proxy",
                "trusted proxy"
            ],
            "time": "2015-02-04 20:24:17"
        },
        {
            "name": "filp/whoops",
            "version": "1.1.7",
            "source": {
                "type": "git",
                "url": "https://github.com/filp/whoops.git",
                "reference": "72538eeb70bbfb11964412a3d098d109efd012f7"
            },
            "dist": {
                "type": "zip",
                "url": "https://api.github.com/repos/filp/whoops/zipball/72538eeb70bbfb11964412a3d098d109efd012f7",
                "reference": "72538eeb70bbfb11964412a3d098d109efd012f7",
                "shasum": ""
            },
            "require": {
                "php": ">=5.3.0"
            },
            "require-dev": {
                "mockery/mockery": "0.9.*"
            },
            "type": "library",
            "extra": {
                "branch-alias": {
                    "dev-master": "1.2-dev"
                }
            },
            "autoload": {
                "psr-0": {
                    "Whoops": "src/"
                },
                "classmap": [
                    "src/deprecated"
                ]
            },
            "notification-url": "https://packagist.org/downloads/",
            "license": [
                "MIT"
            ],
            "authors": [
                {
                    "name": "Filipe Dobreira",
                    "homepage": "https://github.com/filp",
                    "role": "Developer"
                }
            ],
            "description": "php error handling for cool kids",
            "homepage": "https://github.com/filp/whoops",
            "keywords": [
                "error",
                "exception",
                "handling",
                "library",
                "silex-provider",
                "whoops",
                "zf2"
            ],
            "time": "2015-06-29 05:42:04"
        },
        {
            "name": "graham-campbell/binput",
            "version": "v3.2.0",
            "source": {
                "type": "git",
                "url": "https://github.com/GrahamCampbell/Laravel-Binput.git",
                "reference": "fa3c6306a903932b0e82738ab2788e73fdf9f9c7"
            },
            "dist": {
                "type": "zip",
                "url": "https://api.github.com/repos/GrahamCampbell/Laravel-Binput/zipball/fa3c6306a903932b0e82738ab2788e73fdf9f9c7",
                "reference": "fa3c6306a903932b0e82738ab2788e73fdf9f9c7",
                "shasum": ""
            },
            "require": {
                "graham-campbell/security": "~3.2",
                "illuminate/contracts": "5.0.*|5.1.*",
                "illuminate/http": "5.0.*|5.1.*",
                "illuminate/support": "5.0.*|5.1.*",
                "php": ">=5.5.9"
            },
            "require-dev": {
                "graham-campbell/testbench": "~3.0",
                "mockery/mockery": "^0.9.4",
                "phpunit/phpunit": "^4.7.6"
            },
            "type": "library",
            "extra": {
                "branch-alias": {
                    "dev-master": "3.2-dev"
                }
            },
            "autoload": {
                "psr-4": {
                    "GrahamCampbell\\Binput\\": "src/"
                }
            },
            "notification-url": "https://packagist.org/downloads/",
            "license": [
                "MIT"
            ],
            "authors": [
                {
                    "name": "Graham Campbell",
                    "email": "graham@alt-three.com"
                }
            ],
            "description": "Binput Is An Input Protector For Laravel 5",
            "keywords": [
                "Binput",
                "Graham Campbell",
                "GrahamCampbell",
                "Laravel Binput",
                "Laravel-Binput",
                "better",
                "better input",
                "framework",
                "input",
                "laravel",
                "security"
            ],
            "time": "2015-06-26 17:33:45"
        },
        {
            "name": "graham-campbell/core",
            "version": "v4.1.0",
            "source": {
                "type": "git",
                "url": "https://github.com/GrahamCampbell/Laravel-Core.git",
                "reference": "5ca2ff7049be5058a1cbcf027f5f70b31892ab18"
            },
            "dist": {
                "type": "zip",
                "url": "https://api.github.com/repos/GrahamCampbell/Laravel-Core/zipball/5ca2ff7049be5058a1cbcf027f5f70b31892ab18",
                "reference": "5ca2ff7049be5058a1cbcf027f5f70b31892ab18",
                "shasum": ""
            },
            "require": {
                "illuminate/console": "5.0.*|5.1.*",
                "illuminate/contracts": "5.0.*|5.1.*",
                "illuminate/support": "5.0.*|5.1.*",
                "php": ">=5.5.9"
            },
            "require-dev": {
                "graham-campbell/testbench": "~3.0",
                "mockery/mockery": "^0.9.4",
                "phpunit/phpunit": "^4.7.6"
            },
            "type": "library",
            "extra": {
                "branch-alias": {
                    "dev-master": "4.1-dev"
                }
            },
            "autoload": {
                "psr-4": {
                    "GrahamCampbell\\Core\\": "src/"
                }
            },
            "notification-url": "https://packagist.org/downloads/",
            "license": [
                "MIT"
            ],
            "authors": [
                {
                    "name": "Graham Campbell",
                    "email": "graham@alt-three.com"
                }
            ],
            "description": "Core Provides Some Extra Functionality For Laravel 5",
            "keywords": [
                "Graham Campbell",
                "GrahamCampbell",
                "Laravel Core",
                "Laravel-Core",
                "base",
                "core",
                "framework",
                "laravel",
                "starter"
            ],
            "time": "2015-06-26 16:44:58"
        },
        {
            "name": "graham-campbell/exceptions",
            "version": "v4.0.0",
            "source": {
                "type": "git",
                "url": "https://github.com/GrahamCampbell/Laravel-Exceptions.git",
                "reference": "4a722d06c47dda498bc79edf67b04e285285dd5e"
            },
            "dist": {
                "type": "zip",
                "url": "https://api.github.com/repos/GrahamCampbell/Laravel-Exceptions/zipball/4a722d06c47dda498bc79edf67b04e285285dd5e",
                "reference": "4a722d06c47dda498bc79edf67b04e285285dd5e",
                "shasum": ""
            },
            "require": {
                "filp/whoops": "1.1.*",
                "illuminate/contracts": "5.1.*",
                "illuminate/support": "5.1.*",
                "php": ">=5.5.9",
                "psr/log": "~1.0",
                "symfony/debug": "2.7.*",
                "symfony/http-foundation": "2.7.*"
            },
            "require-dev": {
                "graham-campbell/testbench": "~3.0",
                "mockery/mockery": "^0.9.4",
                "phpunit/phpunit": "^4.7.6"
            },
            "type": "library",
            "extra": {
                "branch-alias": {
                    "dev-master": "4.0-dev"
                }
            },
            "autoload": {
                "psr-4": {
                    "GrahamCampbell\\Exceptions\\": "src/"
                }
            },
            "notification-url": "https://packagist.org/downloads/",
            "license": [
                "MIT"
            ],
            "authors": [
                {
                    "name": "Graham Campbell",
                    "email": "graham@alt-three.com"
                }
            ],
            "description": "Provides Pretty Error Pages For Both Development And Production",
            "keywords": [
                "Graham Campbell",
                "GrahamCampbell",
                "Laravel Exceptions",
                "Laravel-Exceptions",
                "error",
                "errors",
                "exception",
                "exceptions",
                "framework",
                "laravel",
                "whoops"
            ],
            "time": "2015-07-25 10:39:01"
        },
        {
            "name": "graham-campbell/markdown",
            "version": "v4.0.0",
            "source": {
                "type": "git",
                "url": "https://github.com/GrahamCampbell/Laravel-Markdown.git",
                "reference": "6e9a967e23f6c8480ad04d217ecfabda1aea4b09"
            },
            "dist": {
                "type": "zip",
                "url": "https://api.github.com/repos/GrahamCampbell/Laravel-Markdown/zipball/6e9a967e23f6c8480ad04d217ecfabda1aea4b09",
                "reference": "6e9a967e23f6c8480ad04d217ecfabda1aea4b09",
                "shasum": ""
            },
            "require": {
                "illuminate/contracts": "5.0.*|5.1.*",
                "illuminate/support": "5.0.*|5.1.*",
                "illuminate/view": "5.0.*|5.1.*",
                "league/commonmark": "0.10.*",
                "php": ">=5.5.9"
            },
            "require-dev": {
                "graham-campbell/testbench": "~3.0",
                "mockery/mockery": "^0.9.4",
                "phpunit/phpunit": "^4.7.6"
            },
            "type": "library",
            "extra": {
                "branch-alias": {
                    "dev-master": "4.0-dev"
                }
            },
            "autoload": {
                "psr-4": {
                    "GrahamCampbell\\Markdown\\": "src/"
                }
            },
            "notification-url": "https://packagist.org/downloads/",
            "license": [
                "MIT"
            ],
            "authors": [
                {
                    "name": "Graham Campbell",
                    "email": "graham@alt-three.com"
                }
            ],
            "description": "Markdown Is A CommonMark Wrapper For Laravel 5",
            "keywords": [
                "Graham Campbell",
                "GrahamCampbell",
                "Laravel Markdown",
                "Laravel-Markdown",
                "common mark",
                "commonmark",
                "framework",
                "laravel",
                "markdown"
            ],
            "time": "2015-07-25 14:48:25"
        },
        {
            "name": "graham-campbell/security",
            "version": "v3.2.0",
            "source": {
                "type": "git",
                "url": "https://github.com/GrahamCampbell/Laravel-Security.git",
                "reference": "e3c0409218ced4bb4dc88a4d85fb58b670679141"
            },
            "dist": {
                "type": "zip",
                "url": "https://api.github.com/repos/GrahamCampbell/Laravel-Security/zipball/e3c0409218ced4bb4dc88a4d85fb58b670679141",
                "reference": "e3c0409218ced4bb4dc88a4d85fb58b670679141",
                "shasum": ""
            },
            "require": {
                "illuminate/contracts": "5.0.*|5.1.*",
                "illuminate/support": "5.0.*|5.1.*",
                "php": ">=5.5.9"
            },
            "require-dev": {
                "graham-campbell/testbench": "~3.0",
                "phpunit/phpunit": "^4.7.6"
            },
            "type": "library",
            "extra": {
                "branch-alias": {
                    "dev-master": "3.2-dev"
                }
            },
            "autoload": {
                "psr-4": {
                    "GrahamCampbell\\Security\\": "src/"
                }
            },
            "notification-url": "https://packagist.org/downloads/",
            "license": [
                "MIT"
            ],
            "authors": [
                {
                    "name": "Graham Campbell",
                    "email": "graham@alt-three.com"
                }
            ],
            "description": "Security Is A Port Of The Security Class From Codeigniter 3 For Laravel 5",
            "keywords": [
                "Graham Campbell",
                "GrahamCampbell",
                "Laravel Security",
                "Laravel-Security",
                "codeigniter",
                "framework",
                "laravel",
                "security"
            ],
            "time": "2015-06-26 17:29:42"
        },
        {
            "name": "graham-campbell/throttle",
            "version": "v4.1.1",
            "source": {
                "type": "git",
                "url": "https://github.com/GrahamCampbell/Laravel-Throttle.git",
                "reference": "35ca0b1e90f7eaf20251cc6005b93462413e2858"
            },
            "dist": {
                "type": "zip",
                "url": "https://api.github.com/repos/GrahamCampbell/Laravel-Throttle/zipball/35ca0b1e90f7eaf20251cc6005b93462413e2858",
                "reference": "35ca0b1e90f7eaf20251cc6005b93462413e2858",
                "shasum": ""
            },
            "require": {
                "illuminate/cache": "5.1.*",
                "illuminate/contracts": "5.1.*",
                "illuminate/http": "5.1.*",
                "illuminate/support": "5.1.*",
                "php": ">=5.5.9"
            },
            "require-dev": {
                "graham-campbell/testbench": "~3.0",
                "mockery/mockery": "^0.9.4",
                "phpunit/phpunit": "^4.7.6"
            },
            "type": "library",
            "extra": {
                "branch-alias": {
                    "dev-master": "4.1-dev"
                }
            },
            "autoload": {
                "psr-4": {
                    "GrahamCampbell\\Throttle\\": "src/"
                }
            },
            "notification-url": "https://packagist.org/downloads/",
            "license": [
                "MIT"
            ],
            "authors": [
                {
                    "name": "Graham Campbell",
                    "email": "graham@alt-three.com"
                }
            ],
            "description": "Throttle Is A Rate Limiter For Laravel 5",
            "keywords": [
                "Graham Campbell",
                "GrahamCampbell",
                "Laravel Throttle",
                "Laravel-Throttle",
                "framework",
                "laravel",
                "rate limit",
                "throttle",
                "throttling"
            ],
            "time": "2015-08-03 13:40:11"
        },
        {
            "name": "guzzlehttp/guzzle",
            "version": "6.0.2",
            "source": {
                "type": "git",
                "url": "https://github.com/guzzle/guzzle.git",
                "reference": "a8dfeff00eb84616a17fea7a4d72af35e750410f"
            },
            "dist": {
                "type": "zip",
                "url": "https://api.github.com/repos/guzzle/guzzle/zipball/a8dfeff00eb84616a17fea7a4d72af35e750410f",
                "reference": "a8dfeff00eb84616a17fea7a4d72af35e750410f",
                "shasum": ""
            },
            "require": {
                "guzzlehttp/promises": "~1.0",
                "guzzlehttp/psr7": "~1.1",
                "php": ">=5.5.0"
            },
            "require-dev": {
                "ext-curl": "*",
                "phpunit/phpunit": "~4.0",
                "psr/log": "~1.0"
            },
            "type": "library",
            "extra": {
                "branch-alias": {
                    "dev-master": "6.0-dev"
                }
            },
            "autoload": {
                "files": [
                    "src/functions_include.php"
                ],
                "psr-4": {
                    "GuzzleHttp\\": "src/"
                }
            },
            "notification-url": "https://packagist.org/downloads/",
            "license": [
                "MIT"
            ],
            "authors": [
                {
                    "name": "Michael Dowling",
                    "email": "mtdowling@gmail.com",
                    "homepage": "https://github.com/mtdowling"
                }
            ],
            "description": "Guzzle is a PHP HTTP client library",
            "homepage": "http://guzzlephp.org/",
            "keywords": [
                "client",
                "curl",
                "framework",
                "http",
                "http client",
                "rest",
                "web service"
            ],
            "time": "2015-07-04 20:09:24"
        },
        {
            "name": "guzzlehttp/promises",
            "version": "1.0.1",
            "source": {
                "type": "git",
                "url": "https://github.com/guzzle/promises.git",
                "reference": "2ee5bc7f1a92efecc90da7f6711a53a7be26b5b7"
            },
            "dist": {
                "type": "zip",
                "url": "https://api.github.com/repos/guzzle/promises/zipball/2ee5bc7f1a92efecc90da7f6711a53a7be26b5b7",
                "reference": "2ee5bc7f1a92efecc90da7f6711a53a7be26b5b7",
                "shasum": ""
            },
            "require": {
                "php": ">=5.5.0"
            },
            "require-dev": {
                "phpunit/phpunit": "~4.0"
            },
            "type": "library",
            "extra": {
                "branch-alias": {
                    "dev-master": "1.0-dev"
                }
            },
            "autoload": {
                "psr-4": {
                    "GuzzleHttp\\Promise\\": "src/"
                },
                "files": [
                    "src/functions.php"
                ]
            },
            "notification-url": "https://packagist.org/downloads/",
            "license": [
                "MIT"
            ],
            "authors": [
                {
                    "name": "Michael Dowling",
                    "email": "mtdowling@gmail.com",
                    "homepage": "https://github.com/mtdowling"
                }
            ],
            "description": "Guzzle promises library",
            "keywords": [
                "promise"
            ],
            "time": "2015-06-24 16:16:25"
        },
        {
            "name": "guzzlehttp/psr7",
            "version": "1.1.0",
            "source": {
                "type": "git",
                "url": "https://github.com/guzzle/psr7.git",
                "reference": "af0e1758de355eb113917ad79c3c0e3604bce4bd"
            },
            "dist": {
                "type": "zip",
                "url": "https://api.github.com/repos/guzzle/psr7/zipball/af0e1758de355eb113917ad79c3c0e3604bce4bd",
                "reference": "af0e1758de355eb113917ad79c3c0e3604bce4bd",
                "shasum": ""
            },
            "require": {
                "php": ">=5.4.0",
                "psr/http-message": "~1.0"
            },
            "provide": {
                "psr/http-message-implementation": "1.0"
            },
            "require-dev": {
                "phpunit/phpunit": "~4.0"
            },
            "type": "library",
            "extra": {
                "branch-alias": {
                    "dev-master": "1.0-dev"
                }
            },
            "autoload": {
                "psr-4": {
                    "GuzzleHttp\\Psr7\\": "src/"
                },
                "files": [
                    "src/functions.php"
                ]
            },
            "notification-url": "https://packagist.org/downloads/",
            "license": [
                "MIT"
            ],
            "authors": [
                {
                    "name": "Michael Dowling",
                    "email": "mtdowling@gmail.com",
                    "homepage": "https://github.com/mtdowling"
                }
            ],
            "description": "PSR-7 message implementation",
            "keywords": [
                "http",
                "message",
                "stream",
                "uri"
            ],
            "time": "2015-06-24 19:55:15"
        },
        {
            "name": "jakub-onderka/php-console-color",
            "version": "0.1",
            "source": {
                "type": "git",
                "url": "https://github.com/JakubOnderka/PHP-Console-Color.git",
                "reference": "e0b393dacf7703fc36a4efc3df1435485197e6c1"
            },
            "dist": {
                "type": "zip",
                "url": "https://api.github.com/repos/JakubOnderka/PHP-Console-Color/zipball/e0b393dacf7703fc36a4efc3df1435485197e6c1",
                "reference": "e0b393dacf7703fc36a4efc3df1435485197e6c1",
                "shasum": ""
            },
            "require": {
                "php": ">=5.3.2"
            },
            "require-dev": {
                "jakub-onderka/php-code-style": "1.0",
                "jakub-onderka/php-parallel-lint": "0.*",
                "jakub-onderka/php-var-dump-check": "0.*",
                "phpunit/phpunit": "3.7.*",
                "squizlabs/php_codesniffer": "1.*"
            },
            "type": "library",
            "autoload": {
                "psr-0": {
                    "JakubOnderka\\PhpConsoleColor": "src/"
                }
            },
            "notification-url": "https://packagist.org/downloads/",
            "license": [
                "BSD-2-Clause"
            ],
            "authors": [
                {
                    "name": "Jakub Onderka",
                    "email": "jakub.onderka@gmail.com",
                    "homepage": "http://www.acci.cz"
                }
            ],
            "time": "2014-04-08 15:00:19"
        },
        {
            "name": "jakub-onderka/php-console-highlighter",
            "version": "v0.3.2",
            "source": {
                "type": "git",
                "url": "https://github.com/JakubOnderka/PHP-Console-Highlighter.git",
                "reference": "7daa75df45242c8d5b75a22c00a201e7954e4fb5"
            },
            "dist": {
                "type": "zip",
                "url": "https://api.github.com/repos/JakubOnderka/PHP-Console-Highlighter/zipball/7daa75df45242c8d5b75a22c00a201e7954e4fb5",
                "reference": "7daa75df45242c8d5b75a22c00a201e7954e4fb5",
                "shasum": ""
            },
            "require": {
                "jakub-onderka/php-console-color": "~0.1",
                "php": ">=5.3.0"
            },
            "require-dev": {
                "jakub-onderka/php-code-style": "~1.0",
                "jakub-onderka/php-parallel-lint": "~0.5",
                "jakub-onderka/php-var-dump-check": "~0.1",
                "phpunit/phpunit": "~4.0",
                "squizlabs/php_codesniffer": "~1.5"
            },
            "type": "library",
            "autoload": {
                "psr-0": {
                    "JakubOnderka\\PhpConsoleHighlighter": "src/"
                }
            },
            "notification-url": "https://packagist.org/downloads/",
            "license": [
                "MIT"
            ],
            "authors": [
                {
                    "name": "Jakub Onderka",
                    "email": "acci@acci.cz",
                    "homepage": "http://www.acci.cz/"
                }
            ],
            "time": "2015-04-20 18:58:01"
        },
        {
            "name": "jenssegers/date",
            "version": "v3.0.7",
            "source": {
                "type": "git",
                "url": "https://github.com/jenssegers/laravel-date.git",
                "reference": "7933306f067f1ce230e31fee91783320627f7326"
            },
            "dist": {
                "type": "zip",
                "url": "https://api.github.com/repos/jenssegers/laravel-date/zipball/7933306f067f1ce230e31fee91783320627f7326",
                "reference": "7933306f067f1ce230e31fee91783320627f7326",
                "shasum": ""
            },
            "require": {
                "nesbot/carbon": "~1.0",
                "php": ">=5.3.3",
                "symfony/translation": "~2.0"
            },
            "require-dev": {
                "phpunit/phpunit": "~4.0",
                "satooshi/php-coveralls": "~0.6"
            },
            "type": "library",
            "extra": {
                "branch-alias": {
                    "dev-master": "3.0-dev"
                }
            },
            "autoload": {
                "psr-4": {
                    "Jenssegers\\Date\\": "src/"
                }
            },
            "notification-url": "https://packagist.org/downloads/",
            "license": [
                "MIT"
            ],
            "authors": [
                {
                    "name": "Jens Segers",
                    "homepage": "http://jenssegers.be"
                }
            ],
            "description": "A date library to help you work with dates in different languages",
            "keywords": [
                "carbon",
                "date",
                "datetime",
                "i18n",
                "laravel",
                "time",
                "translation"
            ],
            "time": "2015-07-25 18:06:01"
        },
        {
            "name": "jeremeamia/SuperClosure",
            "version": "2.1.0",
            "source": {
                "type": "git",
                "url": "https://github.com/jeremeamia/super_closure.git",
                "reference": "b712f39c671e5ead60c7ebfe662545456aade833"
            },
            "dist": {
                "type": "zip",
                "url": "https://api.github.com/repos/jeremeamia/super_closure/zipball/b712f39c671e5ead60c7ebfe662545456aade833",
                "reference": "b712f39c671e5ead60c7ebfe662545456aade833",
                "shasum": ""
            },
            "require": {
                "nikic/php-parser": "~1.0",
                "php": ">=5.4"
            },
            "require-dev": {
                "codeclimate/php-test-reporter": "~0.1.2",
                "phpunit/phpunit": "~4.0"
            },
            "type": "library",
            "extra": {
                "branch-alias": {
                    "dev-master": "2.1-dev"
                }
            },
            "autoload": {
                "psr-4": {
                    "SuperClosure\\": "src/"
                }
            },
            "notification-url": "https://packagist.org/downloads/",
            "license": [
                "MIT"
            ],
            "authors": [
                {
                    "name": "Jeremy Lindblom",
                    "email": "jeremeamia@gmail.com",
                    "homepage": "https://github.com/jeremeamia",
                    "role": "developer"
                }
            ],
            "description": "Serialize Closure objects, including their context and binding",
            "homepage": "https://github.com/jeremeamia/super_closure",
            "keywords": [
                "closure",
                "function",
                "lambda",
                "parser",
                "serializable",
                "serialize",
                "tokenizer"
            ],
            "time": "2015-03-11 20:06:43"
        },
        {
            "name": "laravel/framework",
            "version": "v5.1.9",
            "source": {
                "type": "git",
                "url": "https://github.com/laravel/framework.git",
                "reference": "2f1e0b8d7c24bb783d3a8d4fe4120ef82e5da648"
            },
            "dist": {
                "type": "zip",
                "url": "https://api.github.com/repos/laravel/framework/zipball/2f1e0b8d7c24bb783d3a8d4fe4120ef82e5da648",
                "reference": "2f1e0b8d7c24bb783d3a8d4fe4120ef82e5da648",
                "shasum": ""
            },
            "require": {
                "classpreloader/classpreloader": "~2.0",
                "danielstjules/stringy": "~1.8",
                "doctrine/inflector": "~1.0",
                "ext-mbstring": "*",
                "ext-openssl": "*",
                "jeremeamia/superclosure": "~2.0",
                "league/flysystem": "~1.0",
                "monolog/monolog": "~1.11",
                "mtdowling/cron-expression": "~1.0",
                "nesbot/carbon": "~1.19",
                "php": ">=5.5.9",
                "psy/psysh": "~0.5.1",
                "swiftmailer/swiftmailer": "~5.1",
                "symfony/console": "2.7.*",
                "symfony/css-selector": "2.7.*",
                "symfony/debug": "2.7.*",
                "symfony/dom-crawler": "2.7.*",
                "symfony/finder": "2.7.*",
                "symfony/http-foundation": "2.7.*",
                "symfony/http-kernel": "2.7.*",
                "symfony/process": "2.7.*",
                "symfony/routing": "2.7.*",
                "symfony/translation": "2.7.*",
                "symfony/var-dumper": "2.7.*",
                "vlucas/phpdotenv": "~1.0"
            },
            "replace": {
                "illuminate/auth": "self.version",
                "illuminate/broadcasting": "self.version",
                "illuminate/bus": "self.version",
                "illuminate/cache": "self.version",
                "illuminate/config": "self.version",
                "illuminate/console": "self.version",
                "illuminate/container": "self.version",
                "illuminate/contracts": "self.version",
                "illuminate/cookie": "self.version",
                "illuminate/database": "self.version",
                "illuminate/encryption": "self.version",
                "illuminate/events": "self.version",
                "illuminate/exception": "self.version",
                "illuminate/filesystem": "self.version",
                "illuminate/foundation": "self.version",
                "illuminate/hashing": "self.version",
                "illuminate/http": "self.version",
                "illuminate/log": "self.version",
                "illuminate/mail": "self.version",
                "illuminate/pagination": "self.version",
                "illuminate/pipeline": "self.version",
                "illuminate/queue": "self.version",
                "illuminate/redis": "self.version",
                "illuminate/routing": "self.version",
                "illuminate/session": "self.version",
                "illuminate/support": "self.version",
                "illuminate/translation": "self.version",
                "illuminate/validation": "self.version",
                "illuminate/view": "self.version"
            },
            "require-dev": {
                "aws/aws-sdk-php": "~3.0",
                "iron-io/iron_mq": "~2.0",
                "mockery/mockery": "~0.9.1",
                "pda/pheanstalk": "~3.0",
                "phpunit/phpunit": "~4.0",
                "predis/predis": "~1.0"
            },
            "suggest": {
                "aws/aws-sdk-php": "Required to use the SQS queue driver and SES mail driver (~3.0).",
                "doctrine/dbal": "Required to rename columns and drop SQLite columns (~2.4).",
                "fzaninotto/faker": "Required to use the eloquent factory builder (~1.4).",
                "guzzlehttp/guzzle": "Required to use the Mailgun and Mandrill mail drivers (~5.3|~6.0).",
                "iron-io/iron_mq": "Required to use the iron queue driver (~2.0).",
                "league/flysystem-aws-s3-v3": "Required to use the Flysystem S3 driver (~1.0).",
                "league/flysystem-rackspace": "Required to use the Flysystem Rackspace driver (~1.0).",
                "pda/pheanstalk": "Required to use the beanstalk queue driver (~3.0).",
                "predis/predis": "Required to use the redis cache and queue drivers (~1.0).",
                "pusher/pusher-php-server": "Required to use the Pusher broadcast driver (~2.0)."
            },
            "type": "library",
            "extra": {
                "branch-alias": {
                    "dev-master": "5.1-dev"
                }
            },
            "autoload": {
                "classmap": [
                    "src/Illuminate/Queue/IlluminateQueueClosure.php"
                ],
                "files": [
                    "src/Illuminate/Foundation/helpers.php",
                    "src/Illuminate/Support/helpers.php"
                ],
                "psr-4": {
                    "Illuminate\\": "src/Illuminate/"
                }
            },
            "notification-url": "https://packagist.org/downloads/",
            "license": [
                "MIT"
            ],
            "authors": [
                {
                    "name": "Taylor Otwell",
                    "email": "taylorotwell@gmail.com"
                }
            ],
            "description": "The Laravel Framework.",
            "homepage": "http://laravel.com",
            "keywords": [
                "framework",
                "laravel"
            ],
            "time": "2015-08-05 12:51:18"
        },
        {
            "name": "league/commonmark",
            "version": "0.10.0",
            "source": {
                "type": "git",
                "url": "https://github.com/thephpleague/commonmark.git",
                "reference": "984455f72d4f07669c1f5c545768f60c4e871585"
            },
            "dist": {
                "type": "zip",
                "url": "https://api.github.com/repos/thephpleague/commonmark/zipball/984455f72d4f07669c1f5c545768f60c4e871585",
                "reference": "984455f72d4f07669c1f5c545768f60c4e871585",
                "shasum": ""
            },
            "require": {
                "ext-mbstring": "*",
                "php": ">=5.4.8"
            },
            "replace": {
                "colinodell/commonmark-php": "*"
            },
            "require-dev": {
                "erusev/parsedown": "~1.0",
                "jgm/commonmark": "0.21",
                "jgm/smartpunct": "0.21",
                "michelf/php-markdown": "~1.4",
                "phpunit/phpunit": "~4.3",
                "phpunit/phpunit-mock-objects": "2.3.0",
                "symfony/finder": "~2.3"
            },
            "type": "library",
            "extra": {
                "branch-alias": {
                    "dev-master": "0.11-dev"
                }
            },
            "autoload": {
                "psr-4": {
                    "League\\CommonMark\\": "src/"
                }
            },
            "notification-url": "https://packagist.org/downloads/",
            "license": [
                "BSD-3-Clause"
            ],
            "authors": [
                {
                    "name": "Colin O'Dell",
                    "email": "colinodell@gmail.com",
                    "homepage": "http://www.colinodell.com",
                    "role": "Lead Developer"
                }
            ],
            "description": "Markdown parser for PHP based on the CommonMark spec",
            "homepage": "https://github.com/thephpleague/commonmark",
            "keywords": [
                "commonmark",
                "markdown",
                "parser"
            ],
            "time": "2015-07-25 14:37:05"
        },
        {
            "name": "league/flysystem",
            "version": "1.0.11",
            "source": {
                "type": "git",
                "url": "https://github.com/thephpleague/flysystem.git",
                "reference": "c16222fdc02467eaa12cb6d6d0e65527741f6040"
            },
            "dist": {
                "type": "zip",
                "url": "https://api.github.com/repos/thephpleague/flysystem/zipball/c16222fdc02467eaa12cb6d6d0e65527741f6040",
                "reference": "c16222fdc02467eaa12cb6d6d0e65527741f6040",
                "shasum": ""
            },
            "require": {
                "php": ">=5.4.0"
            },
            "require-dev": {
                "ext-fileinfo": "*",
                "mockery/mockery": "~0.9",
                "phpspec/phpspec": "^2.2",
                "phpspec/prophecy-phpunit": "~1.0",
                "phpunit/phpunit": "~4.1"
            },
            "suggest": {
                "ext-fileinfo": "Required for MimeType",
                "league/flysystem-aws-s3-v2": "Allows you to use S3 storage with AWS SDK v2",
                "league/flysystem-aws-s3-v3": "Allows you to use S3 storage with AWS SDK v3",
                "league/flysystem-azure": "Allows you to use Windows Azure Blob storage",
                "league/flysystem-cached-adapter": "Flysystem adapter decorator for metadata caching",
                "league/flysystem-copy": "Allows you to use Copy.com storage",
                "league/flysystem-dropbox": "Allows you to use Dropbox storage",
                "league/flysystem-eventable-filesystem": "Allows you to use EventableFilesystem",
                "league/flysystem-rackspace": "Allows you to use Rackspace Cloud Files",
                "league/flysystem-sftp": "Allows you to use SFTP server storage via phpseclib",
                "league/flysystem-webdav": "Allows you to use WebDAV storage",
                "league/flysystem-ziparchive": "Allows you to use ZipArchive adapter"
            },
            "type": "library",
            "extra": {
                "branch-alias": {
                    "dev-master": "1.1-dev"
                }
            },
            "autoload": {
                "psr-4": {
                    "League\\Flysystem\\": "src/"
                }
            },
            "notification-url": "https://packagist.org/downloads/",
            "license": [
                "MIT"
            ],
            "authors": [
                {
                    "name": "Frank de Jonge",
                    "email": "info@frenky.net"
                }
            ],
            "description": "Filesystem abstraction: Many filesystems, one API.",
            "keywords": [
                "Cloud Files",
                "WebDAV",
                "abstraction",
                "aws",
                "cloud",
                "copy.com",
                "dropbox",
                "file systems",
                "files",
                "filesystem",
                "filesystems",
                "ftp",
                "rackspace",
                "remote",
                "s3",
                "sftp",
                "storage"
            ],
            "time": "2015-07-28 20:41:58"
        },
        {
            "name": "mccool/laravel-auto-presenter",
            "version": "3.1.1",
            "source": {
                "type": "git",
                "url": "https://github.com/laravel-auto-presenter/laravel-auto-presenter.git",
                "reference": "0f77299f7e4e5e017da175583c85bf24fa85c118"
            },
            "dist": {
                "type": "zip",
                "url": "https://api.github.com/repos/laravel-auto-presenter/laravel-auto-presenter/zipball/0f77299f7e4e5e017da175583c85bf24fa85c118",
                "reference": "0f77299f7e4e5e017da175583c85bf24fa85c118",
                "shasum": ""
            },
            "require": {
                "illuminate/container": "~5.0",
                "illuminate/contracts": "~5.0",
                "illuminate/events": "~5.0",
                "illuminate/pagination": "~5.0",
                "illuminate/support": "~5.0",
                "illuminate/view": "~5.0",
                "php": ">=5.5.0"
            },
            "require-dev": {
                "graham-campbell/testbench": "~2.0"
            },
            "type": "library",
            "extra": {
                "branch-alias": {
                    "dev-master": "3.1-dev"
                }
            },
            "autoload": {
                "psr-4": {
                    "McCool\\LaravelAutoPresenter\\": "src/"
                }
            },
            "notification-url": "https://packagist.org/downloads/",
            "license": [
                "MIT"
            ],
            "authors": [
                {
                    "name": "Shawn McCool",
                    "email": "shawn@heybigname.com"
                },
                {
                    "name": "Graham Campbell",
                    "email": "graham@alt-three.com"
                }
            ],
            "description": "A system for auto-decorating models with presenter objects.",
            "keywords": [
                "eloquent",
                "laravel",
                "lpm",
                "presenter"
            ],
            "time": "2015-06-26 09:15:40"
        },
        {
            "name": "monolog/monolog",
            "version": "1.15.0",
            "source": {
                "type": "git",
                "url": "https://github.com/Seldaek/monolog.git",
                "reference": "dc5150cc608f2334c72c3b6a553ec9668a4156b0"
            },
            "dist": {
                "type": "zip",
                "url": "https://api.github.com/repos/Seldaek/monolog/zipball/dc5150cc608f2334c72c3b6a553ec9668a4156b0",
                "reference": "dc5150cc608f2334c72c3b6a553ec9668a4156b0",
                "shasum": ""
            },
            "require": {
                "php": ">=5.3.0",
                "psr/log": "~1.0"
            },
            "provide": {
                "psr/log-implementation": "1.0.0"
            },
            "require-dev": {
                "aws/aws-sdk-php": "^2.4.9",
                "doctrine/couchdb": "~1.0@dev",
                "graylog2/gelf-php": "~1.0",
                "php-console/php-console": "^3.1.3",
                "phpunit/phpunit": "~4.5",
                "phpunit/phpunit-mock-objects": "2.3.0",
                "raven/raven": "~0.8",
                "ruflin/elastica": ">=0.90 <3.0",
                "swiftmailer/swiftmailer": "~5.3",
                "videlalvaro/php-amqplib": "~2.4"
            },
            "suggest": {
                "aws/aws-sdk-php": "Allow sending log messages to AWS services like DynamoDB",
                "doctrine/couchdb": "Allow sending log messages to a CouchDB server",
                "ext-amqp": "Allow sending log messages to an AMQP server (1.0+ required)",
                "ext-mongo": "Allow sending log messages to a MongoDB server",
                "graylog2/gelf-php": "Allow sending log messages to a GrayLog2 server",
                "php-console/php-console": "Allow sending log messages to Google Chrome",
                "raven/raven": "Allow sending log messages to a Sentry server",
                "rollbar/rollbar": "Allow sending log messages to Rollbar",
                "ruflin/elastica": "Allow sending log messages to an Elastic Search server",
                "videlalvaro/php-amqplib": "Allow sending log messages to an AMQP server using php-amqplib"
            },
            "type": "library",
            "extra": {
                "branch-alias": {
                    "dev-master": "1.15.x-dev"
                }
            },
            "autoload": {
                "psr-4": {
                    "Monolog\\": "src/Monolog"
                }
            },
            "notification-url": "https://packagist.org/downloads/",
            "license": [
                "MIT"
            ],
            "authors": [
                {
                    "name": "Jordi Boggiano",
                    "email": "j.boggiano@seld.be",
                    "homepage": "http://seld.be"
                }
            ],
            "description": "Sends your logs to files, sockets, inboxes, databases and various web services",
            "homepage": "http://github.com/Seldaek/monolog",
            "keywords": [
                "log",
                "logging",
                "psr-3"
            ],
            "time": "2015-07-12 13:54:09"
        },
        {
            "name": "mtdowling/cron-expression",
            "version": "v1.0.4",
            "source": {
                "type": "git",
                "url": "https://github.com/mtdowling/cron-expression.git",
                "reference": "fd92e883195e5dfa77720b1868cf084b08be4412"
            },
            "dist": {
                "type": "zip",
                "url": "https://api.github.com/repos/mtdowling/cron-expression/zipball/fd92e883195e5dfa77720b1868cf084b08be4412",
                "reference": "fd92e883195e5dfa77720b1868cf084b08be4412",
                "shasum": ""
            },
            "require": {
                "php": ">=5.3.2"
            },
            "require-dev": {
                "phpunit/phpunit": "4.*"
            },
            "type": "library",
            "autoload": {
                "psr-0": {
                    "Cron": "src/"
                }
            },
            "notification-url": "https://packagist.org/downloads/",
            "license": [
                "MIT"
            ],
            "authors": [
                {
                    "name": "Michael Dowling",
                    "email": "mtdowling@gmail.com",
                    "homepage": "https://github.com/mtdowling"
                }
            ],
            "description": "CRON for PHP: Calculate the next or previous run date and determine if a CRON expression is due",
            "keywords": [
                "cron",
                "schedule"
            ],
            "time": "2015-01-11 23:07:46"
        },
        {
            "name": "nesbot/carbon",
            "version": "1.20.0",
            "source": {
                "type": "git",
                "url": "https://github.com/briannesbitt/Carbon.git",
                "reference": "bfd3eaba109c9a2405c92174c8e17f20c2b9caf3"
            },
            "dist": {
                "type": "zip",
                "url": "https://api.github.com/repos/briannesbitt/Carbon/zipball/bfd3eaba109c9a2405c92174c8e17f20c2b9caf3",
                "reference": "bfd3eaba109c9a2405c92174c8e17f20c2b9caf3",
                "shasum": ""
            },
            "require": {
                "php": ">=5.3.0",
                "symfony/translation": "~2.6|~3.0"
            },
            "require-dev": {
                "phpunit/phpunit": "~4.0"
            },
            "type": "library",
            "autoload": {
                "psr-0": {
                    "Carbon": "src"
                }
            },
            "notification-url": "https://packagist.org/downloads/",
            "license": [
                "MIT"
            ],
            "authors": [
                {
                    "name": "Brian Nesbitt",
                    "email": "brian@nesbot.com",
                    "homepage": "http://nesbot.com"
                }
            ],
            "description": "A simple API extension for DateTime.",
            "homepage": "http://carbon.nesbot.com",
            "keywords": [
                "date",
                "datetime",
                "time"
            ],
            "time": "2015-06-25 04:19:39"
        },
        {
            "name": "nikic/php-parser",
            "version": "v1.4.0",
            "source": {
                "type": "git",
                "url": "https://github.com/nikic/PHP-Parser.git",
                "reference": "196f177cfefa0f1f7166c0a05d8255889be12418"
            },
            "dist": {
                "type": "zip",
                "url": "https://api.github.com/repos/nikic/PHP-Parser/zipball/196f177cfefa0f1f7166c0a05d8255889be12418",
                "reference": "196f177cfefa0f1f7166c0a05d8255889be12418",
                "shasum": ""
            },
            "require": {
                "ext-tokenizer": "*",
                "php": ">=5.3"
            },
            "type": "library",
            "extra": {
                "branch-alias": {
                    "dev-master": "1.4-dev"
                }
            },
            "autoload": {
                "files": [
                    "lib/bootstrap.php"
                ]
            },
            "notification-url": "https://packagist.org/downloads/",
            "license": [
                "BSD-3-Clause"
            ],
            "authors": [
                {
                    "name": "Nikita Popov"
                }
            ],
            "description": "A PHP parser written in PHP",
            "keywords": [
                "parser",
                "php"
            ],
            "time": "2015-07-14 17:31:05"
        },
        {
            "name": "pragmarx/google2fa",
            "version": "v0.5.0",
            "source": {
                "type": "git",
                "url": "https://github.com/antonioribeiro/google2fa.git",
                "reference": "ff92a3f979b7807a2219f895db92b5c28f2a5498"
            },
            "dist": {
                "type": "zip",
                "url": "https://api.github.com/repos/antonioribeiro/google2fa/zipball/ff92a3f979b7807a2219f895db92b5c28f2a5498",
                "reference": "ff92a3f979b7807a2219f895db92b5c28f2a5498",
                "shasum": ""
            },
            "require": {
                "php": ">=5.3.7"
            },
            "require-dev": {
                "phpspec/phpspec": "~2.1@dev"
            },
            "type": "library",
            "extra": {
                "component": "package",
                "frameworks": [
                    "Laravel"
                ]
            },
            "autoload": {
                "psr-4": {
                    "PragmaRX\\Google2FA\\": "src/"
                }
            },
            "notification-url": "https://packagist.org/downloads/",
            "license": [
                "BSD-3-Clause"
            ],
            "authors": [
                {
                    "name": "Antonio Carlos Ribeiro",
                    "email": "acr@antoniocarlosribeiro.com",
                    "role": "Creator & Designer"
                }
            ],
            "description": "A One Time Password Authentication package, compatible with Google Authenticator.",
            "keywords": [
                "Authentication",
                "Two Factor Authentication",
                "google2fa",
                "laravel"
            ],
            "time": "2015-02-20 01:25:04"
        },
        {
            "name": "psr/http-message",
            "version": "1.0",
            "source": {
                "type": "git",
                "url": "https://github.com/php-fig/http-message.git",
                "reference": "85d63699f0dbedb190bbd4b0d2b9dc707ea4c298"
            },
            "dist": {
                "type": "zip",
                "url": "https://api.github.com/repos/php-fig/http-message/zipball/85d63699f0dbedb190bbd4b0d2b9dc707ea4c298",
                "reference": "85d63699f0dbedb190bbd4b0d2b9dc707ea4c298",
                "shasum": ""
            },
            "require": {
                "php": ">=5.3.0"
            },
            "type": "library",
            "extra": {
                "branch-alias": {
                    "dev-master": "1.0.x-dev"
                }
            },
            "autoload": {
                "psr-4": {
                    "Psr\\Http\\Message\\": "src/"
                }
            },
            "notification-url": "https://packagist.org/downloads/",
            "license": [
                "MIT"
            ],
            "authors": [
                {
                    "name": "PHP-FIG",
                    "homepage": "http://www.php-fig.org/"
                }
            ],
            "description": "Common interface for HTTP messages",
            "keywords": [
                "http",
                "http-message",
                "psr",
                "psr-7",
                "request",
                "response"
            ],
            "time": "2015-05-04 20:22:00"
        },
        {
            "name": "psr/log",
            "version": "1.0.0",
            "source": {
                "type": "git",
                "url": "https://github.com/php-fig/log.git",
                "reference": "fe0936ee26643249e916849d48e3a51d5f5e278b"
            },
            "dist": {
                "type": "zip",
                "url": "https://api.github.com/repos/php-fig/log/zipball/fe0936ee26643249e916849d48e3a51d5f5e278b",
                "reference": "fe0936ee26643249e916849d48e3a51d5f5e278b",
                "shasum": ""
            },
            "type": "library",
            "autoload": {
                "psr-0": {
                    "Psr\\Log\\": ""
                }
            },
            "notification-url": "https://packagist.org/downloads/",
            "license": [
                "MIT"
            ],
            "authors": [
                {
                    "name": "PHP-FIG",
                    "homepage": "http://www.php-fig.org/"
                }
            ],
            "description": "Common interface for logging libraries",
            "keywords": [
                "log",
                "psr",
                "psr-3"
            ],
            "time": "2012-12-21 11:40:51"
        },
        {
            "name": "psy/psysh",
            "version": "v0.5.2",
            "source": {
                "type": "git",
                "url": "https://github.com/bobthecow/psysh.git",
                "reference": "aaf8772ade08b5f0f6830774a5d5c2f800415975"
            },
            "dist": {
                "type": "zip",
                "url": "https://api.github.com/repos/bobthecow/psysh/zipball/aaf8772ade08b5f0f6830774a5d5c2f800415975",
                "reference": "aaf8772ade08b5f0f6830774a5d5c2f800415975",
                "shasum": ""
            },
            "require": {
                "dnoegel/php-xdg-base-dir": "0.1",
                "jakub-onderka/php-console-highlighter": "0.3.*",
                "nikic/php-parser": "^1.2.1",
                "php": ">=5.3.9",
                "symfony/console": "~2.3.10|^2.4.2|~3.0",
                "symfony/var-dumper": "~2.7|~3.0"
            },
            "require-dev": {
                "fabpot/php-cs-fixer": "~1.5",
                "phpunit/phpunit": "~3.7|~4.0",
                "squizlabs/php_codesniffer": "~2.0",
                "symfony/finder": "~2.1|~3.0"
            },
            "suggest": {
                "ext-pcntl": "Enabling the PCNTL extension makes PsySH a lot happier :)",
                "ext-pdo-sqlite": "The doc command requires SQLite to work.",
                "ext-posix": "If you have PCNTL, you'll want the POSIX extension as well.",
                "ext-readline": "Enables support for arrow-key history navigation, and showing and manipulating command history."
            },
            "bin": [
                "bin/psysh"
            ],
            "type": "library",
            "extra": {
                "branch-alias": {
                    "dev-develop": "0.6.x-dev"
                }
            },
            "autoload": {
                "files": [
                    "src/Psy/functions.php"
                ],
                "psr-0": {
                    "Psy\\": "src/"
                }
            },
            "notification-url": "https://packagist.org/downloads/",
            "license": [
                "MIT"
            ],
            "authors": [
                {
                    "name": "Justin Hileman",
                    "email": "justin@justinhileman.info",
                    "homepage": "http://justinhileman.com"
                }
            ],
            "description": "An interactive shell for modern PHP.",
            "homepage": "http://psysh.org",
            "keywords": [
                "REPL",
                "console",
                "interactive",
                "shell"
            ],
            "time": "2015-07-16 15:26:57"
        },
        {
            "name": "roumen/feed",
            "version": "v2.9.3",
            "source": {
                "type": "git",
                "url": "https://github.com/RoumenDamianoff/laravel-feed.git",
                "reference": "91a7af5e7252f95d2fa8694f214f50e2866c1e59"
            },
            "dist": {
                "type": "zip",
                "url": "https://api.github.com/repos/RoumenDamianoff/laravel-feed/zipball/91a7af5e7252f95d2fa8694f214f50e2866c1e59",
                "reference": "91a7af5e7252f95d2fa8694f214f50e2866c1e59",
                "shasum": ""
            },
            "require": {
                "illuminate/support": "~5",
                "php": ">=5.5.9"
            },
            "require-dev": {
                "orchestra/testbench": "2.2.*",
                "phpunit/phpunit": "3.7.*"
            },
            "type": "library",
            "autoload": {
                "psr-0": {
                    "Roumen\\Feed": "src/"
                }
            },
            "notification-url": "https://packagist.org/downloads/",
            "license": [
                "MIT"
            ],
            "authors": [
                {
                    "name": "Roumen Damianoff",
                    "email": "roumen@dawebs.com",
                    "homepage": "https://roumen.it",
                    "role": "Developer"
                }
            ],
            "description": "A simple feed generator for Laravel.",
            "homepage": "https://roumen.it/projects/laravel-feed",
            "keywords": [
                "atom",
                "feed",
                "generator",
                "laravel",
                "rss"
            ],
            "time": "2015-06-12 15:24:49"
        },
        {
            "name": "swiftmailer/swiftmailer",
            "version": "v5.4.1",
            "source": {
                "type": "git",
                "url": "https://github.com/swiftmailer/swiftmailer.git",
                "reference": "0697e6aa65c83edf97bb0f23d8763f94e3f11421"
            },
            "dist": {
                "type": "zip",
                "url": "https://api.github.com/repos/swiftmailer/swiftmailer/zipball/0697e6aa65c83edf97bb0f23d8763f94e3f11421",
                "reference": "0697e6aa65c83edf97bb0f23d8763f94e3f11421",
                "shasum": ""
            },
            "require": {
                "php": ">=5.3.3"
            },
            "require-dev": {
                "mockery/mockery": "~0.9.1,<0.9.4"
            },
            "type": "library",
            "extra": {
                "branch-alias": {
                    "dev-master": "5.4-dev"
                }
            },
            "autoload": {
                "files": [
                    "lib/swift_required.php"
                ]
            },
            "notification-url": "https://packagist.org/downloads/",
            "license": [
                "MIT"
            ],
            "authors": [
                {
                    "name": "Chris Corbyn"
                },
                {
                    "name": "Fabien Potencier",
                    "email": "fabien@symfony.com"
                }
            ],
            "description": "Swiftmailer, free feature-rich PHP mailer",
            "homepage": "http://swiftmailer.org",
            "keywords": [
                "email",
                "mail",
                "mailer"
            ],
            "time": "2015-06-06 14:19:39"
        },
        {
            "name": "symfony/console",
            "version": "v2.7.3",
            "source": {
                "type": "git",
                "url": "https://github.com/symfony/Console.git",
                "reference": "d6cf02fe73634c96677e428f840704bfbcaec29e"
            },
            "dist": {
                "type": "zip",
                "url": "https://api.github.com/repos/symfony/Console/zipball/d6cf02fe73634c96677e428f840704bfbcaec29e",
                "reference": "d6cf02fe73634c96677e428f840704bfbcaec29e",
                "shasum": ""
            },
            "require": {
                "php": ">=5.3.9"
            },
            "require-dev": {
                "psr/log": "~1.0",
                "symfony/event-dispatcher": "~2.1",
                "symfony/phpunit-bridge": "~2.7",
                "symfony/process": "~2.1"
            },
            "suggest": {
                "psr/log": "For using the console logger",
                "symfony/event-dispatcher": "",
                "symfony/process": ""
            },
            "type": "library",
            "extra": {
                "branch-alias": {
                    "dev-master": "2.7-dev"
                }
            },
            "autoload": {
                "psr-4": {
                    "Symfony\\Component\\Console\\": ""
                }
            },
            "notification-url": "https://packagist.org/downloads/",
            "license": [
                "MIT"
            ],
            "authors": [
                {
                    "name": "Fabien Potencier",
                    "email": "fabien@symfony.com"
                },
                {
                    "name": "Symfony Community",
                    "homepage": "https://symfony.com/contributors"
                }
            ],
            "description": "Symfony Console Component",
            "homepage": "https://symfony.com",
            "time": "2015-07-28 15:18:12"
        },
        {
            "name": "symfony/css-selector",
            "version": "v2.7.3",
            "source": {
                "type": "git",
                "url": "https://github.com/symfony/CssSelector.git",
                "reference": "0b5c07b516226b7dd32afbbc82fe547a469c5092"
            },
            "dist": {
                "type": "zip",
                "url": "https://api.github.com/repos/symfony/CssSelector/zipball/0b5c07b516226b7dd32afbbc82fe547a469c5092",
                "reference": "0b5c07b516226b7dd32afbbc82fe547a469c5092",
                "shasum": ""
            },
            "require": {
                "php": ">=5.3.9"
            },
            "require-dev": {
                "symfony/phpunit-bridge": "~2.7"
            },
            "type": "library",
            "extra": {
                "branch-alias": {
                    "dev-master": "2.7-dev"
                }
            },
            "autoload": {
                "psr-4": {
                    "Symfony\\Component\\CssSelector\\": ""
                }
            },
            "notification-url": "https://packagist.org/downloads/",
            "license": [
                "MIT"
            ],
            "authors": [
                {
                    "name": "Jean-François Simon",
                    "email": "jeanfrancois.simon@sensiolabs.com"
                },
                {
                    "name": "Fabien Potencier",
                    "email": "fabien@symfony.com"
                },
                {
                    "name": "Symfony Community",
                    "homepage": "https://symfony.com/contributors"
                }
            ],
            "description": "Symfony CssSelector Component",
            "homepage": "https://symfony.com",
            "time": "2015-05-15 13:33:16"
        },
        {
            "name": "symfony/debug",
            "version": "v2.7.3",
            "source": {
                "type": "git",
                "url": "https://github.com/symfony/Debug.git",
                "reference": "9daa1bf9f7e615fa2fba30357e479a90141222e3"
            },
            "dist": {
                "type": "zip",
                "url": "https://api.github.com/repos/symfony/Debug/zipball/9daa1bf9f7e615fa2fba30357e479a90141222e3",
                "reference": "9daa1bf9f7e615fa2fba30357e479a90141222e3",
                "shasum": ""
            },
            "require": {
                "php": ">=5.3.9",
                "psr/log": "~1.0"
            },
            "conflict": {
                "symfony/http-kernel": ">=2.3,<2.3.24|~2.4.0|>=2.5,<2.5.9|>=2.6,<2.6.2"
            },
            "require-dev": {
                "symfony/class-loader": "~2.2",
                "symfony/http-foundation": "~2.1",
                "symfony/http-kernel": "~2.3.24|~2.5.9|~2.6,>=2.6.2",
                "symfony/phpunit-bridge": "~2.7"
            },
            "suggest": {
                "symfony/http-foundation": "",
                "symfony/http-kernel": ""
            },
            "type": "library",
            "extra": {
                "branch-alias": {
                    "dev-master": "2.7-dev"
                }
            },
            "autoload": {
                "psr-4": {
                    "Symfony\\Component\\Debug\\": ""
                }
            },
            "notification-url": "https://packagist.org/downloads/",
            "license": [
                "MIT"
            ],
            "authors": [
                {
                    "name": "Fabien Potencier",
                    "email": "fabien@symfony.com"
                },
                {
                    "name": "Symfony Community",
                    "homepage": "https://symfony.com/contributors"
                }
            ],
            "description": "Symfony Debug Component",
            "homepage": "https://symfony.com",
            "time": "2015-07-09 16:07:40"
        },
        {
            "name": "symfony/dom-crawler",
            "version": "v2.7.3",
            "source": {
                "type": "git",
                "url": "https://github.com/symfony/DomCrawler.git",
                "reference": "9dabece63182e95c42b06967a0d929a5df78bc35"
            },
            "dist": {
                "type": "zip",
                "url": "https://api.github.com/repos/symfony/DomCrawler/zipball/9dabece63182e95c42b06967a0d929a5df78bc35",
                "reference": "9dabece63182e95c42b06967a0d929a5df78bc35",
                "shasum": ""
            },
            "require": {
                "php": ">=5.3.9"
            },
            "require-dev": {
                "symfony/css-selector": "~2.3",
                "symfony/phpunit-bridge": "~2.7"
            },
            "suggest": {
                "symfony/css-selector": ""
            },
            "type": "library",
            "extra": {
                "branch-alias": {
                    "dev-master": "2.7-dev"
                }
            },
            "autoload": {
                "psr-4": {
                    "Symfony\\Component\\DomCrawler\\": ""
                }
            },
            "notification-url": "https://packagist.org/downloads/",
            "license": [
                "MIT"
            ],
            "authors": [
                {
                    "name": "Fabien Potencier",
                    "email": "fabien@symfony.com"
                },
                {
                    "name": "Symfony Community",
                    "homepage": "https://symfony.com/contributors"
                }
            ],
            "description": "Symfony DomCrawler Component",
            "homepage": "https://symfony.com",
            "time": "2015-07-09 16:07:40"
        },
        {
            "name": "symfony/event-dispatcher",
            "version": "v2.7.3",
            "source": {
                "type": "git",
                "url": "https://github.com/symfony/EventDispatcher.git",
                "reference": "9310b5f9a87ec2ea75d20fec0b0017c77c66dac3"
            },
            "dist": {
                "type": "zip",
                "url": "https://api.github.com/repos/symfony/EventDispatcher/zipball/9310b5f9a87ec2ea75d20fec0b0017c77c66dac3",
                "reference": "9310b5f9a87ec2ea75d20fec0b0017c77c66dac3",
                "shasum": ""
            },
            "require": {
                "php": ">=5.3.9"
            },
            "require-dev": {
                "psr/log": "~1.0",
                "symfony/config": "~2.0,>=2.0.5",
                "symfony/dependency-injection": "~2.6",
                "symfony/expression-language": "~2.6",
                "symfony/phpunit-bridge": "~2.7",
                "symfony/stopwatch": "~2.3"
            },
            "suggest": {
                "symfony/dependency-injection": "",
                "symfony/http-kernel": ""
            },
            "type": "library",
            "extra": {
                "branch-alias": {
                    "dev-master": "2.7-dev"
                }
            },
            "autoload": {
                "psr-4": {
                    "Symfony\\Component\\EventDispatcher\\": ""
                }
            },
            "notification-url": "https://packagist.org/downloads/",
            "license": [
                "MIT"
            ],
            "authors": [
                {
                    "name": "Fabien Potencier",
                    "email": "fabien@symfony.com"
                },
                {
                    "name": "Symfony Community",
                    "homepage": "https://symfony.com/contributors"
                }
            ],
            "description": "Symfony EventDispatcher Component",
            "homepage": "https://symfony.com",
            "time": "2015-06-18 19:21:56"
        },
        {
            "name": "symfony/finder",
            "version": "v2.7.3",
            "source": {
                "type": "git",
                "url": "https://github.com/symfony/Finder.git",
                "reference": "ae0f363277485094edc04c9f3cbe595b183b78e4"
            },
            "dist": {
                "type": "zip",
                "url": "https://api.github.com/repos/symfony/Finder/zipball/ae0f363277485094edc04c9f3cbe595b183b78e4",
                "reference": "ae0f363277485094edc04c9f3cbe595b183b78e4",
                "shasum": ""
            },
            "require": {
                "php": ">=5.3.9"
            },
            "require-dev": {
                "symfony/phpunit-bridge": "~2.7"
            },
            "type": "library",
            "extra": {
                "branch-alias": {
                    "dev-master": "2.7-dev"
                }
            },
            "autoload": {
                "psr-4": {
                    "Symfony\\Component\\Finder\\": ""
                }
            },
            "notification-url": "https://packagist.org/downloads/",
            "license": [
                "MIT"
            ],
            "authors": [
                {
                    "name": "Fabien Potencier",
                    "email": "fabien@symfony.com"
                },
                {
                    "name": "Symfony Community",
                    "homepage": "https://symfony.com/contributors"
                }
            ],
            "description": "Symfony Finder Component",
            "homepage": "https://symfony.com",
            "time": "2015-07-09 16:07:40"
        },
        {
            "name": "symfony/http-foundation",
            "version": "v2.7.3",
            "source": {
                "type": "git",
                "url": "https://github.com/symfony/HttpFoundation.git",
                "reference": "863af6898081b34c65d42100c370b9f3c51b70ca"
            },
            "dist": {
                "type": "zip",
                "url": "https://api.github.com/repos/symfony/HttpFoundation/zipball/863af6898081b34c65d42100c370b9f3c51b70ca",
                "reference": "863af6898081b34c65d42100c370b9f3c51b70ca",
                "shasum": ""
            },
            "require": {
                "php": ">=5.3.9"
            },
            "require-dev": {
                "symfony/expression-language": "~2.4",
                "symfony/phpunit-bridge": "~2.7"
            },
            "type": "library",
            "extra": {
                "branch-alias": {
                    "dev-master": "2.7-dev"
                }
            },
            "autoload": {
                "psr-4": {
                    "Symfony\\Component\\HttpFoundation\\": ""
                },
                "classmap": [
                    "Resources/stubs"
                ]
            },
            "notification-url": "https://packagist.org/downloads/",
            "license": [
                "MIT"
            ],
            "authors": [
                {
                    "name": "Fabien Potencier",
                    "email": "fabien@symfony.com"
                },
                {
                    "name": "Symfony Community",
                    "homepage": "https://symfony.com/contributors"
                }
            ],
            "description": "Symfony HttpFoundation Component",
            "homepage": "https://symfony.com",
            "time": "2015-07-22 10:11:00"
        },
        {
            "name": "symfony/http-kernel",
            "version": "v2.7.3",
            "source": {
                "type": "git",
                "url": "https://github.com/symfony/HttpKernel.git",
                "reference": "405d3e7a59ff7a28ec469441326a0ac79065ea98"
            },
            "dist": {
                "type": "zip",
                "url": "https://api.github.com/repos/symfony/HttpKernel/zipball/405d3e7a59ff7a28ec469441326a0ac79065ea98",
                "reference": "405d3e7a59ff7a28ec469441326a0ac79065ea98",
                "shasum": ""
            },
            "require": {
                "php": ">=5.3.9",
                "psr/log": "~1.0",
                "symfony/debug": "~2.6,>=2.6.2",
                "symfony/event-dispatcher": "~2.6,>=2.6.7",
                "symfony/http-foundation": "~2.5,>=2.5.4"
            },
            "conflict": {
                "symfony/config": "<2.7"
            },
            "require-dev": {
                "symfony/browser-kit": "~2.3",
                "symfony/class-loader": "~2.1",
                "symfony/config": "~2.7",
                "symfony/console": "~2.3",
                "symfony/css-selector": "~2.0,>=2.0.5",
                "symfony/dependency-injection": "~2.2",
                "symfony/dom-crawler": "~2.0,>=2.0.5",
                "symfony/expression-language": "~2.4",
                "symfony/finder": "~2.0,>=2.0.5",
                "symfony/phpunit-bridge": "~2.7",
                "symfony/process": "~2.0,>=2.0.5",
                "symfony/routing": "~2.2",
                "symfony/stopwatch": "~2.3",
                "symfony/templating": "~2.2",
                "symfony/translation": "~2.0,>=2.0.5",
                "symfony/var-dumper": "~2.6"
            },
            "suggest": {
                "symfony/browser-kit": "",
                "symfony/class-loader": "",
                "symfony/config": "",
                "symfony/console": "",
                "symfony/dependency-injection": "",
                "symfony/finder": "",
                "symfony/var-dumper": ""
            },
            "type": "library",
            "extra": {
                "branch-alias": {
                    "dev-master": "2.7-dev"
                }
            },
            "autoload": {
                "psr-4": {
                    "Symfony\\Component\\HttpKernel\\": ""
                }
            },
            "notification-url": "https://packagist.org/downloads/",
            "license": [
                "MIT"
            ],
            "authors": [
                {
                    "name": "Fabien Potencier",
                    "email": "fabien@symfony.com"
                },
                {
                    "name": "Symfony Community",
                    "homepage": "https://symfony.com/contributors"
                }
            ],
            "description": "Symfony HttpKernel Component",
            "homepage": "https://symfony.com",
            "time": "2015-07-31 13:24:45"
        },
        {
            "name": "symfony/process",
            "version": "v2.7.3",
            "source": {
                "type": "git",
                "url": "https://github.com/symfony/Process.git",
                "reference": "48aeb0e48600321c272955132d7606ab0a49adb3"
            },
            "dist": {
                "type": "zip",
                "url": "https://api.github.com/repos/symfony/Process/zipball/48aeb0e48600321c272955132d7606ab0a49adb3",
                "reference": "48aeb0e48600321c272955132d7606ab0a49adb3",
                "shasum": ""
            },
            "require": {
                "php": ">=5.3.9"
            },
            "require-dev": {
                "symfony/phpunit-bridge": "~2.7"
            },
            "type": "library",
            "extra": {
                "branch-alias": {
                    "dev-master": "2.7-dev"
                }
            },
            "autoload": {
                "psr-4": {
                    "Symfony\\Component\\Process\\": ""
                }
            },
            "notification-url": "https://packagist.org/downloads/",
            "license": [
                "MIT"
            ],
            "authors": [
                {
                    "name": "Fabien Potencier",
                    "email": "fabien@symfony.com"
                },
                {
                    "name": "Symfony Community",
                    "homepage": "https://symfony.com/contributors"
                }
            ],
            "description": "Symfony Process Component",
            "homepage": "https://symfony.com",
            "time": "2015-07-01 11:25:50"
        },
        {
            "name": "symfony/routing",
            "version": "v2.7.3",
            "source": {
                "type": "git",
                "url": "https://github.com/symfony/Routing.git",
                "reference": "ea9134f277162b02e5f80ac058b75a77637b0d26"
            },
            "dist": {
                "type": "zip",
                "url": "https://api.github.com/repos/symfony/Routing/zipball/ea9134f277162b02e5f80ac058b75a77637b0d26",
                "reference": "ea9134f277162b02e5f80ac058b75a77637b0d26",
                "shasum": ""
            },
            "require": {
                "php": ">=5.3.9"
            },
            "conflict": {
                "symfony/config": "<2.7"
            },
            "require-dev": {
                "doctrine/annotations": "~1.0",
                "doctrine/common": "~2.2",
                "psr/log": "~1.0",
                "symfony/config": "~2.7",
                "symfony/expression-language": "~2.4",
                "symfony/http-foundation": "~2.3",
                "symfony/phpunit-bridge": "~2.7",
                "symfony/yaml": "~2.0,>=2.0.5"
            },
            "suggest": {
                "doctrine/annotations": "For using the annotation loader",
                "symfony/config": "For using the all-in-one router or any loader",
                "symfony/expression-language": "For using expression matching",
                "symfony/yaml": "For using the YAML loader"
            },
            "type": "library",
            "extra": {
                "branch-alias": {
                    "dev-master": "2.7-dev"
                }
            },
            "autoload": {
                "psr-4": {
                    "Symfony\\Component\\Routing\\": ""
                }
            },
            "notification-url": "https://packagist.org/downloads/",
            "license": [
                "MIT"
            ],
            "authors": [
                {
                    "name": "Fabien Potencier",
                    "email": "fabien@symfony.com"
                },
                {
                    "name": "Symfony Community",
                    "homepage": "https://symfony.com/contributors"
                }
            ],
            "description": "Symfony Routing Component",
            "homepage": "https://symfony.com",
            "keywords": [
                "router",
                "routing",
                "uri",
                "url"
            ],
            "time": "2015-07-09 16:07:40"
        },
        {
            "name": "symfony/translation",
            "version": "v2.7.3",
            "source": {
                "type": "git",
                "url": "https://github.com/symfony/Translation.git",
                "reference": "c8dc34cc936152c609cdd722af317e4239d10dd6"
            },
            "dist": {
                "type": "zip",
                "url": "https://api.github.com/repos/symfony/Translation/zipball/c8dc34cc936152c609cdd722af317e4239d10dd6",
                "reference": "c8dc34cc936152c609cdd722af317e4239d10dd6",
                "shasum": ""
            },
            "require": {
                "php": ">=5.3.9"
            },
            "conflict": {
                "symfony/config": "<2.7"
            },
            "require-dev": {
                "psr/log": "~1.0",
                "symfony/config": "~2.7",
                "symfony/intl": "~2.3",
                "symfony/phpunit-bridge": "~2.7",
                "symfony/yaml": "~2.2"
            },
            "suggest": {
                "psr/log": "To use logging capability in translator",
                "symfony/config": "",
                "symfony/yaml": ""
            },
            "type": "library",
            "extra": {
                "branch-alias": {
                    "dev-master": "2.7-dev"
                }
            },
            "autoload": {
                "psr-4": {
                    "Symfony\\Component\\Translation\\": ""
                }
            },
            "notification-url": "https://packagist.org/downloads/",
            "license": [
                "MIT"
            ],
            "authors": [
                {
                    "name": "Fabien Potencier",
                    "email": "fabien@symfony.com"
                },
                {
                    "name": "Symfony Community",
                    "homepage": "https://symfony.com/contributors"
                }
            ],
            "description": "Symfony Translation Component",
            "homepage": "https://symfony.com",
            "time": "2015-07-09 16:07:40"
        },
        {
            "name": "symfony/var-dumper",
            "version": "v2.7.3",
            "source": {
                "type": "git",
                "url": "https://github.com/symfony/var-dumper.git",
                "reference": "e8903ebba5eb019f5886ffce739ea9e3b7519579"
            },
            "dist": {
                "type": "zip",
                "url": "https://api.github.com/repos/symfony/var-dumper/zipball/e8903ebba5eb019f5886ffce739ea9e3b7519579",
                "reference": "e8903ebba5eb019f5886ffce739ea9e3b7519579",
                "shasum": ""
            },
            "require": {
                "php": ">=5.3.9"
            },
            "require-dev": {
                "symfony/phpunit-bridge": "~2.7"
            },
            "suggest": {
                "ext-symfony_debug": ""
            },
            "type": "library",
            "extra": {
                "branch-alias": {
                    "dev-master": "2.7-dev"
                }
            },
            "autoload": {
                "files": [
                    "Resources/functions/dump.php"
                ],
                "psr-4": {
                    "Symfony\\Component\\VarDumper\\": ""
                }
            },
            "notification-url": "https://packagist.org/downloads/",
            "license": [
                "MIT"
            ],
            "authors": [
                {
                    "name": "Nicolas Grekas",
                    "email": "p@tchwork.com"
                },
                {
                    "name": "Symfony Community",
                    "homepage": "https://symfony.com/contributors"
                }
            ],
            "description": "Symfony mechanism for exploring and dumping PHP variables",
            "homepage": "https://symfony.com",
            "keywords": [
                "debug",
                "dump"
            ],
            "time": "2015-07-28 15:18:12"
        },
        {
            "name": "vlucas/phpdotenv",
            "version": "v1.1.1",
            "source": {
                "type": "git",
                "url": "https://github.com/vlucas/phpdotenv.git",
                "reference": "0cac554ce06277e33ddf9f0b7ade4b8bbf2af3fa"
            },
            "dist": {
                "type": "zip",
                "url": "https://api.github.com/repos/vlucas/phpdotenv/zipball/0cac554ce06277e33ddf9f0b7ade4b8bbf2af3fa",
                "reference": "0cac554ce06277e33ddf9f0b7ade4b8bbf2af3fa",
                "shasum": ""
            },
            "require": {
                "php": ">=5.3.2"
            },
            "require-dev": {
                "phpunit/phpunit": "~4.0"
            },
            "type": "library",
            "autoload": {
                "psr-0": {
                    "Dotenv": "src/"
                }
            },
            "notification-url": "https://packagist.org/downloads/",
            "license": [
                "BSD"
            ],
            "authors": [
                {
                    "name": "Vance Lucas",
                    "email": "vance@vancelucas.com",
                    "homepage": "http://www.vancelucas.com"
                }
            ],
            "description": "Loads environment variables from `.env` to `getenv()`, `$_ENV` and `$_SERVER` automagically.",
            "homepage": "http://github.com/vlucas/phpdotenv",
            "keywords": [
                "dotenv",
                "env",
                "environment"
            ],
            "time": "2015-05-30 15:59:26"
        }
    ],
    "packages-dev": [
        {
            "name": "doctrine/instantiator",
            "version": "1.0.5",
            "source": {
                "type": "git",
                "url": "https://github.com/doctrine/instantiator.git",
                "reference": "8e884e78f9f0eb1329e445619e04456e64d8051d"
            },
            "dist": {
                "type": "zip",
                "url": "https://api.github.com/repos/doctrine/instantiator/zipball/8e884e78f9f0eb1329e445619e04456e64d8051d",
                "reference": "8e884e78f9f0eb1329e445619e04456e64d8051d",
                "shasum": ""
            },
            "require": {
                "php": ">=5.3,<8.0-DEV"
            },
            "require-dev": {
                "athletic/athletic": "~0.1.8",
                "ext-pdo": "*",
                "ext-phar": "*",
                "phpunit/phpunit": "~4.0",
                "squizlabs/php_codesniffer": "~2.0"
            },
            "type": "library",
            "extra": {
                "branch-alias": {
                    "dev-master": "1.0.x-dev"
                }
            },
            "autoload": {
                "psr-4": {
                    "Doctrine\\Instantiator\\": "src/Doctrine/Instantiator/"
                }
            },
            "notification-url": "https://packagist.org/downloads/",
            "license": [
                "MIT"
            ],
            "authors": [
                {
                    "name": "Marco Pivetta",
                    "email": "ocramius@gmail.com",
                    "homepage": "http://ocramius.github.com/"
                }
            ],
            "description": "A small, lightweight utility to instantiate objects in PHP without invoking their constructors",
            "homepage": "https://github.com/doctrine/instantiator",
            "keywords": [
                "constructor",
                "instantiate"
            ],
            "time": "2015-06-14 21:17:01"
        },
        {
            "name": "fzaninotto/faker",
            "version": "v1.5.0",
            "source": {
                "type": "git",
                "url": "https://github.com/fzaninotto/Faker.git",
                "reference": "d0190b156bcca848d401fb80f31f504f37141c8d"
            },
            "dist": {
                "type": "zip",
                "url": "https://api.github.com/repos/fzaninotto/Faker/zipball/d0190b156bcca848d401fb80f31f504f37141c8d",
                "reference": "d0190b156bcca848d401fb80f31f504f37141c8d",
                "shasum": ""
            },
            "require": {
                "php": ">=5.3.3"
            },
            "require-dev": {
                "phpunit/phpunit": "~4.0",
                "squizlabs/php_codesniffer": "~1.5"
            },
            "suggest": {
                "ext-intl": "*"
            },
            "type": "library",
            "extra": {
                "branch-alias": {
                    "dev-master": "1.5.x-dev"
                }
            },
            "autoload": {
                "psr-4": {
                    "Faker\\": "src/Faker/"
                }
            },
            "notification-url": "https://packagist.org/downloads/",
            "license": [
                "MIT"
            ],
            "authors": [
                {
                    "name": "François Zaninotto"
                }
            ],
            "description": "Faker is a PHP library that generates fake data for you.",
            "keywords": [
                "data",
                "faker",
                "fixtures"
            ],
            "time": "2015-05-29 06:29:14"
        },
        {
            "name": "hamcrest/hamcrest-php",
            "version": "v1.2.2",
            "source": {
                "type": "git",
                "url": "https://github.com/hamcrest/hamcrest-php.git",
                "reference": "b37020aa976fa52d3de9aa904aa2522dc518f79c"
            },
            "dist": {
                "type": "zip",
                "url": "https://api.github.com/repos/hamcrest/hamcrest-php/zipball/b37020aa976fa52d3de9aa904aa2522dc518f79c",
                "reference": "b37020aa976fa52d3de9aa904aa2522dc518f79c",
                "shasum": ""
            },
            "require": {
                "php": ">=5.3.2"
            },
            "replace": {
                "cordoval/hamcrest-php": "*",
                "davedevelopment/hamcrest-php": "*",
                "kodova/hamcrest-php": "*"
            },
            "require-dev": {
                "phpunit/php-file-iterator": "1.3.3",
                "satooshi/php-coveralls": "dev-master"
            },
            "type": "library",
            "autoload": {
                "classmap": [
                    "hamcrest"
                ],
                "files": [
                    "hamcrest/Hamcrest.php"
                ]
            },
            "notification-url": "https://packagist.org/downloads/",
            "license": [
                "BSD"
            ],
            "description": "This is the PHP port of Hamcrest Matchers",
            "keywords": [
                "test"
            ],
            "time": "2015-05-11 14:41:42"
        },
        {
            "name": "mockery/mockery",
            "version": "0.9.4",
            "source": {
                "type": "git",
                "url": "https://github.com/padraic/mockery.git",
                "reference": "70bba85e4aabc9449626651f48b9018ede04f86b"
            },
            "dist": {
                "type": "zip",
                "url": "https://api.github.com/repos/padraic/mockery/zipball/70bba85e4aabc9449626651f48b9018ede04f86b",
                "reference": "70bba85e4aabc9449626651f48b9018ede04f86b",
                "shasum": ""
            },
            "require": {
                "hamcrest/hamcrest-php": "~1.1",
                "lib-pcre": ">=7.0",
                "php": ">=5.3.2"
            },
            "require-dev": {
                "phpunit/phpunit": "~4.0"
            },
            "type": "library",
            "extra": {
                "branch-alias": {
                    "dev-master": "0.9.x-dev"
                }
            },
            "autoload": {
                "psr-0": {
                    "Mockery": "library/"
                }
            },
            "notification-url": "https://packagist.org/downloads/",
            "license": [
                "BSD-3-Clause"
            ],
            "authors": [
                {
                    "name": "Pádraic Brady",
                    "email": "padraic.brady@gmail.com",
                    "homepage": "http://blog.astrumfutura.com"
                },
                {
                    "name": "Dave Marshall",
                    "email": "dave.marshall@atstsolutions.co.uk",
                    "homepage": "http://davedevelopment.co.uk"
                }
            ],
            "description": "Mockery is a simple yet flexible PHP mock object framework for use in unit testing with PHPUnit, PHPSpec or any other testing framework. Its core goal is to offer a test double framework with a succinct API capable of clearly defining all possible object operations and interactions using a human readable Domain Specific Language (DSL). Designed as a drop in alternative to PHPUnit's phpunit-mock-objects library, Mockery is easy to integrate with PHPUnit and can operate alongside phpunit-mock-objects without the World ending.",
            "homepage": "http://github.com/padraic/mockery",
            "keywords": [
                "BDD",
                "TDD",
                "library",
                "mock",
                "mock objects",
                "mockery",
                "stub",
                "test",
                "test double",
                "testing"
            ],
            "time": "2015-04-02 19:54:00"
        },
        {
            "name": "phpdocumentor/reflection-docblock",
            "version": "2.0.4",
            "source": {
                "type": "git",
                "url": "https://github.com/phpDocumentor/ReflectionDocBlock.git",
                "reference": "d68dbdc53dc358a816f00b300704702b2eaff7b8"
            },
            "dist": {
                "type": "zip",
                "url": "https://api.github.com/repos/phpDocumentor/ReflectionDocBlock/zipball/d68dbdc53dc358a816f00b300704702b2eaff7b8",
                "reference": "d68dbdc53dc358a816f00b300704702b2eaff7b8",
                "shasum": ""
            },
            "require": {
                "php": ">=5.3.3"
            },
            "require-dev": {
                "phpunit/phpunit": "~4.0"
            },
            "suggest": {
                "dflydev/markdown": "~1.0",
                "erusev/parsedown": "~1.0"
            },
            "type": "library",
            "extra": {
                "branch-alias": {
                    "dev-master": "2.0.x-dev"
                }
            },
            "autoload": {
                "psr-0": {
                    "phpDocumentor": [
                        "src/"
                    ]
                }
            },
            "notification-url": "https://packagist.org/downloads/",
            "license": [
                "MIT"
            ],
            "authors": [
                {
                    "name": "Mike van Riel",
                    "email": "mike.vanriel@naenius.com"
                }
            ],
            "time": "2015-02-03 12:10:50"
        },
        {
            "name": "phpspec/prophecy",
            "version": "v1.4.1",
            "source": {
                "type": "git",
                "url": "https://github.com/phpspec/prophecy.git",
                "reference": "3132b1f44c7bf2ec4c7eb2d3cb78fdeca760d373"
            },
            "dist": {
                "type": "zip",
                "url": "https://api.github.com/repos/phpspec/prophecy/zipball/3132b1f44c7bf2ec4c7eb2d3cb78fdeca760d373",
                "reference": "3132b1f44c7bf2ec4c7eb2d3cb78fdeca760d373",
                "shasum": ""
            },
            "require": {
                "doctrine/instantiator": "^1.0.2",
                "phpdocumentor/reflection-docblock": "~2.0",
                "sebastian/comparator": "~1.1"
            },
            "require-dev": {
                "phpspec/phpspec": "~2.0"
            },
            "type": "library",
            "extra": {
                "branch-alias": {
                    "dev-master": "1.4.x-dev"
                }
            },
            "autoload": {
                "psr-0": {
                    "Prophecy\\": "src/"
                }
            },
            "notification-url": "https://packagist.org/downloads/",
            "license": [
                "MIT"
            ],
            "authors": [
                {
                    "name": "Konstantin Kudryashov",
                    "email": "ever.zet@gmail.com",
                    "homepage": "http://everzet.com"
                },
                {
                    "name": "Marcello Duarte",
                    "email": "marcello.duarte@gmail.com"
                }
            ],
            "description": "Highly opinionated mocking framework for PHP 5.3+",
            "homepage": "https://github.com/phpspec/prophecy",
            "keywords": [
                "Double",
                "Dummy",
                "fake",
                "mock",
                "spy",
                "stub"
            ],
            "time": "2015-04-27 22:15:08"
        },
        {
            "name": "phpunit/php-code-coverage",
            "version": "2.2.2",
            "source": {
                "type": "git",
                "url": "https://github.com/sebastianbergmann/php-code-coverage.git",
                "reference": "2d7c03c0e4e080901b8f33b2897b0577be18a13c"
            },
            "dist": {
                "type": "zip",
                "url": "https://api.github.com/repos/sebastianbergmann/php-code-coverage/zipball/2d7c03c0e4e080901b8f33b2897b0577be18a13c",
                "reference": "2d7c03c0e4e080901b8f33b2897b0577be18a13c",
                "shasum": ""
            },
            "require": {
                "php": ">=5.3.3",
                "phpunit/php-file-iterator": "~1.3",
                "phpunit/php-text-template": "~1.2",
                "phpunit/php-token-stream": "~1.3",
                "sebastian/environment": "^1.3.2",
                "sebastian/version": "~1.0"
            },
            "require-dev": {
                "ext-xdebug": ">=2.1.4",
                "phpunit/phpunit": "~4"
            },
            "suggest": {
                "ext-dom": "*",
                "ext-xdebug": ">=2.2.1",
                "ext-xmlwriter": "*"
            },
            "type": "library",
            "extra": {
                "branch-alias": {
                    "dev-master": "2.2.x-dev"
                }
            },
            "autoload": {
                "classmap": [
                    "src/"
                ]
            },
            "notification-url": "https://packagist.org/downloads/",
            "license": [
                "BSD-3-Clause"
            ],
            "authors": [
                {
                    "name": "Sebastian Bergmann",
                    "email": "sb@sebastian-bergmann.de",
                    "role": "lead"
                }
            ],
            "description": "Library that provides collection, processing, and rendering functionality for PHP code coverage information.",
            "homepage": "https://github.com/sebastianbergmann/php-code-coverage",
            "keywords": [
                "coverage",
                "testing",
                "xunit"
            ],
            "time": "2015-08-04 03:42:39"
        },
        {
            "name": "phpunit/php-file-iterator",
            "version": "1.4.1",
            "source": {
                "type": "git",
                "url": "https://github.com/sebastianbergmann/php-file-iterator.git",
                "reference": "6150bf2c35d3fc379e50c7602b75caceaa39dbf0"
            },
            "dist": {
                "type": "zip",
                "url": "https://api.github.com/repos/sebastianbergmann/php-file-iterator/zipball/6150bf2c35d3fc379e50c7602b75caceaa39dbf0",
                "reference": "6150bf2c35d3fc379e50c7602b75caceaa39dbf0",
                "shasum": ""
            },
            "require": {
                "php": ">=5.3.3"
            },
            "type": "library",
            "extra": {
                "branch-alias": {
                    "dev-master": "1.4.x-dev"
                }
            },
            "autoload": {
                "classmap": [
                    "src/"
                ]
            },
            "notification-url": "https://packagist.org/downloads/",
            "license": [
                "BSD-3-Clause"
            ],
            "authors": [
                {
                    "name": "Sebastian Bergmann",
                    "email": "sb@sebastian-bergmann.de",
                    "role": "lead"
                }
            ],
            "description": "FilterIterator implementation that filters files based on a list of suffixes.",
            "homepage": "https://github.com/sebastianbergmann/php-file-iterator/",
            "keywords": [
                "filesystem",
                "iterator"
            ],
            "time": "2015-06-21 13:08:43"
        },
        {
            "name": "phpunit/php-text-template",
            "version": "1.2.1",
            "source": {
                "type": "git",
                "url": "https://github.com/sebastianbergmann/php-text-template.git",
                "reference": "31f8b717e51d9a2afca6c9f046f5d69fc27c8686"
            },
            "dist": {
                "type": "zip",
                "url": "https://api.github.com/repos/sebastianbergmann/php-text-template/zipball/31f8b717e51d9a2afca6c9f046f5d69fc27c8686",
                "reference": "31f8b717e51d9a2afca6c9f046f5d69fc27c8686",
                "shasum": ""
            },
            "require": {
                "php": ">=5.3.3"
            },
            "type": "library",
            "autoload": {
                "classmap": [
                    "src/"
                ]
            },
            "notification-url": "https://packagist.org/downloads/",
            "license": [
                "BSD-3-Clause"
            ],
            "authors": [
                {
                    "name": "Sebastian Bergmann",
                    "email": "sebastian@phpunit.de",
                    "role": "lead"
                }
            ],
            "description": "Simple template engine.",
            "homepage": "https://github.com/sebastianbergmann/php-text-template/",
            "keywords": [
                "template"
            ],
            "time": "2015-06-21 13:50:34"
        },
        {
            "name": "phpunit/php-timer",
            "version": "1.0.7",
            "source": {
                "type": "git",
                "url": "https://github.com/sebastianbergmann/php-timer.git",
                "reference": "3e82f4e9fc92665fafd9157568e4dcb01d014e5b"
            },
            "dist": {
                "type": "zip",
                "url": "https://api.github.com/repos/sebastianbergmann/php-timer/zipball/3e82f4e9fc92665fafd9157568e4dcb01d014e5b",
                "reference": "3e82f4e9fc92665fafd9157568e4dcb01d014e5b",
                "shasum": ""
            },
            "require": {
                "php": ">=5.3.3"
            },
            "type": "library",
            "autoload": {
                "classmap": [
                    "src/"
                ]
            },
            "notification-url": "https://packagist.org/downloads/",
            "license": [
                "BSD-3-Clause"
            ],
            "authors": [
                {
                    "name": "Sebastian Bergmann",
                    "email": "sb@sebastian-bergmann.de",
                    "role": "lead"
                }
            ],
            "description": "Utility class for timing",
            "homepage": "https://github.com/sebastianbergmann/php-timer/",
            "keywords": [
                "timer"
            ],
            "time": "2015-06-21 08:01:12"
        },
        {
            "name": "phpunit/php-token-stream",
            "version": "1.4.3",
            "source": {
                "type": "git",
                "url": "https://github.com/sebastianbergmann/php-token-stream.git",
                "reference": "7a9b0969488c3c54fd62b4d504b3ec758fd005d9"
            },
            "dist": {
                "type": "zip",
                "url": "https://api.github.com/repos/sebastianbergmann/php-token-stream/zipball/7a9b0969488c3c54fd62b4d504b3ec758fd005d9",
                "reference": "7a9b0969488c3c54fd62b4d504b3ec758fd005d9",
                "shasum": ""
            },
            "require": {
                "ext-tokenizer": "*",
                "php": ">=5.3.3"
            },
            "require-dev": {
                "phpunit/phpunit": "~4.2"
            },
            "type": "library",
            "extra": {
                "branch-alias": {
                    "dev-master": "1.4-dev"
                }
            },
            "autoload": {
                "classmap": [
                    "src/"
                ]
            },
            "notification-url": "https://packagist.org/downloads/",
            "license": [
                "BSD-3-Clause"
            ],
            "authors": [
                {
                    "name": "Sebastian Bergmann",
                    "email": "sebastian@phpunit.de"
                }
            ],
            "description": "Wrapper around PHP's tokenizer extension.",
            "homepage": "https://github.com/sebastianbergmann/php-token-stream/",
            "keywords": [
                "tokenizer"
            ],
            "time": "2015-06-19 03:43:16"
        },
        {
            "name": "phpunit/phpunit",
            "version": "4.8.1",
            "source": {
                "type": "git",
                "url": "https://github.com/sebastianbergmann/phpunit.git",
                "reference": "25468d02f8224d6b5ee62407bedbd4cea1f5dd2e"
            },
            "dist": {
                "type": "zip",
                "url": "https://api.github.com/repos/sebastianbergmann/phpunit/zipball/25468d02f8224d6b5ee62407bedbd4cea1f5dd2e",
                "reference": "25468d02f8224d6b5ee62407bedbd4cea1f5dd2e",
                "shasum": ""
            },
            "require": {
                "ext-dom": "*",
                "ext-json": "*",
                "ext-pcre": "*",
                "ext-reflection": "*",
                "ext-spl": "*",
                "php": ">=5.3.3",
                "phpspec/prophecy": "^1.3.1",
                "phpunit/php-code-coverage": "~2.1",
                "phpunit/php-file-iterator": "~1.4",
                "phpunit/php-text-template": "~1.2",
                "phpunit/php-timer": ">=1.0.6",
                "phpunit/phpunit-mock-objects": "~2.3",
                "sebastian/comparator": "~1.1",
                "sebastian/diff": "~1.2",
                "sebastian/environment": "~1.3",
                "sebastian/exporter": "~1.2",
                "sebastian/global-state": "~1.0",
                "sebastian/version": "~1.0",
                "symfony/yaml": "~2.1|~3.0"
            },
            "suggest": {
                "phpunit/php-invoker": "~1.1"
            },
            "bin": [
                "phpunit"
            ],
            "type": "library",
            "extra": {
                "branch-alias": {
                    "dev-master": "4.8.x-dev"
                }
            },
            "autoload": {
                "classmap": [
                    "src/"
                ]
            },
            "notification-url": "https://packagist.org/downloads/",
            "license": [
                "BSD-3-Clause"
            ],
            "authors": [
                {
                    "name": "Sebastian Bergmann",
                    "email": "sebastian@phpunit.de",
                    "role": "lead"
                }
            ],
            "description": "The PHP Unit Testing framework.",
            "homepage": "https://phpunit.de/",
            "keywords": [
                "phpunit",
                "testing",
                "xunit"
            ],
            "time": "2015-08-07 09:43:11"
        },
        {
            "name": "phpunit/phpunit-mock-objects",
            "version": "2.3.6",
            "source": {
                "type": "git",
                "url": "https://github.com/sebastianbergmann/phpunit-mock-objects.git",
                "reference": "18dfbcb81d05e2296c0bcddd4db96cade75e6f42"
            },
            "dist": {
                "type": "zip",
                "url": "https://api.github.com/repos/sebastianbergmann/phpunit-mock-objects/zipball/18dfbcb81d05e2296c0bcddd4db96cade75e6f42",
                "reference": "18dfbcb81d05e2296c0bcddd4db96cade75e6f42",
                "shasum": ""
            },
            "require": {
                "doctrine/instantiator": "~1.0,>=1.0.2",
                "php": ">=5.3.3",
                "phpunit/php-text-template": "~1.2",
                "sebastian/exporter": "~1.2"
            },
            "require-dev": {
                "phpunit/phpunit": "~4.4"
            },
            "suggest": {
                "ext-soap": "*"
            },
            "type": "library",
            "extra": {
                "branch-alias": {
                    "dev-master": "2.3.x-dev"
                }
            },
            "autoload": {
                "classmap": [
                    "src/"
                ]
            },
            "notification-url": "https://packagist.org/downloads/",
            "license": [
                "BSD-3-Clause"
            ],
            "authors": [
                {
                    "name": "Sebastian Bergmann",
                    "email": "sb@sebastian-bergmann.de",
                    "role": "lead"
                }
            ],
            "description": "Mock Object library for PHPUnit",
            "homepage": "https://github.com/sebastianbergmann/phpunit-mock-objects/",
            "keywords": [
                "mock",
                "xunit"
            ],
            "time": "2015-07-10 06:54:24"
        },
        {
            "name": "sebastian/comparator",
            "version": "1.2.0",
            "source": {
                "type": "git",
                "url": "https://github.com/sebastianbergmann/comparator.git",
                "reference": "937efb279bd37a375bcadf584dec0726f84dbf22"
            },
            "dist": {
                "type": "zip",
                "url": "https://api.github.com/repos/sebastianbergmann/comparator/zipball/937efb279bd37a375bcadf584dec0726f84dbf22",
                "reference": "937efb279bd37a375bcadf584dec0726f84dbf22",
                "shasum": ""
            },
            "require": {
                "php": ">=5.3.3",
                "sebastian/diff": "~1.2",
                "sebastian/exporter": "~1.2"
            },
            "require-dev": {
                "phpunit/phpunit": "~4.4"
            },
            "type": "library",
            "extra": {
                "branch-alias": {
                    "dev-master": "1.2.x-dev"
                }
            },
            "autoload": {
                "classmap": [
                    "src/"
                ]
            },
            "notification-url": "https://packagist.org/downloads/",
            "license": [
                "BSD-3-Clause"
            ],
            "authors": [
                {
                    "name": "Jeff Welch",
                    "email": "whatthejeff@gmail.com"
                },
                {
                    "name": "Volker Dusch",
                    "email": "github@wallbash.com"
                },
                {
                    "name": "Bernhard Schussek",
                    "email": "bschussek@2bepublished.at"
                },
                {
                    "name": "Sebastian Bergmann",
                    "email": "sebastian@phpunit.de"
                }
            ],
            "description": "Provides the functionality to compare PHP values for equality",
            "homepage": "http://www.github.com/sebastianbergmann/comparator",
            "keywords": [
                "comparator",
                "compare",
                "equality"
            ],
            "time": "2015-07-26 15:48:44"
        },
        {
            "name": "sebastian/diff",
            "version": "1.3.0",
            "source": {
                "type": "git",
                "url": "https://github.com/sebastianbergmann/diff.git",
                "reference": "863df9687835c62aa423a22412d26fa2ebde3fd3"
            },
            "dist": {
                "type": "zip",
                "url": "https://api.github.com/repos/sebastianbergmann/diff/zipball/863df9687835c62aa423a22412d26fa2ebde3fd3",
                "reference": "863df9687835c62aa423a22412d26fa2ebde3fd3",
                "shasum": ""
            },
            "require": {
                "php": ">=5.3.3"
            },
            "require-dev": {
                "phpunit/phpunit": "~4.2"
            },
            "type": "library",
            "extra": {
                "branch-alias": {
                    "dev-master": "1.3-dev"
                }
            },
            "autoload": {
                "classmap": [
                    "src/"
                ]
            },
            "notification-url": "https://packagist.org/downloads/",
            "license": [
                "BSD-3-Clause"
            ],
            "authors": [
                {
                    "name": "Kore Nordmann",
                    "email": "mail@kore-nordmann.de"
                },
                {
                    "name": "Sebastian Bergmann",
                    "email": "sebastian@phpunit.de"
                }
            ],
            "description": "Diff implementation",
            "homepage": "http://www.github.com/sebastianbergmann/diff",
            "keywords": [
                "diff"
            ],
            "time": "2015-02-22 15:13:53"
        },
        {
            "name": "sebastian/environment",
            "version": "1.3.2",
            "source": {
                "type": "git",
                "url": "https://github.com/sebastianbergmann/environment.git",
                "reference": "6324c907ce7a52478eeeaede764f48733ef5ae44"
            },
            "dist": {
                "type": "zip",
                "url": "https://api.github.com/repos/sebastianbergmann/environment/zipball/6324c907ce7a52478eeeaede764f48733ef5ae44",
                "reference": "6324c907ce7a52478eeeaede764f48733ef5ae44",
                "shasum": ""
            },
            "require": {
                "php": ">=5.3.3"
            },
            "require-dev": {
                "phpunit/phpunit": "~4.4"
            },
            "type": "library",
            "extra": {
                "branch-alias": {
                    "dev-master": "1.3.x-dev"
                }
            },
            "autoload": {
                "classmap": [
                    "src/"
                ]
            },
            "notification-url": "https://packagist.org/downloads/",
            "license": [
                "BSD-3-Clause"
            ],
            "authors": [
                {
                    "name": "Sebastian Bergmann",
                    "email": "sebastian@phpunit.de"
                }
            ],
            "description": "Provides functionality to handle HHVM/PHP environments",
            "homepage": "http://www.github.com/sebastianbergmann/environment",
            "keywords": [
                "Xdebug",
                "environment",
                "hhvm"
            ],
            "time": "2015-08-03 06:14:51"
        },
        {
            "name": "sebastian/exporter",
            "version": "1.2.1",
            "source": {
                "type": "git",
                "url": "https://github.com/sebastianbergmann/exporter.git",
                "reference": "7ae5513327cb536431847bcc0c10edba2701064e"
            },
            "dist": {
                "type": "zip",
                "url": "https://api.github.com/repos/sebastianbergmann/exporter/zipball/7ae5513327cb536431847bcc0c10edba2701064e",
                "reference": "7ae5513327cb536431847bcc0c10edba2701064e",
                "shasum": ""
            },
            "require": {
                "php": ">=5.3.3",
                "sebastian/recursion-context": "~1.0"
            },
            "require-dev": {
                "phpunit/phpunit": "~4.4"
            },
            "type": "library",
            "extra": {
                "branch-alias": {
                    "dev-master": "1.2.x-dev"
                }
            },
            "autoload": {
                "classmap": [
                    "src/"
                ]
            },
            "notification-url": "https://packagist.org/downloads/",
            "license": [
                "BSD-3-Clause"
            ],
            "authors": [
                {
                    "name": "Jeff Welch",
                    "email": "whatthejeff@gmail.com"
                },
                {
                    "name": "Volker Dusch",
                    "email": "github@wallbash.com"
                },
                {
                    "name": "Bernhard Schussek",
                    "email": "bschussek@2bepublished.at"
                },
                {
                    "name": "Sebastian Bergmann",
                    "email": "sebastian@phpunit.de"
                },
                {
                    "name": "Adam Harvey",
                    "email": "aharvey@php.net"
                }
            ],
            "description": "Provides the functionality to export PHP variables for visualization",
            "homepage": "http://www.github.com/sebastianbergmann/exporter",
            "keywords": [
                "export",
                "exporter"
            ],
            "time": "2015-06-21 07:55:53"
        },
        {
            "name": "sebastian/global-state",
            "version": "1.0.0",
            "source": {
                "type": "git",
                "url": "https://github.com/sebastianbergmann/global-state.git",
                "reference": "c7428acdb62ece0a45e6306f1ae85e1c05b09c01"
            },
            "dist": {
                "type": "zip",
                "url": "https://api.github.com/repos/sebastianbergmann/global-state/zipball/c7428acdb62ece0a45e6306f1ae85e1c05b09c01",
                "reference": "c7428acdb62ece0a45e6306f1ae85e1c05b09c01",
                "shasum": ""
            },
            "require": {
                "php": ">=5.3.3"
            },
            "require-dev": {
                "phpunit/phpunit": "~4.2"
            },
            "suggest": {
                "ext-uopz": "*"
            },
            "type": "library",
            "extra": {
                "branch-alias": {
                    "dev-master": "1.0-dev"
                }
            },
            "autoload": {
                "classmap": [
                    "src/"
                ]
            },
            "notification-url": "https://packagist.org/downloads/",
            "license": [
                "BSD-3-Clause"
            ],
            "authors": [
                {
                    "name": "Sebastian Bergmann",
                    "email": "sebastian@phpunit.de"
                }
            ],
            "description": "Snapshotting of global state",
            "homepage": "http://www.github.com/sebastianbergmann/global-state",
            "keywords": [
                "global state"
            ],
            "time": "2014-10-06 09:23:50"
        },
        {
            "name": "sebastian/recursion-context",
            "version": "1.0.1",
            "source": {
                "type": "git",
                "url": "https://github.com/sebastianbergmann/recursion-context.git",
                "reference": "994d4a811bafe801fb06dccbee797863ba2792ba"
            },
            "dist": {
                "type": "zip",
                "url": "https://api.github.com/repos/sebastianbergmann/recursion-context/zipball/994d4a811bafe801fb06dccbee797863ba2792ba",
                "reference": "994d4a811bafe801fb06dccbee797863ba2792ba",
                "shasum": ""
            },
            "require": {
                "php": ">=5.3.3"
            },
            "require-dev": {
                "phpunit/phpunit": "~4.4"
            },
            "type": "library",
            "extra": {
                "branch-alias": {
                    "dev-master": "1.0.x-dev"
                }
            },
            "autoload": {
                "classmap": [
                    "src/"
                ]
            },
            "notification-url": "https://packagist.org/downloads/",
            "license": [
                "BSD-3-Clause"
            ],
            "authors": [
                {
                    "name": "Jeff Welch",
                    "email": "whatthejeff@gmail.com"
                },
                {
                    "name": "Sebastian Bergmann",
                    "email": "sebastian@phpunit.de"
                },
                {
                    "name": "Adam Harvey",
                    "email": "aharvey@php.net"
                }
            ],
            "description": "Provides functionality to recursively process PHP variables",
            "homepage": "http://www.github.com/sebastianbergmann/recursion-context",
            "time": "2015-06-21 08:04:50"
        },
        {
            "name": "sebastian/version",
            "version": "1.0.6",
            "source": {
                "type": "git",
                "url": "https://github.com/sebastianbergmann/version.git",
                "reference": "58b3a85e7999757d6ad81c787a1fbf5ff6c628c6"
            },
            "dist": {
                "type": "zip",
                "url": "https://api.github.com/repos/sebastianbergmann/version/zipball/58b3a85e7999757d6ad81c787a1fbf5ff6c628c6",
                "reference": "58b3a85e7999757d6ad81c787a1fbf5ff6c628c6",
                "shasum": ""
            },
            "type": "library",
            "autoload": {
                "classmap": [
                    "src/"
                ]
            },
            "notification-url": "https://packagist.org/downloads/",
            "license": [
                "BSD-3-Clause"
            ],
            "authors": [
                {
                    "name": "Sebastian Bergmann",
                    "email": "sebastian@phpunit.de",
                    "role": "lead"
                }
            ],
            "description": "Library that helps with managing the version number of Git-hosted PHP projects",
            "homepage": "https://github.com/sebastianbergmann/version",
            "time": "2015-06-21 13:59:46"
        },
        {
            "name": "symfony/yaml",
            "version": "v2.7.3",
            "source": {
                "type": "git",
                "url": "https://github.com/symfony/Yaml.git",
                "reference": "71340e996171474a53f3d29111d046be4ad8a0ff"
            },
            "dist": {
                "type": "zip",
                "url": "https://api.github.com/repos/symfony/Yaml/zipball/71340e996171474a53f3d29111d046be4ad8a0ff",
                "reference": "71340e996171474a53f3d29111d046be4ad8a0ff",
                "shasum": ""
            },
            "require": {
                "php": ">=5.3.9"
            },
            "require-dev": {
                "symfony/phpunit-bridge": "~2.7"
            },
            "type": "library",
            "extra": {
                "branch-alias": {
                    "dev-master": "2.7-dev"
                }
            },
            "autoload": {
                "psr-4": {
                    "Symfony\\Component\\Yaml\\": ""
                }
            },
            "notification-url": "https://packagist.org/downloads/",
            "license": [
                "MIT"
            ],
            "authors": [
                {
                    "name": "Fabien Potencier",
                    "email": "fabien@symfony.com"
                },
                {
                    "name": "Symfony Community",
                    "homepage": "https://symfony.com/contributors"
                }
            ],
            "description": "Symfony Yaml Component",
            "homepage": "https://symfony.com",
            "time": "2015-07-28 14:07:07"
        }
    ],
    "aliases": [],
    "minimum-stability": "dev",
    "stability-flags": [],
    "prefer-stable": true,
    "prefer-lowest": false,
    "platform": {
        "php": "^5.5.9"
    },
    "platform-dev": []
}<|MERGE_RESOLUTION|>--- conflicted
+++ resolved
@@ -4,11 +4,7 @@
         "Read more about it at https://getcomposer.org/doc/01-basic-usage.md#composer-lock-the-lock-file",
         "This file is @generated automatically"
     ],
-<<<<<<< HEAD
-    "hash": "6e3712236cbfc4e7c2dce2c8740a72bf",
-=======
-    "hash": "5f9d14ef22256813bf57d232d1813f98",
->>>>>>> e8d3c013
+    "hash": "c8c3fd249d4b9295ad5b8639a4c02039",
     "packages": [
         {
             "name": "alt-three/emoji",
