{
    "_readme": [
        "This file locks the dependencies of your project to a known state",
        "Read more about it at https://getcomposer.org/doc/01-basic-usage.md#composer-lock-the-lock-file",
        "This file is @generated automatically"
    ],
<<<<<<< HEAD
    "hash": "fa4a09fbf2efc36bb4710253bae69ba1",
    "content-hash": "5a087736790ae56d9cb11a2a7bc37509",
=======
    "hash": "85b73f3211babb4bf992e5628a862804",
    "content-hash": "7b5f27f3d4ef54e83dd203203d704984",
>>>>>>> cb5badef
    "packages": [
        {
            "name": "alt-three/badger",
            "version": "v3.1.0",
            "source": {
                "type": "git",
                "url": "https://github.com/AltThree/Badger.git",
                "reference": "c5de4afcefcc0dd6576d2ae4bd5d5e83fb0cb8d9"
            },
            "dist": {
                "type": "zip",
                "url": "https://api.github.com/repos/AltThree/Badger/zipball/c5de4afcefcc0dd6576d2ae4bd5d5e83fb0cb8d9",
                "reference": "c5de4afcefcc0dd6576d2ae4bd5d5e83fb0cb8d9",
                "shasum": ""
            },
            "require": {
                "illuminate/contracts": "5.1.*|5.2.*|5.3.*",
                "illuminate/support": "5.1.*|5.2.*|5.3.*",
                "php": ">=5.5.9"
            },
            "require-dev": {
                "graham-campbell/testbench": "^3.1",
                "phpunit/phpunit": "^4.8|^5.0"
            },
            "type": "library",
            "extra": {
                "branch-alias": {
                    "dev-master": "3.1-dev"
                }
            },
            "autoload": {
                "psr-4": {
                    "AltThree\\Badger\\": "src/"
                }
            },
            "notification-url": "https://packagist.org/downloads/",
            "license": [
                "MIT"
            ],
            "authors": [
                {
                    "name": "James Brooks",
                    "email": "james@alt-three.com"
                },
                {
                    "name": "Graham Campbell",
                    "email": "graham@alt-three.com"
                },
                {
                    "name": "Joseph Cohen",
                    "email": "joe@alt-three.com"
                }
            ],
            "description": "A Badge Generator For Laravel 5",
            "keywords": [
                "Alt Three",
                "badge",
                "badger",
                "shield",
                "svg"
            ],
            "time": "2016-04-22 17:23:42"
        },
        {
            "name": "alt-three/bus",
            "version": "v1.1.0",
            "source": {
                "type": "git",
                "url": "https://github.com/AltThree/Bus.git",
                "reference": "5c8399e0ca67ba6b499aa1e8db6a278711446090"
            },
            "dist": {
                "type": "zip",
                "url": "https://api.github.com/repos/AltThree/Bus/zipball/5c8399e0ca67ba6b499aa1e8db6a278711446090",
                "reference": "5c8399e0ca67ba6b499aa1e8db6a278711446090",
                "shasum": ""
            },
            "require": {
                "illuminate/container": "5.2.*|5.3.*",
                "illuminate/contracts": "5.2.*|5.3.*",
                "illuminate/pipeline": "5.2.*|5.3.*",
                "illuminate/support": "5.2.*|5.3.*",
                "php": ">=5.5.9"
            },
            "require-dev": {
                "graham-campbell/testbench-core": "^1.1",
                "mockery/mockery": "^0.9.4",
                "phpunit/phpunit": "^4.8|^5.0"
            },
            "type": "library",
            "extra": {
                "branch-alias": {
                    "dev-master": "1.1-dev"
                }
            },
            "autoload": {
                "psr-4": {
                    "AltThree\\Bus\\": "src/"
                }
            },
            "notification-url": "https://packagist.org/downloads/",
            "license": [
                "MIT"
            ],
            "authors": [
                {
                    "name": "Taylor Otwell",
                    "email": "taylorotwell@gmail.com"
                },
                {
                    "name": "James Brooks",
                    "email": "james@alt-three.com"
                },
                {
                    "name": "Graham Campbell",
                    "email": "graham@alt-three.com"
                },
                {
                    "name": "Joseph Cohen",
                    "email": "joe@alt-three.com"
                }
            ],
            "description": "An improved command bus for Laravel 5.2+",
            "keywords": [
                "Alt Three",
                "bus",
                "command",
                "command bus",
                "job"
            ],
            "time": "2016-04-22 17:24:19"
        },
        {
            "name": "alt-three/emoji",
            "version": "v3.1.0",
            "source": {
                "type": "git",
                "url": "https://github.com/AltThree/Emoji.git",
                "reference": "631119fb03162af8f42f7eda4c1f92c87611e36f"
            },
            "dist": {
                "type": "zip",
                "url": "https://api.github.com/repos/AltThree/Emoji/zipball/631119fb03162af8f42f7eda4c1f92c87611e36f",
                "reference": "631119fb03162af8f42f7eda4c1f92c87611e36f",
                "shasum": ""
            },
            "require": {
                "guzzlehttp/guzzle": "^5.3|^6.0",
                "illuminate/contracts": "5.1.*|5.2.*|5.3.*",
                "illuminate/support": "5.1.*|5.2.*|5.3.*",
                "league/commonmark": "^0.13",
                "php": ">=5.5.9"
            },
            "require-dev": {
                "graham-campbell/markdown": "^6.0",
                "graham-campbell/testbench": "^3.1",
                "phpunit/phpunit": "^4.8|^5.0"
            },
            "type": "library",
            "extra": {
                "branch-alias": {
                    "dev-master": "3.1-dev"
                }
            },
            "autoload": {
                "psr-4": {
                    "AltThree\\Emoji\\": "src/"
                }
            },
            "notification-url": "https://packagist.org/downloads/",
            "license": [
                "MIT"
            ],
            "authors": [
                {
                    "name": "James Brooks",
                    "email": "james@alt-three.com"
                },
                {
                    "name": "Graham Campbell",
                    "email": "graham@alt-three.com"
                },
                {
                    "name": "Joseph Cohen",
                    "email": "joe@alt-three.com"
                }
            ],
            "description": "An Emoji Parser For Laravel 5",
            "keywords": [
                "Alt Three",
                "emoji",
                "parser"
            ],
            "time": "2016-04-22 17:24:35"
        },
        {
            "name": "alt-three/throttle",
            "version": "v1.0.6",
            "source": {
                "type": "git",
                "url": "https://github.com/AltThree/Throttle.git",
                "reference": "f5d7fdca53b82f4607aa1f58738fe370106c5b62"
            },
            "dist": {
                "type": "zip",
                "url": "https://api.github.com/repos/AltThree/Throttle/zipball/f5d7fdca53b82f4607aa1f58738fe370106c5b62",
                "reference": "f5d7fdca53b82f4607aa1f58738fe370106c5b62",
                "shasum": ""
            },
            "require": {
                "illuminate/cache": "5.2.*|5.3.*",
                "illuminate/http": "5.2.*|5.3.*",
                "php": ">=5.5.9"
            },
            "require-dev": {
                "graham-campbell/testbench": "^3.1",
                "phpunit/phpunit": "^4.8|^5.0"
            },
            "type": "library",
            "extra": {
                "branch-alias": {
                    "dev-master": "1.0-dev"
                }
            },
            "autoload": {
                "psr-4": {
                    "AltThree\\Throttle\\": "src/"
                }
            },
            "notification-url": "https://packagist.org/downloads/",
            "license": [
                "MIT"
            ],
            "authors": [
                {
                    "name": "James Brooks",
                    "email": "james@alt-three.com"
                },
                {
                    "name": "Graham Campbell",
                    "email": "graham@alt-three.com"
                },
                {
                    "name": "Joseph Cohen",
                    "email": "joe@alt-three.com"
                }
            ],
            "description": "A request rate limiter for Laravel 5.2+",
            "keywords": [
                "Alt Three",
                "http",
                "rate limit",
                "rate limiter",
                "throttle"
            ],
            "time": "2016-06-03 22:24:41"
        },
        {
            "name": "alt-three/validator",
            "version": "v1.5.0",
            "source": {
                "type": "git",
                "url": "https://github.com/AltThree/Validator.git",
                "reference": "fbfe733bac9614edc2c09f8dea7ee3ce465402bb"
            },
            "dist": {
                "type": "zip",
                "url": "https://api.github.com/repos/AltThree/Validator/zipball/fbfe733bac9614edc2c09f8dea7ee3ce465402bb",
                "reference": "fbfe733bac9614edc2c09f8dea7ee3ce465402bb",
                "shasum": ""
            },
            "require": {
                "illuminate/contracts": "5.1.*|5.2.*|5.3.*",
                "illuminate/support": "5.1.*|5.2.*|5.3.*",
                "php": ">=5.5.9",
                "psr/log": "^1.0"
            },
            "require-dev": {
                "phpunit/phpunit": "^4.8|^5.0"
            },
            "type": "library",
            "extra": {
                "branch-alias": {
                    "dev-master": "1.5-dev"
                }
            },
            "autoload": {
                "psr-4": {
                    "AltThree\\Validator\\": "src/"
                }
            },
            "notification-url": "https://packagist.org/downloads/",
            "license": [
                "MIT"
            ],
            "authors": [
                {
                    "name": "James Brooks",
                    "email": "james@alt-three.com"
                },
                {
                    "name": "Graham Campbell",
                    "email": "graham@alt-three.com"
                },
                {
                    "name": "Joseph Cohen",
                    "email": "joe@alt-three.com"
                }
            ],
            "description": "A Validation Wrapper For Laravel 5",
            "keywords": [
                "Alt Three",
                "logging",
                "validator"
            ],
            "time": "2016-04-22 17:26:22"
        },
        {
            "name": "aws/aws-sdk-php",
            "version": "3.18.20",
            "source": {
                "type": "git",
                "url": "https://github.com/aws/aws-sdk-php.git",
                "reference": "e5a901dd3a42d0c46a90ee37a174938cd0ce55bf"
            },
            "dist": {
                "type": "zip",
                "url": "https://api.github.com/repos/aws/aws-sdk-php/zipball/e5a901dd3a42d0c46a90ee37a174938cd0ce55bf",
                "reference": "e5a901dd3a42d0c46a90ee37a174938cd0ce55bf",
                "shasum": ""
            },
            "require": {
                "guzzlehttp/guzzle": "~5.3|~6.0.1|~6.1",
                "guzzlehttp/promises": "~1.0",
                "guzzlehttp/psr7": "~1.0",
                "mtdowling/jmespath.php": "~2.2",
                "php": ">=5.5"
            },
            "require-dev": {
                "andrewsville/php-token-reflection": "^1.4",
                "aws/aws-php-sns-message-validator": "~1.0",
                "behat/behat": "~3.0",
                "doctrine/cache": "~1.4",
                "ext-dom": "*",
                "ext-json": "*",
                "ext-openssl": "*",
                "ext-pcre": "*",
                "ext-simplexml": "*",
                "ext-spl": "*",
                "nette/neon": "^2.3",
                "phpunit/phpunit": "~4.0|~5.0",
                "psr/cache": "^1.0"
            },
            "suggest": {
                "aws/aws-php-sns-message-validator": "To validate incoming SNS notifications",
                "doctrine/cache": "To use the DoctrineCacheAdapter",
                "ext-curl": "To send requests using cURL",
                "ext-openssl": "Allows working with CloudFront private distributions and verifying received SNS messages"
            },
            "type": "library",
            "extra": {
                "branch-alias": {
                    "dev-master": "3.0-dev"
                }
            },
            "autoload": {
                "psr-4": {
                    "Aws\\": "src/"
                },
                "files": [
                    "src/functions.php"
                ]
            },
            "notification-url": "https://packagist.org/downloads/",
            "license": [
                "Apache-2.0"
            ],
            "authors": [
                {
                    "name": "Amazon Web Services",
                    "homepage": "http://aws.amazon.com"
                }
            ],
            "description": "AWS SDK for PHP - Use Amazon Web Services in your PHP project",
            "homepage": "http://aws.amazon.com/sdkforphp",
            "keywords": [
                "amazon",
                "aws",
                "cloud",
                "dynamodb",
                "ec2",
                "glacier",
                "s3",
                "sdk"
            ],
            "time": "2016-06-23 23:17:52"
        },
        {
            "name": "backup-manager/backup-manager",
            "version": "1.1.1",
            "source": {
                "type": "git",
                "url": "https://github.com/backup-manager/backup-manager.git",
                "reference": "e793277e6f6efae6a31c7abbd8028cae7e151201"
            },
            "dist": {
                "type": "zip",
                "url": "https://api.github.com/repos/backup-manager/backup-manager/zipball/e793277e6f6efae6a31c7abbd8028cae7e151201",
                "reference": "e793277e6f6efae6a31c7abbd8028cae7e151201",
                "shasum": ""
            },
            "require": {
                "league/flysystem": "~1.0",
                "php": ">=5.5.9",
                "symfony/process": "~2.1||~3.0"
            },
            "require-dev": {
                "aws/aws-sdk-php": "~3.0",
                "dropbox/dropbox-sdk": "~1.1",
                "league/flysystem-aws-s3-v3": "~1.0",
                "league/flysystem-dropbox": "~1.0",
                "league/flysystem-rackspace": "~1.0",
                "league/flysystem-sftp": "~1.0",
                "mockery/mockery": "~0.9",
                "phpspec/phpspec": "~2.1",
                "satooshi/php-coveralls": "~0.6"
            },
            "suggest": {
                "league/flysystem-aws-s3-v3": "AwsS3 and GoogleCS adapter support.",
                "league/flysystem-dropbox": "Dropbox adapter support.",
                "league/flysystem-rackspace": "Rackspace adapter support.",
                "league/flysystem-sftp": "Sftp adapter support."
            },
            "type": "library",
            "extra": {
                "branch-alias": {
                    "dev-master": "1.0-dev"
                }
            },
            "autoload": {
                "psr-4": {
                    "BackupManager\\": "src/"
                }
            },
            "notification-url": "https://packagist.org/downloads/",
            "license": [
                "MIT"
            ],
            "authors": [
                {
                    "name": "Shawn McCool",
                    "email": "shawn@heybigname.com",
                    "homepage": "http://heybigname.com/"
                },
                {
                    "name": "Mitchell van Wijngaarden",
                    "email": "mitchell@kooding.nl",
                    "homepage": "http://heybigname.com/"
                }
            ],
            "description": "A framework agnostic database backup manager with user-definable procedures and support for S3, Dropbox, FTP, SFTP, and more with drivers for popular frameworks.",
            "time": "2016-02-05 10:01:19"
        },
        {
            "name": "backup-manager/laravel",
            "version": "1.1.1",
            "source": {
                "type": "git",
                "url": "https://github.com/backup-manager/laravel.git",
                "reference": "d7e6d12d24b8a27f58cf5eccb1ac943104c09856"
            },
            "dist": {
                "type": "zip",
                "url": "https://api.github.com/repos/backup-manager/laravel/zipball/d7e6d12d24b8a27f58cf5eccb1ac943104c09856",
                "reference": "d7e6d12d24b8a27f58cf5eccb1ac943104c09856",
                "shasum": ""
            },
            "require": {
                "backup-manager/backup-manager": "^1.0",
                "illuminate/console": "^4.0||^5.0",
                "illuminate/container": "^4.0||^5.0",
                "illuminate/support": "^4.0||^5.0",
                "php": ">=5.5.0",
                "symfony/process": "^2.0||^3.0"
            },
            "require-dev": {
                "mockery/mockery": "dev-master",
                "satooshi/php-coveralls": "~0.6"
            },
            "type": "library",
            "extra": {
                "branch-alias": {
                    "dev-master": "1.0-dev"
                }
            },
            "autoload": {
                "psr-4": {
                    "BackupManager\\Laravel\\": "src/"
                }
            },
            "notification-url": "https://packagist.org/downloads/",
            "license": [
                "MIT"
            ],
            "authors": [
                {
                    "name": "Shawn McCool",
                    "email": "shawn@heybigname.com",
                    "homepage": "http://heybigname.com/"
                },
                {
                    "name": "Mitchell van Wijngaarden",
                    "email": "mitchell@kooding.nl",
                    "homepage": "http://heybigname.com/"
                }
            ],
            "description": "Database backup manager seamlessly integrated with Laravel 4 or 5 with user-definable procedures and support for S3, Dropbox, FTP, SFTP, and more.",
            "time": "2016-02-22 10:52:12"
        },
        {
            "name": "bacon/bacon-qr-code",
            "version": "1.0.1",
            "source": {
                "type": "git",
                "url": "https://github.com/Bacon/BaconQrCode.git",
                "reference": "031a2ce68c5794064b49d11775b2daf45c96e21c"
            },
            "dist": {
                "type": "zip",
                "url": "https://api.github.com/repos/Bacon/BaconQrCode/zipball/031a2ce68c5794064b49d11775b2daf45c96e21c",
                "reference": "031a2ce68c5794064b49d11775b2daf45c96e21c",
                "shasum": ""
            },
            "require": {
                "php": ">=5.3.3"
            },
            "suggest": {
                "ext-gd": "to generate QR code images"
            },
            "type": "library",
            "autoload": {
                "psr-0": {
                    "BaconQrCode": "src/"
                }
            },
            "notification-url": "https://packagist.org/downloads/",
            "license": [
                "BSD-2-Clause"
            ],
            "authors": [
                {
                    "name": "Ben Scholzen 'DASPRiD'",
                    "email": "mail@dasprids.de",
                    "homepage": "http://www.dasprids.de",
                    "role": "Developer"
                }
            ],
            "description": "BaconQrCode is a QR code generator for PHP.",
            "homepage": "https://github.com/Bacon/BaconQrCode",
            "time": "2016-01-09 22:55:35"
        },
        {
            "name": "barryvdh/laravel-cors",
            "version": "dev-master",
            "source": {
                "type": "git",
                "url": "https://github.com/barryvdh/laravel-cors.git",
                "reference": "d4a1b08307b99dbc6df8f7faa1ade587a622f7be"
            },
            "dist": {
                "type": "zip",
                "url": "https://api.github.com/repos/barryvdh/laravel-cors/zipball/d4a1b08307b99dbc6df8f7faa1ade587a622f7be",
                "reference": "d4a1b08307b99dbc6df8f7faa1ade587a622f7be",
                "shasum": ""
            },
            "require": {
                "illuminate/support": "5.1.x|5.2.x|5.3.x",
                "php": ">=5.5.9",
                "symfony/http-foundation": "~2.7|~3.0",
                "symfony/http-kernel": "~2.7|~3.0"
            },
            "require-dev": {
                "phpunit/phpunit": "^5.2"
            },
            "type": "library",
            "extra": {
                "branch-alias": {
                    "dev-master": "0.8-dev"
                }
            },
            "autoload": {
                "psr-4": {
                    "Barryvdh\\Cors\\": "src/"
                }
            },
            "notification-url": "https://packagist.org/downloads/",
            "license": [
                "MIT"
            ],
            "authors": [
                {
                    "name": "Barry vd. Heuvel",
                    "email": "barryvdh@gmail.com"
                }
            ],
            "description": "Adds CORS (Cross-Origin Resource Sharing) headers support in your Laravel application",
            "keywords": [
                "api",
                "cors",
                "crossdomain",
                "laravel"
            ],
            "time": "2016-06-10 05:44:37"
        },
        {
            "name": "christian-riesen/base32",
            "version": "1.3.1",
            "source": {
                "type": "git",
                "url": "https://github.com/ChristianRiesen/base32.git",
                "reference": "0a31e50c0fa9b1692d077c86ac188eecdcbaf7fa"
            },
            "dist": {
                "type": "zip",
                "url": "https://api.github.com/repos/ChristianRiesen/base32/zipball/0a31e50c0fa9b1692d077c86ac188eecdcbaf7fa",
                "reference": "0a31e50c0fa9b1692d077c86ac188eecdcbaf7fa",
                "shasum": ""
            },
            "require": {
                "php": ">=5.3.0"
            },
            "require-dev": {
                "phpunit/phpunit": "4.*",
                "satooshi/php-coveralls": "0.*"
            },
            "type": "library",
            "extra": {
                "branch-alias": {
                    "dev-master": "1.1.x-dev"
                }
            },
            "autoload": {
                "psr-4": {
                    "Base32\\": "src/"
                }
            },
            "notification-url": "https://packagist.org/downloads/",
            "license": [
                "MIT"
            ],
            "authors": [
                {
                    "name": "Christian Riesen",
                    "email": "chris.riesen@gmail.com",
                    "homepage": "http://christianriesen.com",
                    "role": "Developer"
                }
            ],
            "description": "Base32 encoder/decoder according to RFC 4648",
            "homepage": "https://github.com/ChristianRiesen/base32",
            "keywords": [
                "base32",
                "decode",
                "encode",
                "rfc4648"
            ],
            "time": "2016-05-05 11:49:03"
        },
        {
            "name": "classpreloader/classpreloader",
            "version": "3.0.0",
            "source": {
                "type": "git",
                "url": "https://github.com/ClassPreloader/ClassPreloader.git",
                "reference": "9b10b913c2bdf90c3d2e0d726b454fb7f77c552a"
            },
            "dist": {
                "type": "zip",
                "url": "https://api.github.com/repos/ClassPreloader/ClassPreloader/zipball/9b10b913c2bdf90c3d2e0d726b454fb7f77c552a",
                "reference": "9b10b913c2bdf90c3d2e0d726b454fb7f77c552a",
                "shasum": ""
            },
            "require": {
                "nikic/php-parser": "^1.0|^2.0",
                "php": ">=5.5.9"
            },
            "require-dev": {
                "phpunit/phpunit": "^4.8|^5.0"
            },
            "type": "library",
            "extra": {
                "branch-alias": {
                    "dev-master": "3.0-dev"
                }
            },
            "autoload": {
                "psr-4": {
                    "ClassPreloader\\": "src/"
                }
            },
            "notification-url": "https://packagist.org/downloads/",
            "license": [
                "MIT"
            ],
            "authors": [
                {
                    "name": "Michael Dowling",
                    "email": "mtdowling@gmail.com"
                },
                {
                    "name": "Graham Campbell",
                    "email": "graham@alt-three.com"
                }
            ],
            "description": "Helps class loading performance by generating a single PHP file containing all of the autoloaded files for a specific use case",
            "keywords": [
                "autoload",
                "class",
                "preload"
            ],
            "time": "2015-11-09 22:51:51"
        },
        {
            "name": "dnoegel/php-xdg-base-dir",
            "version": "0.1",
            "source": {
                "type": "git",
                "url": "https://github.com/dnoegel/php-xdg-base-dir.git",
                "reference": "265b8593498b997dc2d31e75b89f053b5cc9621a"
            },
            "dist": {
                "type": "zip",
                "url": "https://api.github.com/repos/dnoegel/php-xdg-base-dir/zipball/265b8593498b997dc2d31e75b89f053b5cc9621a",
                "reference": "265b8593498b997dc2d31e75b89f053b5cc9621a",
                "shasum": ""
            },
            "require": {
                "php": ">=5.3.2"
            },
            "require-dev": {
                "phpunit/phpunit": "@stable"
            },
            "type": "project",
            "autoload": {
                "psr-4": {
                    "XdgBaseDir\\": "src/"
                }
            },
            "notification-url": "https://packagist.org/downloads/",
            "license": [
                "MIT"
            ],
            "description": "implementation of xdg base directory specification for php",
            "time": "2014-10-24 07:27:01"
        },
        {
            "name": "doctrine/annotations",
            "version": "v1.2.7",
            "source": {
                "type": "git",
                "url": "https://github.com/doctrine/annotations.git",
                "reference": "f25c8aab83e0c3e976fd7d19875f198ccf2f7535"
            },
            "dist": {
                "type": "zip",
                "url": "https://api.github.com/repos/doctrine/annotations/zipball/f25c8aab83e0c3e976fd7d19875f198ccf2f7535",
                "reference": "f25c8aab83e0c3e976fd7d19875f198ccf2f7535",
                "shasum": ""
            },
            "require": {
                "doctrine/lexer": "1.*",
                "php": ">=5.3.2"
            },
            "require-dev": {
                "doctrine/cache": "1.*",
                "phpunit/phpunit": "4.*"
            },
            "type": "library",
            "extra": {
                "branch-alias": {
                    "dev-master": "1.3.x-dev"
                }
            },
            "autoload": {
                "psr-0": {
                    "Doctrine\\Common\\Annotations\\": "lib/"
                }
            },
            "notification-url": "https://packagist.org/downloads/",
            "license": [
                "MIT"
            ],
            "authors": [
                {
                    "name": "Roman Borschel",
                    "email": "roman@code-factory.org"
                },
                {
                    "name": "Benjamin Eberlei",
                    "email": "kontakt@beberlei.de"
                },
                {
                    "name": "Guilherme Blanco",
                    "email": "guilhermeblanco@gmail.com"
                },
                {
                    "name": "Jonathan Wage",
                    "email": "jonwage@gmail.com"
                },
                {
                    "name": "Johannes Schmitt",
                    "email": "schmittjoh@gmail.com"
                }
            ],
            "description": "Docblock Annotations Parser",
            "homepage": "http://www.doctrine-project.org",
            "keywords": [
                "annotations",
                "docblock",
                "parser"
            ],
            "time": "2015-08-31 12:32:49"
        },
        {
            "name": "doctrine/cache",
            "version": "v1.6.0",
            "source": {
                "type": "git",
                "url": "https://github.com/doctrine/cache.git",
                "reference": "f8af318d14bdb0eff0336795b428b547bd39ccb6"
            },
            "dist": {
                "type": "zip",
                "url": "https://api.github.com/repos/doctrine/cache/zipball/f8af318d14bdb0eff0336795b428b547bd39ccb6",
                "reference": "f8af318d14bdb0eff0336795b428b547bd39ccb6",
                "shasum": ""
            },
            "require": {
                "php": "~5.5|~7.0"
            },
            "conflict": {
                "doctrine/common": ">2.2,<2.4"
            },
            "require-dev": {
                "phpunit/phpunit": "~4.8|~5.0",
                "predis/predis": "~1.0",
                "satooshi/php-coveralls": "~0.6"
            },
            "type": "library",
            "extra": {
                "branch-alias": {
                    "dev-master": "1.6.x-dev"
                }
            },
            "autoload": {
                "psr-4": {
                    "Doctrine\\Common\\Cache\\": "lib/Doctrine/Common/Cache"
                }
            },
            "notification-url": "https://packagist.org/downloads/",
            "license": [
                "MIT"
            ],
            "authors": [
                {
                    "name": "Roman Borschel",
                    "email": "roman@code-factory.org"
                },
                {
                    "name": "Benjamin Eberlei",
                    "email": "kontakt@beberlei.de"
                },
                {
                    "name": "Guilherme Blanco",
                    "email": "guilhermeblanco@gmail.com"
                },
                {
                    "name": "Jonathan Wage",
                    "email": "jonwage@gmail.com"
                },
                {
                    "name": "Johannes Schmitt",
                    "email": "schmittjoh@gmail.com"
                }
            ],
            "description": "Caching library offering an object-oriented API for many cache backends",
            "homepage": "http://www.doctrine-project.org",
            "keywords": [
                "cache",
                "caching"
            ],
            "time": "2015-12-31 16:37:02"
        },
        {
            "name": "doctrine/collections",
            "version": "v1.3.0",
            "source": {
                "type": "git",
                "url": "https://github.com/doctrine/collections.git",
                "reference": "6c1e4eef75f310ea1b3e30945e9f06e652128b8a"
            },
            "dist": {
                "type": "zip",
                "url": "https://api.github.com/repos/doctrine/collections/zipball/6c1e4eef75f310ea1b3e30945e9f06e652128b8a",
                "reference": "6c1e4eef75f310ea1b3e30945e9f06e652128b8a",
                "shasum": ""
            },
            "require": {
                "php": ">=5.3.2"
            },
            "require-dev": {
                "phpunit/phpunit": "~4.0"
            },
            "type": "library",
            "extra": {
                "branch-alias": {
                    "dev-master": "1.2.x-dev"
                }
            },
            "autoload": {
                "psr-0": {
                    "Doctrine\\Common\\Collections\\": "lib/"
                }
            },
            "notification-url": "https://packagist.org/downloads/",
            "license": [
                "MIT"
            ],
            "authors": [
                {
                    "name": "Roman Borschel",
                    "email": "roman@code-factory.org"
                },
                {
                    "name": "Benjamin Eberlei",
                    "email": "kontakt@beberlei.de"
                },
                {
                    "name": "Guilherme Blanco",
                    "email": "guilhermeblanco@gmail.com"
                },
                {
                    "name": "Jonathan Wage",
                    "email": "jonwage@gmail.com"
                },
                {
                    "name": "Johannes Schmitt",
                    "email": "schmittjoh@gmail.com"
                }
            ],
            "description": "Collections Abstraction library",
            "homepage": "http://www.doctrine-project.org",
            "keywords": [
                "array",
                "collections",
                "iterator"
            ],
            "time": "2015-04-14 22:21:58"
        },
        {
            "name": "doctrine/common",
            "version": "v2.6.1",
            "source": {
                "type": "git",
                "url": "https://github.com/doctrine/common.git",
                "reference": "a579557bc689580c19fee4e27487a67fe60defc0"
            },
            "dist": {
                "type": "zip",
                "url": "https://api.github.com/repos/doctrine/common/zipball/a579557bc689580c19fee4e27487a67fe60defc0",
                "reference": "a579557bc689580c19fee4e27487a67fe60defc0",
                "shasum": ""
            },
            "require": {
                "doctrine/annotations": "1.*",
                "doctrine/cache": "1.*",
                "doctrine/collections": "1.*",
                "doctrine/inflector": "1.*",
                "doctrine/lexer": "1.*",
                "php": "~5.5|~7.0"
            },
            "require-dev": {
                "phpunit/phpunit": "~4.8|~5.0"
            },
            "type": "library",
            "extra": {
                "branch-alias": {
                    "dev-master": "2.7.x-dev"
                }
            },
            "autoload": {
                "psr-4": {
                    "Doctrine\\Common\\": "lib/Doctrine/Common"
                }
            },
            "notification-url": "https://packagist.org/downloads/",
            "license": [
                "MIT"
            ],
            "authors": [
                {
                    "name": "Roman Borschel",
                    "email": "roman@code-factory.org"
                },
                {
                    "name": "Benjamin Eberlei",
                    "email": "kontakt@beberlei.de"
                },
                {
                    "name": "Guilherme Blanco",
                    "email": "guilhermeblanco@gmail.com"
                },
                {
                    "name": "Jonathan Wage",
                    "email": "jonwage@gmail.com"
                },
                {
                    "name": "Johannes Schmitt",
                    "email": "schmittjoh@gmail.com"
                }
            ],
            "description": "Common Library for Doctrine projects",
            "homepage": "http://www.doctrine-project.org",
            "keywords": [
                "annotations",
                "collections",
                "eventmanager",
                "persistence",
                "spl"
            ],
            "time": "2015-12-25 13:18:31"
        },
        {
            "name": "doctrine/dbal",
            "version": "v2.5.4",
            "source": {
                "type": "git",
                "url": "https://github.com/doctrine/dbal.git",
                "reference": "abbdfd1cff43a7b99d027af3be709bc8fc7d4769"
            },
            "dist": {
                "type": "zip",
                "url": "https://api.github.com/repos/doctrine/dbal/zipball/abbdfd1cff43a7b99d027af3be709bc8fc7d4769",
                "reference": "abbdfd1cff43a7b99d027af3be709bc8fc7d4769",
                "shasum": ""
            },
            "require": {
                "doctrine/common": ">=2.4,<2.7-dev",
                "php": ">=5.3.2"
            },
            "require-dev": {
                "phpunit/phpunit": "4.*",
                "symfony/console": "2.*"
            },
            "suggest": {
                "symfony/console": "For helpful console commands such as SQL execution and import of files."
            },
            "bin": [
                "bin/doctrine-dbal"
            ],
            "type": "library",
            "extra": {
                "branch-alias": {
                    "dev-master": "2.5.x-dev"
                }
            },
            "autoload": {
                "psr-0": {
                    "Doctrine\\DBAL\\": "lib/"
                }
            },
            "notification-url": "https://packagist.org/downloads/",
            "license": [
                "MIT"
            ],
            "authors": [
                {
                    "name": "Roman Borschel",
                    "email": "roman@code-factory.org"
                },
                {
                    "name": "Benjamin Eberlei",
                    "email": "kontakt@beberlei.de"
                },
                {
                    "name": "Guilherme Blanco",
                    "email": "guilhermeblanco@gmail.com"
                },
                {
                    "name": "Jonathan Wage",
                    "email": "jonwage@gmail.com"
                }
            ],
            "description": "Database Abstraction Layer",
            "homepage": "http://www.doctrine-project.org",
            "keywords": [
                "database",
                "dbal",
                "persistence",
                "queryobject"
            ],
            "time": "2016-01-05 22:11:12"
        },
        {
            "name": "doctrine/inflector",
            "version": "v1.1.0",
            "source": {
                "type": "git",
                "url": "https://github.com/doctrine/inflector.git",
                "reference": "90b2128806bfde671b6952ab8bea493942c1fdae"
            },
            "dist": {
                "type": "zip",
                "url": "https://api.github.com/repos/doctrine/inflector/zipball/90b2128806bfde671b6952ab8bea493942c1fdae",
                "reference": "90b2128806bfde671b6952ab8bea493942c1fdae",
                "shasum": ""
            },
            "require": {
                "php": ">=5.3.2"
            },
            "require-dev": {
                "phpunit/phpunit": "4.*"
            },
            "type": "library",
            "extra": {
                "branch-alias": {
                    "dev-master": "1.1.x-dev"
                }
            },
            "autoload": {
                "psr-0": {
                    "Doctrine\\Common\\Inflector\\": "lib/"
                }
            },
            "notification-url": "https://packagist.org/downloads/",
            "license": [
                "MIT"
            ],
            "authors": [
                {
                    "name": "Roman Borschel",
                    "email": "roman@code-factory.org"
                },
                {
                    "name": "Benjamin Eberlei",
                    "email": "kontakt@beberlei.de"
                },
                {
                    "name": "Guilherme Blanco",
                    "email": "guilhermeblanco@gmail.com"
                },
                {
                    "name": "Jonathan Wage",
                    "email": "jonwage@gmail.com"
                },
                {
                    "name": "Johannes Schmitt",
                    "email": "schmittjoh@gmail.com"
                }
            ],
            "description": "Common String Manipulations with regard to casing and singular/plural rules.",
            "homepage": "http://www.doctrine-project.org",
            "keywords": [
                "inflection",
                "pluralize",
                "singularize",
                "string"
            ],
            "time": "2015-11-06 14:35:42"
        },
        {
            "name": "doctrine/lexer",
            "version": "v1.0.1",
            "source": {
                "type": "git",
                "url": "https://github.com/doctrine/lexer.git",
                "reference": "83893c552fd2045dd78aef794c31e694c37c0b8c"
            },
            "dist": {
                "type": "zip",
                "url": "https://api.github.com/repos/doctrine/lexer/zipball/83893c552fd2045dd78aef794c31e694c37c0b8c",
                "reference": "83893c552fd2045dd78aef794c31e694c37c0b8c",
                "shasum": ""
            },
            "require": {
                "php": ">=5.3.2"
            },
            "type": "library",
            "extra": {
                "branch-alias": {
                    "dev-master": "1.0.x-dev"
                }
            },
            "autoload": {
                "psr-0": {
                    "Doctrine\\Common\\Lexer\\": "lib/"
                }
            },
            "notification-url": "https://packagist.org/downloads/",
            "license": [
                "MIT"
            ],
            "authors": [
                {
                    "name": "Roman Borschel",
                    "email": "roman@code-factory.org"
                },
                {
                    "name": "Guilherme Blanco",
                    "email": "guilhermeblanco@gmail.com"
                },
                {
                    "name": "Johannes Schmitt",
                    "email": "schmittjoh@gmail.com"
                }
            ],
            "description": "Base library for a lexer that can be used in Top-Down, Recursive Descent Parsers.",
            "homepage": "http://www.doctrine-project.org",
            "keywords": [
                "lexer",
                "parser"
            ],
            "time": "2014-09-09 13:34:57"
        },
        {
            "name": "fedeisas/laravel-mail-css-inliner",
            "version": "1.5",
            "source": {
                "type": "git",
                "url": "https://github.com/fedeisas/laravel-mail-css-inliner.git",
                "reference": "8c3cd958634e865a90fc398900ea59c427dd35cc"
            },
            "dist": {
                "type": "zip",
                "url": "https://api.github.com/repos/fedeisas/laravel-mail-css-inliner/zipball/8c3cd958634e865a90fc398900ea59c427dd35cc",
                "reference": "8c3cd958634e865a90fc398900ea59c427dd35cc",
                "shasum": ""
            },
            "require": {
                "illuminate/support": "~5.0",
                "php": ">=5.4.0",
                "tijsverkoyen/css-to-inline-styles": "~1.2"
            },
            "require-dev": {
                "jakub-onderka/php-console-highlighter": "0.3.*",
                "jakub-onderka/php-parallel-lint": "0.8.*",
                "phpmd/phpmd": "~1.5",
                "phpunit/phpunit": "~4.0",
                "satooshi/php-coveralls": "~0.7@dev",
                "squizlabs/php_codesniffer": "~1.5",
                "swiftmailer/swiftmailer": "~5.0"
            },
            "type": "library",
            "autoload": {
                "psr-4": {
                    "Fedeisas\\LaravelMailCssInliner\\": "src/"
                }
            },
            "notification-url": "https://packagist.org/downloads/",
            "license": [
                "MIT"
            ],
            "authors": [
                {
                    "name": "Fede Isas",
                    "email": "fedeisas@hotmail.com"
                }
            ],
            "description": "Inline the CSS of your HTML emails using Laravel",
            "keywords": [
                "css",
                "laravel",
                "mailer"
            ],
            "time": "2016-04-19 07:02:48"
        },
        {
            "name": "fideloper/proxy",
            "version": "3.1.0",
            "source": {
                "type": "git",
                "url": "https://github.com/fideloper/TrustedProxy.git",
                "reference": "ec4dd30141e2515e307aea3539ff242e85c3f120"
            },
            "dist": {
                "type": "zip",
                "url": "https://api.github.com/repos/fideloper/TrustedProxy/zipball/ec4dd30141e2515e307aea3539ff242e85c3f120",
                "reference": "ec4dd30141e2515e307aea3539ff242e85c3f120",
                "shasum": ""
            },
            "require": {
                "illuminate/contracts": "~5.0",
                "php": ">=5.4.0"
            },
            "require-dev": {
                "illuminate/http": "~5.0",
                "mockery/mockery": "~0.9.3"
            },
            "type": "library",
            "extra": {
                "branch-alias": {
                    "dev-master": "3.1-dev"
                }
            },
            "autoload": {
                "psr-4": {
                    "Fideloper\\Proxy\\": "src/"
                }
            },
            "notification-url": "https://packagist.org/downloads/",
            "license": [
                "MIT"
            ],
            "authors": [
                {
                    "name": "Chris Fidao",
                    "email": "fideloper@gmail.com"
                }
            ],
            "description": "Set trusted proxies for Laravel",
            "keywords": [
                "load balancing",
                "proxy",
                "trusted proxy"
            ],
            "time": "2015-12-24 15:02:55"
        },
        {
            "name": "graham-campbell/binput",
            "version": "v3.4.0",
            "source": {
                "type": "git",
                "url": "https://github.com/GrahamCampbell/Laravel-Binput.git",
                "reference": "814bcce1c012fbdf3a8275eef45e5d84ad01239d"
            },
            "dist": {
                "type": "zip",
                "url": "https://api.github.com/repos/GrahamCampbell/Laravel-Binput/zipball/814bcce1c012fbdf3a8275eef45e5d84ad01239d",
                "reference": "814bcce1c012fbdf3a8275eef45e5d84ad01239d",
                "shasum": ""
            },
            "require": {
                "graham-campbell/security": "^3.5",
                "illuminate/contracts": "5.1.*|5.2.*|5.3.*",
                "illuminate/http": "5.1.*|5.2.*|5.3.*",
                "illuminate/support": "5.1.*|5.2.*|5.3.*",
                "php": ">=5.5.9"
            },
            "require-dev": {
                "graham-campbell/testbench": "^3.1",
                "mockery/mockery": "^0.9.4",
                "phpunit/phpunit": "^4.8|^5.0"
            },
            "type": "library",
            "extra": {
                "branch-alias": {
                    "dev-master": "3.4-dev"
                }
            },
            "autoload": {
                "psr-4": {
                    "GrahamCampbell\\Binput\\": "src/"
                }
            },
            "notification-url": "https://packagist.org/downloads/",
            "license": [
                "MIT"
            ],
            "authors": [
                {
                    "name": "Graham Campbell",
                    "email": "graham@alt-three.com"
                }
            ],
            "description": "Binput Is An Input Protector For Laravel 5",
            "keywords": [
                "Binput",
                "Graham Campbell",
                "GrahamCampbell",
                "Laravel Binput",
                "Laravel-Binput",
                "better",
                "better input",
                "framework",
                "input",
                "laravel",
                "security"
            ],
            "time": "2016-04-26 14:18:44"
        },
        {
            "name": "graham-campbell/core",
            "version": "v5.1.0",
            "source": {
                "type": "git",
                "url": "https://github.com/GrahamCampbell/Laravel-Core.git",
                "reference": "9ca45b4d0f9bde7084ffac6ca3337af153340790"
            },
            "dist": {
                "type": "zip",
                "url": "https://api.github.com/repos/GrahamCampbell/Laravel-Core/zipball/9ca45b4d0f9bde7084ffac6ca3337af153340790",
                "reference": "9ca45b4d0f9bde7084ffac6ca3337af153340790",
                "shasum": ""
            },
            "require": {
                "illuminate/console": "5.1.*|5.2.*|5.3.*",
                "illuminate/contracts": "5.1.*|5.2.*|5.3.*",
                "illuminate/support": "5.1.*|5.2.*|5.3.*",
                "php": ">=5.5.9"
            },
            "require-dev": {
                "graham-campbell/testbench": "^3.1",
                "mockery/mockery": "^0.9.4",
                "phpunit/phpunit": "^4.8|^5.0"
            },
            "type": "library",
            "extra": {
                "branch-alias": {
                    "dev-master": "5.1-dev"
                }
            },
            "autoload": {
                "psr-4": {
                    "GrahamCampbell\\Core\\": "src/"
                }
            },
            "notification-url": "https://packagist.org/downloads/",
            "license": [
                "MIT"
            ],
            "authors": [
                {
                    "name": "Graham Campbell",
                    "email": "graham@alt-three.com"
                }
            ],
            "description": "Core Provides Some Extra Functionality For Laravel 5",
            "keywords": [
                "Graham Campbell",
                "GrahamCampbell",
                "Laravel Core",
                "Laravel-Core",
                "base",
                "core",
                "framework",
                "laravel",
                "starter"
            ],
            "time": "2016-05-25 09:22:06"
        },
        {
            "name": "graham-campbell/exceptions",
            "version": "v8.6.1",
            "source": {
                "type": "git",
                "url": "https://github.com/GrahamCampbell/Laravel-Exceptions.git",
                "reference": "40e6208cff22859cd63788fee19a8c15aebc1ef9"
            },
            "dist": {
                "type": "zip",
                "url": "https://api.github.com/repos/GrahamCampbell/Laravel-Exceptions/zipball/40e6208cff22859cd63788fee19a8c15aebc1ef9",
                "reference": "40e6208cff22859cd63788fee19a8c15aebc1ef9",
                "shasum": ""
            },
            "require": {
                "illuminate/contracts": "5.1.*|5.2.*|5.3.*",
                "illuminate/support": "5.1.*|5.2.*|5.3.*",
                "paragonie/random_compat": "^1.1|^2.0",
                "php": ">=5.5.9",
                "psr/log": "^1.0",
                "symfony/debug": "^2.7|^3.0",
                "symfony/http-foundation": "^2.7|^3.0"
            },
            "require-dev": {
                "filp/whoops": "^1.1|^2.0",
                "graham-campbell/testbench": "^3.1",
                "mockery/mockery": "^0.9.4",
                "phpunit/phpunit": "^4.8|^5.0"
            },
            "suggest": {
                "filp/whoops": "Enables use of the debug displayer."
            },
            "type": "library",
            "extra": {
                "branch-alias": {
                    "dev-master": "8.6-dev"
                }
            },
            "autoload": {
                "psr-4": {
                    "GrahamCampbell\\Exceptions\\": "src/"
                }
            },
            "notification-url": "https://packagist.org/downloads/",
            "license": [
                "MIT"
            ],
            "authors": [
                {
                    "name": "Graham Campbell",
                    "email": "graham@alt-three.com"
                }
            ],
            "description": "Provides A Powerful Error Response System For Both Development And Production",
            "keywords": [
                "Graham Campbell",
                "GrahamCampbell",
                "Laravel Exceptions",
                "Laravel-Exceptions",
                "error",
                "errors",
                "exception",
                "exceptions",
                "framework",
                "laravel",
                "whoops"
            ],
            "time": "2016-06-04 20:20:48"
        },
        {
            "name": "graham-campbell/markdown",
            "version": "v6.1.0",
            "source": {
                "type": "git",
                "url": "https://github.com/GrahamCampbell/Laravel-Markdown.git",
                "reference": "2208ec910d9880d6bca28d332ae7f3b7350355d1"
            },
            "dist": {
                "type": "zip",
                "url": "https://api.github.com/repos/GrahamCampbell/Laravel-Markdown/zipball/2208ec910d9880d6bca28d332ae7f3b7350355d1",
                "reference": "2208ec910d9880d6bca28d332ae7f3b7350355d1",
                "shasum": ""
            },
            "require": {
                "illuminate/contracts": "5.1.*|5.2.*|5.3.*",
                "illuminate/support": "5.1.*|5.2.*|5.3.*",
                "illuminate/view": "5.1.*|5.2.*|5.3.*",
                "league/commonmark": "^0.13",
                "php": ">=5.5.9"
            },
            "require-dev": {
                "graham-campbell/testbench": "^3.1",
                "league/commonmark-extras": "^0.1",
                "mockery/mockery": "^0.9.4",
                "phpunit/phpunit": "^4.8|^5.0"
            },
            "type": "library",
            "extra": {
                "branch-alias": {
                    "dev-master": "6.1-dev"
                }
            },
            "autoload": {
                "psr-4": {
                    "GrahamCampbell\\Markdown\\": "src/"
                }
            },
            "notification-url": "https://packagist.org/downloads/",
            "license": [
                "MIT"
            ],
            "authors": [
                {
                    "name": "Graham Campbell",
                    "email": "graham@alt-three.com"
                }
            ],
            "description": "Markdown Is A CommonMark Wrapper For Laravel 5",
            "keywords": [
                "Graham Campbell",
                "GrahamCampbell",
                "Laravel Markdown",
                "Laravel-Markdown",
                "common mark",
                "commonmark",
                "framework",
                "laravel",
                "markdown"
            ],
            "time": "2016-04-26 14:28:21"
        },
        {
            "name": "graham-campbell/security",
            "version": "v3.6.0",
            "source": {
                "type": "git",
                "url": "https://github.com/GrahamCampbell/Laravel-Security.git",
                "reference": "07d4ec2658582032afe225928bde883474e2a543"
            },
            "dist": {
                "type": "zip",
                "url": "https://api.github.com/repos/GrahamCampbell/Laravel-Security/zipball/07d4ec2658582032afe225928bde883474e2a543",
                "reference": "07d4ec2658582032afe225928bde883474e2a543",
                "shasum": ""
            },
            "require": {
                "illuminate/contracts": "5.1.*|5.2.*|5.3.*",
                "illuminate/support": "5.1.*|5.2.*|5.3.*",
                "php": ">=5.5.9"
            },
            "require-dev": {
                "graham-campbell/testbench": "^3.1",
                "phpunit/phpunit": "^4.8|^5.0"
            },
            "type": "library",
            "extra": {
                "branch-alias": {
                    "dev-master": "3.6-dev"
                }
            },
            "autoload": {
                "psr-4": {
                    "GrahamCampbell\\Security\\": "src/"
                }
            },
            "notification-url": "https://packagist.org/downloads/",
            "license": [
                "MIT"
            ],
            "authors": [
                {
                    "name": "Graham Campbell",
                    "email": "graham@alt-three.com"
                }
            ],
            "description": "Security Is A Port Of The Security Class From Codeigniter 3 For Laravel 5",
            "keywords": [
                "Graham Campbell",
                "GrahamCampbell",
                "Laravel Security",
                "Laravel-Security",
                "codeigniter",
                "framework",
                "laravel",
                "security"
            ],
            "time": "2016-04-26 14:29:04"
        },
        {
            "name": "guzzlehttp/guzzle",
            "version": "6.2.0",
            "source": {
                "type": "git",
                "url": "https://github.com/guzzle/guzzle.git",
                "reference": "d094e337976dff9d8e2424e8485872194e768662"
            },
            "dist": {
                "type": "zip",
                "url": "https://api.github.com/repos/guzzle/guzzle/zipball/d094e337976dff9d8e2424e8485872194e768662",
                "reference": "d094e337976dff9d8e2424e8485872194e768662",
                "shasum": ""
            },
            "require": {
                "guzzlehttp/promises": "~1.0",
                "guzzlehttp/psr7": "~1.1",
                "php": ">=5.5.0"
            },
            "require-dev": {
                "ext-curl": "*",
                "phpunit/phpunit": "~4.0",
                "psr/log": "~1.0"
            },
            "type": "library",
            "extra": {
                "branch-alias": {
                    "dev-master": "6.2-dev"
                }
            },
            "autoload": {
                "files": [
                    "src/functions_include.php"
                ],
                "psr-4": {
                    "GuzzleHttp\\": "src/"
                }
            },
            "notification-url": "https://packagist.org/downloads/",
            "license": [
                "MIT"
            ],
            "authors": [
                {
                    "name": "Michael Dowling",
                    "email": "mtdowling@gmail.com",
                    "homepage": "https://github.com/mtdowling"
                }
            ],
            "description": "Guzzle is a PHP HTTP client library",
            "homepage": "http://guzzlephp.org/",
            "keywords": [
                "client",
                "curl",
                "framework",
                "http",
                "http client",
                "rest",
                "web service"
            ],
            "time": "2016-03-21 20:02:09"
        },
        {
            "name": "guzzlehttp/promises",
            "version": "1.2.0",
            "source": {
                "type": "git",
                "url": "https://github.com/guzzle/promises.git",
                "reference": "c10d860e2a9595f8883527fa0021c7da9e65f579"
            },
            "dist": {
                "type": "zip",
                "url": "https://api.github.com/repos/guzzle/promises/zipball/c10d860e2a9595f8883527fa0021c7da9e65f579",
                "reference": "c10d860e2a9595f8883527fa0021c7da9e65f579",
                "shasum": ""
            },
            "require": {
                "php": ">=5.5.0"
            },
            "require-dev": {
                "phpunit/phpunit": "~4.0"
            },
            "type": "library",
            "extra": {
                "branch-alias": {
                    "dev-master": "1.0-dev"
                }
            },
            "autoload": {
                "psr-4": {
                    "GuzzleHttp\\Promise\\": "src/"
                },
                "files": [
                    "src/functions_include.php"
                ]
            },
            "notification-url": "https://packagist.org/downloads/",
            "license": [
                "MIT"
            ],
            "authors": [
                {
                    "name": "Michael Dowling",
                    "email": "mtdowling@gmail.com",
                    "homepage": "https://github.com/mtdowling"
                }
            ],
            "description": "Guzzle promises library",
            "keywords": [
                "promise"
            ],
            "time": "2016-05-18 16:56:05"
        },
        {
            "name": "guzzlehttp/psr7",
            "version": "1.3.1",
            "source": {
                "type": "git",
                "url": "https://github.com/guzzle/psr7.git",
                "reference": "5c6447c9df362e8f8093bda8f5d8873fe5c7f65b"
            },
            "dist": {
                "type": "zip",
                "url": "https://api.github.com/repos/guzzle/psr7/zipball/5c6447c9df362e8f8093bda8f5d8873fe5c7f65b",
                "reference": "5c6447c9df362e8f8093bda8f5d8873fe5c7f65b",
                "shasum": ""
            },
            "require": {
                "php": ">=5.4.0",
                "psr/http-message": "~1.0"
            },
            "provide": {
                "psr/http-message-implementation": "1.0"
            },
            "require-dev": {
                "phpunit/phpunit": "~4.0"
            },
            "type": "library",
            "extra": {
                "branch-alias": {
                    "dev-master": "1.4-dev"
                }
            },
            "autoload": {
                "psr-4": {
                    "GuzzleHttp\\Psr7\\": "src/"
                },
                "files": [
                    "src/functions_include.php"
                ]
            },
            "notification-url": "https://packagist.org/downloads/",
            "license": [
                "MIT"
            ],
            "authors": [
                {
                    "name": "Michael Dowling",
                    "email": "mtdowling@gmail.com",
                    "homepage": "https://github.com/mtdowling"
                }
            ],
            "description": "PSR-7 message implementation",
            "keywords": [
                "http",
                "message",
                "stream",
                "uri"
            ],
            "time": "2016-06-24 23:00:38"
        },
        {
            "name": "jakub-onderka/php-console-color",
            "version": "0.1",
            "source": {
                "type": "git",
                "url": "https://github.com/JakubOnderka/PHP-Console-Color.git",
                "reference": "e0b393dacf7703fc36a4efc3df1435485197e6c1"
            },
            "dist": {
                "type": "zip",
                "url": "https://api.github.com/repos/JakubOnderka/PHP-Console-Color/zipball/e0b393dacf7703fc36a4efc3df1435485197e6c1",
                "reference": "e0b393dacf7703fc36a4efc3df1435485197e6c1",
                "shasum": ""
            },
            "require": {
                "php": ">=5.3.2"
            },
            "require-dev": {
                "jakub-onderka/php-code-style": "1.0",
                "jakub-onderka/php-parallel-lint": "0.*",
                "jakub-onderka/php-var-dump-check": "0.*",
                "phpunit/phpunit": "3.7.*",
                "squizlabs/php_codesniffer": "1.*"
            },
            "type": "library",
            "autoload": {
                "psr-0": {
                    "JakubOnderka\\PhpConsoleColor": "src/"
                }
            },
            "notification-url": "https://packagist.org/downloads/",
            "license": [
                "BSD-2-Clause"
            ],
            "authors": [
                {
                    "name": "Jakub Onderka",
                    "email": "jakub.onderka@gmail.com",
                    "homepage": "http://www.acci.cz"
                }
            ],
            "time": "2014-04-08 15:00:19"
        },
        {
            "name": "jakub-onderka/php-console-highlighter",
            "version": "v0.3.2",
            "source": {
                "type": "git",
                "url": "https://github.com/JakubOnderka/PHP-Console-Highlighter.git",
                "reference": "7daa75df45242c8d5b75a22c00a201e7954e4fb5"
            },
            "dist": {
                "type": "zip",
                "url": "https://api.github.com/repos/JakubOnderka/PHP-Console-Highlighter/zipball/7daa75df45242c8d5b75a22c00a201e7954e4fb5",
                "reference": "7daa75df45242c8d5b75a22c00a201e7954e4fb5",
                "shasum": ""
            },
            "require": {
                "jakub-onderka/php-console-color": "~0.1",
                "php": ">=5.3.0"
            },
            "require-dev": {
                "jakub-onderka/php-code-style": "~1.0",
                "jakub-onderka/php-parallel-lint": "~0.5",
                "jakub-onderka/php-var-dump-check": "~0.1",
                "phpunit/phpunit": "~4.0",
                "squizlabs/php_codesniffer": "~1.5"
            },
            "type": "library",
            "autoload": {
                "psr-0": {
                    "JakubOnderka\\PhpConsoleHighlighter": "src/"
                }
            },
            "notification-url": "https://packagist.org/downloads/",
            "license": [
                "MIT"
            ],
            "authors": [
                {
                    "name": "Jakub Onderka",
                    "email": "acci@acci.cz",
                    "homepage": "http://www.acci.cz/"
                }
            ],
            "time": "2015-04-20 18:58:01"
        },
        {
            "name": "jenssegers/date",
            "version": "v3.2.2",
            "source": {
                "type": "git",
                "url": "https://github.com/jenssegers/date.git",
                "reference": "2550344143b9de9b4b4ecbe64477d6eed5717b84"
            },
            "dist": {
                "type": "zip",
                "url": "https://api.github.com/repos/jenssegers/date/zipball/2550344143b9de9b4b4ecbe64477d6eed5717b84",
                "reference": "2550344143b9de9b4b4ecbe64477d6eed5717b84",
                "shasum": ""
            },
            "require": {
                "nesbot/carbon": "^1.0",
                "php": ">=5.4",
                "symfony/translation": "^2.7|^3.0"
            },
            "require-dev": {
                "phpunit/phpunit": "^4.0|^5.0",
                "satooshi/php-coveralls": "^1.0"
            },
            "type": "library",
            "extra": {
                "branch-alias": {
                    "dev-master": "3.1-dev"
                }
            },
            "autoload": {
                "psr-4": {
                    "Jenssegers\\Date\\": "src/"
                }
            },
            "notification-url": "https://packagist.org/downloads/",
            "license": [
                "MIT"
            ],
            "authors": [
                {
                    "name": "Jens Segers",
                    "homepage": "https://jenssegers.com"
                }
            ],
            "description": "A date library to help you work with dates in different languages",
            "homepage": "https://github.com/jenssegers/date",
            "keywords": [
                "carbon",
                "date",
                "datetime",
                "i18n",
                "laravel",
                "time",
                "translation"
            ],
            "time": "2016-06-05 16:39:48"
        },
        {
            "name": "jeremeamia/SuperClosure",
            "version": "2.2.0",
            "source": {
                "type": "git",
                "url": "https://github.com/jeremeamia/super_closure.git",
                "reference": "29a88be2a4846d27c1613aed0c9071dfad7b5938"
            },
            "dist": {
                "type": "zip",
                "url": "https://api.github.com/repos/jeremeamia/super_closure/zipball/29a88be2a4846d27c1613aed0c9071dfad7b5938",
                "reference": "29a88be2a4846d27c1613aed0c9071dfad7b5938",
                "shasum": ""
            },
            "require": {
                "nikic/php-parser": "^1.2|^2.0",
                "php": ">=5.4",
                "symfony/polyfill-php56": "^1.0"
            },
            "require-dev": {
                "phpunit/phpunit": "^4.0|^5.0"
            },
            "type": "library",
            "extra": {
                "branch-alias": {
                    "dev-master": "2.2-dev"
                }
            },
            "autoload": {
                "psr-4": {
                    "SuperClosure\\": "src/"
                }
            },
            "notification-url": "https://packagist.org/downloads/",
            "license": [
                "MIT"
            ],
            "authors": [
                {
                    "name": "Jeremy Lindblom",
                    "email": "jeremeamia@gmail.com",
                    "homepage": "https://github.com/jeremeamia",
                    "role": "Developer"
                }
            ],
            "description": "Serialize Closure objects, including their context and binding",
            "homepage": "https://github.com/jeremeamia/super_closure",
            "keywords": [
                "closure",
                "function",
                "lambda",
                "parser",
                "serializable",
                "serialize",
                "tokenizer"
            ],
            "time": "2015-12-05 17:17:57"
        },
        {
            "name": "laravel/framework",
<<<<<<< HEAD
            "version": "5.3.x-dev",
            "source": {
                "type": "git",
                "url": "https://github.com/laravel/framework.git",
                "reference": "312b587f85ad2f7a94ed9c400925b67c25ab55d3"
            },
            "dist": {
                "type": "zip",
                "url": "https://api.github.com/repos/laravel/framework/zipball/312b587f85ad2f7a94ed9c400925b67c25ab55d3",
                "reference": "312b587f85ad2f7a94ed9c400925b67c25ab55d3",
=======
            "version": "v5.2.39",
            "source": {
                "type": "git",
                "url": "https://github.com/laravel/framework.git",
                "reference": "c2a77050269b4e03bd9a735a9f24e573a7598b8a"
            },
            "dist": {
                "type": "zip",
                "url": "https://api.github.com/repos/laravel/framework/zipball/c2a77050269b4e03bd9a735a9f24e573a7598b8a",
                "reference": "c2a77050269b4e03bd9a735a9f24e573a7598b8a",
>>>>>>> cb5badef
                "shasum": ""
            },
            "require": {
                "classpreloader/classpreloader": "~3.0",
                "doctrine/inflector": "~1.0",
                "ext-mbstring": "*",
                "ext-openssl": "*",
                "jeremeamia/superclosure": "~2.2",
                "league/flysystem": "~1.0",
                "monolog/monolog": "~1.11",
                "mtdowling/cron-expression": "~1.0",
                "nesbot/carbon": "~1.20",
                "paragonie/random_compat": "~1.4|~2.0",
                "php": ">=5.6.4",
                "psy/psysh": "0.7.*",
                "swiftmailer/swiftmailer": "~5.1",
                "symfony/console": "3.1.*",
                "symfony/debug": "3.1.*",
                "symfony/finder": "3.1.*",
                "symfony/http-foundation": "3.1.*",
                "symfony/http-kernel": "3.1.*",
                "symfony/process": "3.1.*",
                "symfony/routing": "3.1.*",
                "symfony/translation": "3.1.*",
                "symfony/var-dumper": "3.1.*",
                "vlucas/phpdotenv": "~2.2"
            },
            "replace": {
                "illuminate/auth": "self.version",
                "illuminate/broadcasting": "self.version",
                "illuminate/bus": "self.version",
                "illuminate/cache": "self.version",
                "illuminate/config": "self.version",
                "illuminate/console": "self.version",
                "illuminate/container": "self.version",
                "illuminate/contracts": "self.version",
                "illuminate/cookie": "self.version",
                "illuminate/database": "self.version",
                "illuminate/encryption": "self.version",
                "illuminate/events": "self.version",
                "illuminate/exception": "self.version",
                "illuminate/filesystem": "self.version",
                "illuminate/hashing": "self.version",
                "illuminate/http": "self.version",
                "illuminate/log": "self.version",
                "illuminate/mail": "self.version",
                "illuminate/pagination": "self.version",
                "illuminate/pipeline": "self.version",
                "illuminate/queue": "self.version",
                "illuminate/redis": "self.version",
                "illuminate/routing": "self.version",
                "illuminate/session": "self.version",
                "illuminate/support": "self.version",
                "illuminate/translation": "self.version",
                "illuminate/validation": "self.version",
                "illuminate/view": "self.version"
            },
            "require-dev": {
                "aws/aws-sdk-php": "~3.0",
                "mockery/mockery": "~0.9.4",
                "pda/pheanstalk": "~3.0",
                "phpunit/phpunit": "~5.4",
                "predis/predis": "~1.0",
                "symfony/css-selector": "3.1.*",
                "symfony/dom-crawler": "3.1.*"
            },
            "suggest": {
                "aws/aws-sdk-php": "Required to use the SQS queue driver and SES mail driver (~3.0).",
                "doctrine/dbal": "Required to rename columns and drop SQLite columns (~2.4).",
                "fzaninotto/faker": "Required to use the eloquent factory builder (~1.4).",
                "guzzlehttp/guzzle": "Required to use the Mailgun and Mandrill mail drivers and the ping methods on schedules (~5.3|~6.0).",
                "league/flysystem-aws-s3-v3": "Required to use the Flysystem S3 driver (~1.0).",
                "league/flysystem-rackspace": "Required to use the Flysystem Rackspace driver (~1.0).",
                "pda/pheanstalk": "Required to use the beanstalk queue driver (~3.0).",
                "predis/predis": "Required to use the redis cache and queue drivers (~1.0).",
                "pusher/pusher-php-server": "Required to use the Pusher broadcast driver (~2.0).",
                "symfony/css-selector": "Required to use some of the crawler integration testing tools (3.1.*).",
                "symfony/dom-crawler": "Required to use most of the crawler integration testing tools (3.1.*).",
                "symfony/psr-http-message-bridge": "Required to psr7 bridging features (0.2.*)."
            },
            "type": "library",
            "extra": {
                "branch-alias": {
                    "dev-master": "5.3-dev"
                }
            },
            "autoload": {
                "classmap": [
                    "src/Illuminate/Queue/IlluminateQueueClosure.php"
                ],
                "files": [
                    "src/Illuminate/Foundation/helpers.php",
                    "src/Illuminate/Support/helpers.php"
                ],
                "psr-4": {
                    "Illuminate\\": "src/Illuminate/"
                }
            },
            "notification-url": "https://packagist.org/downloads/",
            "license": [
                "MIT"
            ],
            "authors": [
                {
                    "name": "Taylor Otwell",
                    "email": "taylorotwell@gmail.com"
                }
            ],
            "description": "The Laravel Framework.",
            "homepage": "http://laravel.com",
            "keywords": [
                "framework",
                "laravel"
            ],
<<<<<<< HEAD
            "time": "2016-06-10 22:50:29"
=======
            "time": "2016-06-17 19:25:12"
>>>>>>> cb5badef
        },
        {
            "name": "league/commonmark",
            "version": "0.13.4",
            "source": {
                "type": "git",
                "url": "https://github.com/thephpleague/commonmark.git",
                "reference": "83f8210427fb01f671e272bb8d44b4ed3a94d459"
            },
            "dist": {
                "type": "zip",
                "url": "https://api.github.com/repos/thephpleague/commonmark/zipball/83f8210427fb01f671e272bb8d44b4ed3a94d459",
                "reference": "83f8210427fb01f671e272bb8d44b4ed3a94d459",
                "shasum": ""
            },
            "require": {
                "ext-mbstring": "*",
                "php": ">=5.4.8"
            },
            "replace": {
                "colinodell/commonmark-php": "*"
            },
            "require-dev": {
                "cebe/markdown": "~1.0",
                "erusev/parsedown": "~1.0",
                "jgm/commonmark": "0.25",
                "michelf/php-markdown": "~1.4",
                "mikehaertl/php-shellcommand": "~1.2.0",
                "phpunit/phpunit": "~4.3|~5.0",
                "scrutinizer/ocular": "~1.1",
                "symfony/finder": "~2.3|~3.0"
            },
            "suggest": {
                "league/commonmark-extras": "Library of useful extensions including smart punctuation"
            },
            "bin": [
                "bin/commonmark"
            ],
            "type": "library",
            "extra": {
                "branch-alias": {
                    "dev-master": "0.14-dev"
                }
            },
            "autoload": {
                "psr-4": {
                    "League\\CommonMark\\": "src/"
                }
            },
            "notification-url": "https://packagist.org/downloads/",
            "license": [
                "BSD-3-Clause"
            ],
            "authors": [
                {
                    "name": "Colin O'Dell",
                    "email": "colinodell@gmail.com",
                    "homepage": "https://www.colinodell.com",
                    "role": "Lead Developer"
                }
            ],
            "description": "Markdown parser for PHP based on the CommonMark spec",
            "homepage": "https://github.com/thephpleague/commonmark",
            "keywords": [
                "commonmark",
                "markdown",
                "parser"
            ],
            "time": "2016-06-14 14:49:29"
        },
        {
            "name": "league/flysystem",
            "version": "1.0.24",
            "source": {
                "type": "git",
                "url": "https://github.com/thephpleague/flysystem.git",
                "reference": "9aca859a303fdca30370f42b8c611d9cf0dedf4b"
            },
            "dist": {
                "type": "zip",
                "url": "https://api.github.com/repos/thephpleague/flysystem/zipball/9aca859a303fdca30370f42b8c611d9cf0dedf4b",
                "reference": "9aca859a303fdca30370f42b8c611d9cf0dedf4b",
                "shasum": ""
            },
            "require": {
                "php": ">=5.4.0"
            },
            "conflict": {
                "league/flysystem-sftp": "<1.0.6"
            },
            "require-dev": {
                "ext-fileinfo": "*",
                "mockery/mockery": "~0.9",
                "phpspec/phpspec": "^2.2",
                "phpunit/phpunit": "~4.8 || ~5.0"
            },
            "suggest": {
                "ext-fileinfo": "Required for MimeType",
                "league/flysystem-aws-s3-v2": "Allows you to use S3 storage with AWS SDK v2",
                "league/flysystem-aws-s3-v3": "Allows you to use S3 storage with AWS SDK v3",
                "league/flysystem-azure": "Allows you to use Windows Azure Blob storage",
                "league/flysystem-cached-adapter": "Flysystem adapter decorator for metadata caching",
                "league/flysystem-copy": "Allows you to use Copy.com storage",
                "league/flysystem-dropbox": "Allows you to use Dropbox storage",
                "league/flysystem-eventable-filesystem": "Allows you to use EventableFilesystem",
                "league/flysystem-rackspace": "Allows you to use Rackspace Cloud Files",
                "league/flysystem-sftp": "Allows you to use SFTP server storage via phpseclib",
                "league/flysystem-webdav": "Allows you to use WebDAV storage",
                "league/flysystem-ziparchive": "Allows you to use ZipArchive adapter"
            },
            "type": "library",
            "extra": {
                "branch-alias": {
                    "dev-master": "1.1-dev"
                }
            },
            "autoload": {
                "psr-4": {
                    "League\\Flysystem\\": "src/"
                }
            },
            "notification-url": "https://packagist.org/downloads/",
            "license": [
                "MIT"
            ],
            "authors": [
                {
                    "name": "Frank de Jonge",
                    "email": "info@frenky.net"
                }
            ],
            "description": "Filesystem abstraction: Many filesystems, one API.",
            "keywords": [
                "Cloud Files",
                "WebDAV",
                "abstraction",
                "aws",
                "cloud",
                "copy.com",
                "dropbox",
                "file systems",
                "files",
                "filesystem",
                "filesystems",
                "ftp",
                "rackspace",
                "remote",
                "s3",
                "sftp",
                "storage"
            ],
            "time": "2016-06-03 19:11:39"
        },
        {
            "name": "mccool/laravel-auto-presenter",
            "version": "4.3.0",
            "source": {
                "type": "git",
                "url": "https://github.com/laravel-auto-presenter/laravel-auto-presenter.git",
                "reference": "08ce32a41aa5d6c842b4cc19ae442e211cb3dd96"
            },
            "dist": {
                "type": "zip",
                "url": "https://api.github.com/repos/laravel-auto-presenter/laravel-auto-presenter/zipball/08ce32a41aa5d6c842b4cc19ae442e211cb3dd96",
                "reference": "08ce32a41aa5d6c842b4cc19ae442e211cb3dd96",
                "shasum": ""
            },
            "require": {
                "illuminate/container": "5.1.*|5.2.*|5.3.*",
                "illuminate/contracts": "5.1.*|5.2.*|5.3.*",
                "illuminate/events": "5.1.*|5.2.*|5.3.*",
                "illuminate/pagination": "5.1.*|5.2.*|5.3.*",
                "illuminate/support": "5.1.*|5.2.*|5.3.*",
                "illuminate/view": "5.1.*|5.2.*|5.3.*",
                "php": ">=5.5.9"
            },
            "require-dev": {
                "graham-campbell/testbench": "^3.1",
                "mockery/mockery": "^0.9.4",
                "phpunit/phpunit": "^4.8|^5.0"
            },
            "type": "library",
            "extra": {
                "branch-alias": {
                    "dev-master": "4.3-dev"
                }
            },
            "autoload": {
                "psr-4": {
                    "McCool\\LaravelAutoPresenter\\": "src/"
                }
            },
            "notification-url": "https://packagist.org/downloads/",
            "license": [
                "MIT"
            ],
            "authors": [
                {
                    "name": "Shawn McCool",
                    "email": "shawn@heybigname.com"
                },
                {
                    "name": "Graham Campbell",
                    "email": "graham@alt-three.com"
                }
            ],
            "description": "A system for auto-decorating models with presenter objects.",
            "keywords": [
                "eloquent",
                "laravel",
                "lpm",
                "presenter"
            ],
            "time": "2016-05-01 15:29:13"
        },
        {
            "name": "monolog/monolog",
            "version": "1.19.0",
            "source": {
                "type": "git",
                "url": "https://github.com/Seldaek/monolog.git",
                "reference": "5f56ed5212dc509c8dc8caeba2715732abb32dbf"
            },
            "dist": {
                "type": "zip",
                "url": "https://api.github.com/repos/Seldaek/monolog/zipball/5f56ed5212dc509c8dc8caeba2715732abb32dbf",
                "reference": "5f56ed5212dc509c8dc8caeba2715732abb32dbf",
                "shasum": ""
            },
            "require": {
                "php": ">=5.3.0",
                "psr/log": "~1.0"
            },
            "provide": {
                "psr/log-implementation": "1.0.0"
            },
            "require-dev": {
                "aws/aws-sdk-php": "^2.4.9",
                "doctrine/couchdb": "~1.0@dev",
                "graylog2/gelf-php": "~1.0",
                "jakub-onderka/php-parallel-lint": "0.9",
                "php-amqplib/php-amqplib": "~2.4",
                "php-console/php-console": "^3.1.3",
                "phpunit/phpunit": "~4.5",
                "phpunit/phpunit-mock-objects": "2.3.0",
                "raven/raven": "^0.13",
                "ruflin/elastica": ">=0.90 <3.0",
                "swiftmailer/swiftmailer": "~5.3"
            },
            "suggest": {
                "aws/aws-sdk-php": "Allow sending log messages to AWS services like DynamoDB",
                "doctrine/couchdb": "Allow sending log messages to a CouchDB server",
                "ext-amqp": "Allow sending log messages to an AMQP server (1.0+ required)",
                "ext-mongo": "Allow sending log messages to a MongoDB server",
                "graylog2/gelf-php": "Allow sending log messages to a GrayLog2 server",
                "mongodb/mongodb": "Allow sending log messages to a MongoDB server via PHP Driver",
                "php-amqplib/php-amqplib": "Allow sending log messages to an AMQP server using php-amqplib",
                "php-console/php-console": "Allow sending log messages to Google Chrome",
                "raven/raven": "Allow sending log messages to a Sentry server",
                "rollbar/rollbar": "Allow sending log messages to Rollbar",
                "ruflin/elastica": "Allow sending log messages to an Elastic Search server"
            },
            "type": "library",
            "extra": {
                "branch-alias": {
                    "dev-master": "2.0.x-dev"
                }
            },
            "autoload": {
                "psr-4": {
                    "Monolog\\": "src/Monolog"
                }
            },
            "notification-url": "https://packagist.org/downloads/",
            "license": [
                "MIT"
            ],
            "authors": [
                {
                    "name": "Jordi Boggiano",
                    "email": "j.boggiano@seld.be",
                    "homepage": "http://seld.be"
                }
            ],
            "description": "Sends your logs to files, sockets, inboxes, databases and various web services",
            "homepage": "http://github.com/Seldaek/monolog",
            "keywords": [
                "log",
                "logging",
                "psr-3"
            ],
            "time": "2016-04-12 18:29:35"
        },
        {
            "name": "mtdowling/cron-expression",
            "version": "v1.1.0",
            "source": {
                "type": "git",
                "url": "https://github.com/mtdowling/cron-expression.git",
                "reference": "c9ee7886f5a12902b225a1a12f36bb45f9ab89e5"
            },
            "dist": {
                "type": "zip",
                "url": "https://api.github.com/repos/mtdowling/cron-expression/zipball/c9ee7886f5a12902b225a1a12f36bb45f9ab89e5",
                "reference": "c9ee7886f5a12902b225a1a12f36bb45f9ab89e5",
                "shasum": ""
            },
            "require": {
                "php": ">=5.3.2"
            },
            "require-dev": {
                "phpunit/phpunit": "~4.0|~5.0"
            },
            "type": "library",
            "autoload": {
                "psr-0": {
                    "Cron": "src/"
                }
            },
            "notification-url": "https://packagist.org/downloads/",
            "license": [
                "MIT"
            ],
            "authors": [
                {
                    "name": "Michael Dowling",
                    "email": "mtdowling@gmail.com",
                    "homepage": "https://github.com/mtdowling"
                }
            ],
            "description": "CRON for PHP: Calculate the next or previous run date and determine if a CRON expression is due",
            "keywords": [
                "cron",
                "schedule"
            ],
            "time": "2016-01-26 21:23:30"
        },
        {
            "name": "mtdowling/jmespath.php",
            "version": "2.3.0",
            "source": {
                "type": "git",
                "url": "https://github.com/jmespath/jmespath.php.git",
                "reference": "192f93e43c2c97acde7694993ab171b3de284093"
            },
            "dist": {
                "type": "zip",
                "url": "https://api.github.com/repos/jmespath/jmespath.php/zipball/192f93e43c2c97acde7694993ab171b3de284093",
                "reference": "192f93e43c2c97acde7694993ab171b3de284093",
                "shasum": ""
            },
            "require": {
                "php": ">=5.4.0"
            },
            "require-dev": {
                "phpunit/phpunit": "~4.0"
            },
            "bin": [
                "bin/jp.php"
            ],
            "type": "library",
            "extra": {
                "branch-alias": {
                    "dev-master": "2.0-dev"
                }
            },
            "autoload": {
                "psr-4": {
                    "JmesPath\\": "src/"
                },
                "files": [
                    "src/JmesPath.php"
                ]
            },
            "notification-url": "https://packagist.org/downloads/",
            "license": [
                "MIT"
            ],
            "authors": [
                {
                    "name": "Michael Dowling",
                    "email": "mtdowling@gmail.com",
                    "homepage": "https://github.com/mtdowling"
                }
            ],
            "description": "Declaratively specify how to extract elements from a JSON document",
            "keywords": [
                "json",
                "jsonpath"
            ],
            "time": "2016-01-05 18:25:05"
        },
        {
            "name": "nesbot/carbon",
            "version": "1.21.0",
            "source": {
                "type": "git",
                "url": "https://github.com/briannesbitt/Carbon.git",
                "reference": "7b08ec6f75791e130012f206e3f7b0e76e18e3d7"
            },
            "dist": {
                "type": "zip",
                "url": "https://api.github.com/repos/briannesbitt/Carbon/zipball/7b08ec6f75791e130012f206e3f7b0e76e18e3d7",
                "reference": "7b08ec6f75791e130012f206e3f7b0e76e18e3d7",
                "shasum": ""
            },
            "require": {
                "php": ">=5.3.0",
                "symfony/translation": "~2.6|~3.0"
            },
            "require-dev": {
                "phpunit/phpunit": "~4.0|~5.0"
            },
            "type": "library",
            "autoload": {
                "psr-4": {
                    "Carbon\\": "src/Carbon/"
                }
            },
            "notification-url": "https://packagist.org/downloads/",
            "license": [
                "MIT"
            ],
            "authors": [
                {
                    "name": "Brian Nesbitt",
                    "email": "brian@nesbot.com",
                    "homepage": "http://nesbot.com"
                }
            ],
            "description": "A simple API extension for DateTime.",
            "homepage": "http://carbon.nesbot.com",
            "keywords": [
                "date",
                "datetime",
                "time"
            ],
            "time": "2015-11-04 20:07:17"
        },
        {
            "name": "nikic/php-parser",
            "version": "v2.1.0",
            "source": {
                "type": "git",
                "url": "https://github.com/nikic/PHP-Parser.git",
                "reference": "47b254ea51f1d6d5dc04b9b299e88346bf2369e3"
            },
            "dist": {
                "type": "zip",
                "url": "https://api.github.com/repos/nikic/PHP-Parser/zipball/47b254ea51f1d6d5dc04b9b299e88346bf2369e3",
                "reference": "47b254ea51f1d6d5dc04b9b299e88346bf2369e3",
                "shasum": ""
            },
            "require": {
                "ext-tokenizer": "*",
                "php": ">=5.4"
            },
            "require-dev": {
                "phpunit/phpunit": "~4.0"
            },
            "bin": [
                "bin/php-parse"
            ],
            "type": "library",
            "extra": {
                "branch-alias": {
                    "dev-master": "2.1-dev"
                }
            },
            "autoload": {
                "psr-4": {
                    "PhpParser\\": "lib/PhpParser"
                }
            },
            "notification-url": "https://packagist.org/downloads/",
            "license": [
                "BSD-3-Clause"
            ],
            "authors": [
                {
                    "name": "Nikita Popov"
                }
            ],
            "description": "A PHP parser written in PHP",
            "keywords": [
                "parser",
                "php"
            ],
            "time": "2016-04-19 13:41:41"
        },
        {
            "name": "paragonie/random_compat",
            "version": "v2.0.2",
            "source": {
                "type": "git",
                "url": "https://github.com/paragonie/random_compat.git",
                "reference": "088c04e2f261c33bed6ca5245491cfca69195ccf"
            },
            "dist": {
                "type": "zip",
                "url": "https://api.github.com/repos/paragonie/random_compat/zipball/088c04e2f261c33bed6ca5245491cfca69195ccf",
                "reference": "088c04e2f261c33bed6ca5245491cfca69195ccf",
                "shasum": ""
            },
            "require": {
                "php": ">=5.2.0"
            },
            "require-dev": {
                "phpunit/phpunit": "4.*|5.*"
            },
            "suggest": {
                "ext-libsodium": "Provides a modern crypto API that can be used to generate random bytes."
            },
            "type": "library",
            "autoload": {
                "files": [
                    "lib/random.php"
                ]
            },
            "notification-url": "https://packagist.org/downloads/",
            "license": [
                "MIT"
            ],
            "authors": [
                {
                    "name": "Paragon Initiative Enterprises",
                    "email": "security@paragonie.com",
                    "homepage": "https://paragonie.com"
                }
            ],
            "description": "PHP 5.x polyfill for random_bytes() and random_int() from PHP 7",
            "keywords": [
                "csprng",
                "pseudorandom",
                "random"
            ],
            "time": "2016-04-03 06:00:07"
        },
        {
            "name": "pragmarx/google2fa",
            "version": "v0.7.1",
            "source": {
                "type": "git",
                "url": "https://github.com/antonioribeiro/google2fa.git",
                "reference": "908678ba9b26cf8ecd7ddca6bfd86afc5b4874df"
            },
            "dist": {
                "type": "zip",
                "url": "https://api.github.com/repos/antonioribeiro/google2fa/zipball/908678ba9b26cf8ecd7ddca6bfd86afc5b4874df",
                "reference": "908678ba9b26cf8ecd7ddca6bfd86afc5b4874df",
                "shasum": ""
            },
            "require": {
                "christian-riesen/base32": "~1.0",
                "php": ">=5.3.7",
                "simplesoftwareio/simple-qrcode": "1.3.*"
            },
            "require-dev": {
                "phpspec/phpspec": "~2.1"
            },
            "type": "library",
            "extra": {
                "component": "package",
                "frameworks": [
                    "Laravel"
                ]
            },
            "autoload": {
                "psr-4": {
                    "PragmaRX\\Google2FA\\": "src/"
                }
            },
            "notification-url": "https://packagist.org/downloads/",
            "license": [
                "BSD-3-Clause"
            ],
            "authors": [
                {
                    "name": "Antonio Carlos Ribeiro",
                    "email": "acr@antoniocarlosribeiro.com",
                    "role": "Creator & Designer"
                }
            ],
            "description": "A One Time Password Authentication package, compatible with Google Authenticator.",
            "keywords": [
                "Authentication",
                "Two Factor Authentication",
                "google2fa",
                "laravel"
            ],
            "time": "2015-11-07 13:57:42"
        },
        {
            "name": "psr/http-message",
            "version": "1.0",
            "source": {
                "type": "git",
                "url": "https://github.com/php-fig/http-message.git",
                "reference": "85d63699f0dbedb190bbd4b0d2b9dc707ea4c298"
            },
            "dist": {
                "type": "zip",
                "url": "https://api.github.com/repos/php-fig/http-message/zipball/85d63699f0dbedb190bbd4b0d2b9dc707ea4c298",
                "reference": "85d63699f0dbedb190bbd4b0d2b9dc707ea4c298",
                "shasum": ""
            },
            "require": {
                "php": ">=5.3.0"
            },
            "type": "library",
            "extra": {
                "branch-alias": {
                    "dev-master": "1.0.x-dev"
                }
            },
            "autoload": {
                "psr-4": {
                    "Psr\\Http\\Message\\": "src/"
                }
            },
            "notification-url": "https://packagist.org/downloads/",
            "license": [
                "MIT"
            ],
            "authors": [
                {
                    "name": "PHP-FIG",
                    "homepage": "http://www.php-fig.org/"
                }
            ],
            "description": "Common interface for HTTP messages",
            "keywords": [
                "http",
                "http-message",
                "psr",
                "psr-7",
                "request",
                "response"
            ],
            "time": "2015-05-04 20:22:00"
        },
        {
            "name": "psr/log",
            "version": "1.0.0",
            "source": {
                "type": "git",
                "url": "https://github.com/php-fig/log.git",
                "reference": "fe0936ee26643249e916849d48e3a51d5f5e278b"
            },
            "dist": {
                "type": "zip",
                "url": "https://api.github.com/repos/php-fig/log/zipball/fe0936ee26643249e916849d48e3a51d5f5e278b",
                "reference": "fe0936ee26643249e916849d48e3a51d5f5e278b",
                "shasum": ""
            },
            "type": "library",
            "autoload": {
                "psr-0": {
                    "Psr\\Log\\": ""
                }
            },
            "notification-url": "https://packagist.org/downloads/",
            "license": [
                "MIT"
            ],
            "authors": [
                {
                    "name": "PHP-FIG",
                    "homepage": "http://www.php-fig.org/"
                }
            ],
            "description": "Common interface for logging libraries",
            "keywords": [
                "log",
                "psr",
                "psr-3"
            ],
            "time": "2012-12-21 11:40:51"
        },
        {
            "name": "psy/psysh",
            "version": "v0.7.2",
            "source": {
                "type": "git",
                "url": "https://github.com/bobthecow/psysh.git",
                "reference": "e64e10b20f8d229cac76399e1f3edddb57a0f280"
            },
            "dist": {
                "type": "zip",
                "url": "https://api.github.com/repos/bobthecow/psysh/zipball/e64e10b20f8d229cac76399e1f3edddb57a0f280",
                "reference": "e64e10b20f8d229cac76399e1f3edddb57a0f280",
                "shasum": ""
            },
            "require": {
                "dnoegel/php-xdg-base-dir": "0.1",
                "jakub-onderka/php-console-highlighter": "0.3.*",
                "nikic/php-parser": "^1.2.1|~2.0",
                "php": ">=5.3.9",
                "symfony/console": "~2.3.10|^2.4.2|~3.0",
                "symfony/var-dumper": "~2.7|~3.0"
            },
            "require-dev": {
                "fabpot/php-cs-fixer": "~1.5",
                "phpunit/phpunit": "~3.7|~4.0|~5.0",
                "squizlabs/php_codesniffer": "~2.0",
                "symfony/finder": "~2.1|~3.0"
            },
            "suggest": {
                "ext-pcntl": "Enabling the PCNTL extension makes PsySH a lot happier :)",
                "ext-pdo-sqlite": "The doc command requires SQLite to work.",
                "ext-posix": "If you have PCNTL, you'll want the POSIX extension as well.",
                "ext-readline": "Enables support for arrow-key history navigation, and showing and manipulating command history."
            },
            "bin": [
                "bin/psysh"
            ],
            "type": "library",
            "extra": {
                "branch-alias": {
                    "dev-develop": "0.8.x-dev"
                }
            },
            "autoload": {
                "files": [
                    "src/Psy/functions.php"
                ],
                "psr-4": {
                    "Psy\\": "src/Psy/"
                }
            },
            "notification-url": "https://packagist.org/downloads/",
            "license": [
                "MIT"
            ],
            "authors": [
                {
                    "name": "Justin Hileman",
                    "email": "justin@justinhileman.info",
                    "homepage": "http://justinhileman.com"
                }
            ],
            "description": "An interactive shell for modern PHP.",
            "homepage": "http://psysh.org",
            "keywords": [
                "REPL",
                "console",
                "interactive",
                "shell"
            ],
            "time": "2016-03-09 05:03:14"
        },
        {
            "name": "rcrowe/twigbridge",
            "version": "dev-master",
            "source": {
                "type": "git",
                "url": "https://github.com/rcrowe/TwigBridge.git",
                "reference": "6226d33331bbb1cdf64593a786f7efd1670200a7"
            },
            "dist": {
                "type": "zip",
                "url": "https://api.github.com/repos/rcrowe/TwigBridge/zipball/6226d33331bbb1cdf64593a786f7efd1670200a7",
                "reference": "6226d33331bbb1cdf64593a786f7efd1670200a7",
                "shasum": ""
            },
            "require": {
                "illuminate/support": "5.0.*|5.1.*|5.2.*|5.3.*",
                "illuminate/view": "5.0.*|5.1.*|5.2.*|5.3.*",
                "php": ">=5.4.0",
                "twig/twig": "~1.15|~2.0"
            },
            "require-dev": {
                "laravel/framework": "5.0.*",
                "mockery/mockery": "0.9.*",
                "phpunit/phpunit": "~4.0",
                "satooshi/php-coveralls": "~0.6",
                "squizlabs/php_codesniffer": "~1.5"
            },
            "suggest": {
                "laravelcollective/html": "For bringing back html/form in Laravel 5.x",
                "twig/extensions": "~1.0"
            },
            "type": "library",
            "extra": {
                "branch-alias": {
                    "dev-master": "0.10-dev"
                }
            },
            "autoload": {
                "psr-4": {
                    "TwigBridge\\": "src",
                    "TwigBridge\\Tests\\": "tests"
                }
            },
            "notification-url": "https://packagist.org/downloads/",
            "license": [
                "MIT"
            ],
            "authors": [
                {
                    "name": "Barry vd. Heuvel",
                    "email": "barryvdh@gmail.com"
                },
                {
                    "name": "Rob Crowe",
                    "email": "hello@vivalacrowe.com"
                }
            ],
            "description": "Adds the power of Twig to Laravel",
            "keywords": [
                "laravel",
                "twig"
            ],
            "time": "2016-05-01 16:43:38"
        },
        {
            "name": "roumen/feed",
            "version": "v2.10.3",
            "source": {
                "type": "git",
                "url": "https://github.com/RoumenDamianoff/laravel-feed.git",
                "reference": "d2f51d9f0d8c699cb812c5b7edeb4804e253f691"
            },
            "dist": {
                "type": "zip",
                "url": "https://api.github.com/repos/RoumenDamianoff/laravel-feed/zipball/d2f51d9f0d8c699cb812c5b7edeb4804e253f691",
                "reference": "d2f51d9f0d8c699cb812c5b7edeb4804e253f691",
                "shasum": ""
            },
            "require": {
                "illuminate/support": "^5.0",
                "php": ">=5.5.9"
            },
            "require-dev": {
                "orchestra/testbench": "^3.0",
                "phpunit/phpunit": "^4.8"
            },
            "type": "library",
            "autoload": {
                "psr-0": {
                    "Roumen\\Feed": "src/"
                }
            },
            "notification-url": "https://packagist.org/downloads/",
            "license": [
                "MIT"
            ],
            "authors": [
                {
                    "name": "Roumen Damianoff",
                    "email": "roumen@dawebs.com",
                    "homepage": "https://roumen.it",
                    "role": "Developer"
                }
            ],
            "description": "A simple feed generator for Laravel.",
            "homepage": "https://roumen.it/projects/laravel-feed",
            "keywords": [
                "atom",
                "feed",
                "generator",
                "laravel",
                "rss"
            ],
            "time": "2016-06-01 18:54:03"
        },
        {
            "name": "simplesoftwareio/simple-qrcode",
            "version": "1.3.3",
            "source": {
                "type": "git",
                "url": "https://github.com/SimpleSoftwareIO/simple-qrcode.git",
                "reference": "17c5e45c79c40f717d4bc08cf5e568f29ebf9333"
            },
            "dist": {
                "type": "zip",
                "url": "https://api.github.com/repos/SimpleSoftwareIO/simple-qrcode/zipball/17c5e45c79c40f717d4bc08cf5e568f29ebf9333",
                "reference": "17c5e45c79c40f717d4bc08cf5e568f29ebf9333",
                "shasum": ""
            },
            "require": {
                "bacon/bacon-qr-code": "1.0.*",
                "ext-gd": "*",
                "illuminate/support": ">=4.2.0",
                "php": ">=5.4.0"
            },
            "require-dev": {
                "mockery/mockery": "0.9.*",
                "phpunit/phpunit": "4.7.*"
            },
            "type": "library",
            "autoload": {
                "psr-0": {
                    "SimpleSoftwareIO\\QrCode\\": "src"
                }
            },
            "notification-url": "https://packagist.org/downloads/",
            "license": [
                "MIT"
            ],
            "authors": [
                {
                    "name": "Simple Software LLC",
                    "email": "support@simplesoftware.io"
                }
            ],
            "description": "Simple QrCode is a QR code generator made for Laravel.",
            "homepage": "http://www.simplesoftware.io",
            "keywords": [
                "Simple",
                "generator",
                "laravel",
                "qrcode",
                "wrapper"
            ],
            "time": "2016-01-31 02:09:25"
        },
        {
            "name": "swiftmailer/swiftmailer",
            "version": "v5.4.2",
            "source": {
                "type": "git",
                "url": "https://github.com/swiftmailer/swiftmailer.git",
                "reference": "d8db871a54619458a805229a057ea2af33c753e8"
            },
            "dist": {
                "type": "zip",
                "url": "https://api.github.com/repos/swiftmailer/swiftmailer/zipball/d8db871a54619458a805229a057ea2af33c753e8",
                "reference": "d8db871a54619458a805229a057ea2af33c753e8",
                "shasum": ""
            },
            "require": {
                "php": ">=5.3.3"
            },
            "require-dev": {
                "mockery/mockery": "~0.9.1,<0.9.4"
            },
            "type": "library",
            "extra": {
                "branch-alias": {
                    "dev-master": "5.4-dev"
                }
            },
            "autoload": {
                "files": [
                    "lib/swift_required.php"
                ]
            },
            "notification-url": "https://packagist.org/downloads/",
            "license": [
                "MIT"
            ],
            "authors": [
                {
                    "name": "Chris Corbyn"
                },
                {
                    "name": "Fabien Potencier",
                    "email": "fabien@symfony.com"
                }
            ],
            "description": "Swiftmailer, free feature-rich PHP mailer",
            "homepage": "http://swiftmailer.org",
            "keywords": [
                "email",
                "mail",
                "mailer"
            ],
            "time": "2016-05-01 08:45:47"
        },
        {
            "name": "symfony/console",
            "version": "v3.1.0",
            "source": {
                "type": "git",
                "url": "https://github.com/symfony/console.git",
                "reference": "f62db5b8afec27073a4609b8c84b1f9936652259"
            },
            "dist": {
                "type": "zip",
                "url": "https://api.github.com/repos/symfony/console/zipball/f62db5b8afec27073a4609b8c84b1f9936652259",
                "reference": "f62db5b8afec27073a4609b8c84b1f9936652259",
                "shasum": ""
            },
            "require": {
                "php": ">=5.5.9",
                "symfony/polyfill-mbstring": "~1.0"
            },
            "require-dev": {
                "psr/log": "~1.0",
                "symfony/event-dispatcher": "~2.8|~3.0",
                "symfony/process": "~2.8|~3.0"
            },
            "suggest": {
                "psr/log": "For using the console logger",
                "symfony/event-dispatcher": "",
                "symfony/process": ""
            },
            "type": "library",
            "extra": {
                "branch-alias": {
                    "dev-master": "3.1-dev"
                }
            },
            "autoload": {
                "psr-4": {
                    "Symfony\\Component\\Console\\": ""
                },
                "exclude-from-classmap": [
                    "/Tests/"
                ]
            },
            "notification-url": "https://packagist.org/downloads/",
            "license": [
                "MIT"
            ],
            "authors": [
                {
                    "name": "Fabien Potencier",
                    "email": "fabien@symfony.com"
                },
                {
                    "name": "Symfony Community",
                    "homepage": "https://symfony.com/contributors"
                }
            ],
            "description": "Symfony Console Component",
            "homepage": "https://symfony.com",
            "time": "2016-05-30 06:58:39"
        },
        {
            "name": "symfony/css-selector",
            "version": "v3.1.1",
            "source": {
                "type": "git",
                "url": "https://github.com/symfony/css-selector.git",
                "reference": "c526d7b3cb4fe1673c6a34e13be2ff63f519df99"
            },
            "dist": {
                "type": "zip",
                "url": "https://api.github.com/repos/symfony/css-selector/zipball/c526d7b3cb4fe1673c6a34e13be2ff63f519df99",
                "reference": "c526d7b3cb4fe1673c6a34e13be2ff63f519df99",
                "shasum": ""
            },
            "require": {
                "php": ">=5.5.9"
            },
            "type": "library",
            "extra": {
                "branch-alias": {
                    "dev-master": "3.1-dev"
                }
            },
            "autoload": {
                "psr-4": {
                    "Symfony\\Component\\CssSelector\\": ""
                },
                "exclude-from-classmap": [
                    "/Tests/"
                ]
            },
            "notification-url": "https://packagist.org/downloads/",
            "license": [
                "MIT"
            ],
            "authors": [
                {
                    "name": "Jean-François Simon",
                    "email": "jeanfrancois.simon@sensiolabs.com"
                },
                {
                    "name": "Fabien Potencier",
                    "email": "fabien@symfony.com"
                },
                {
                    "name": "Symfony Community",
                    "homepage": "https://symfony.com/contributors"
                }
            ],
            "description": "Symfony CssSelector Component",
            "homepage": "https://symfony.com",
            "time": "2016-06-06 11:42:41"
        },
        {
            "name": "symfony/debug",
            "version": "v3.1.0",
            "source": {
                "type": "git",
                "url": "https://github.com/symfony/debug.git",
                "reference": "c9ed5a44dbc783a352f06b20440863c7463de907"
            },
            "dist": {
                "type": "zip",
                "url": "https://api.github.com/repos/symfony/debug/zipball/c9ed5a44dbc783a352f06b20440863c7463de907",
                "reference": "c9ed5a44dbc783a352f06b20440863c7463de907",
                "shasum": ""
            },
            "require": {
                "php": ">=5.5.9",
                "psr/log": "~1.0"
            },
            "conflict": {
                "symfony/http-kernel": ">=2.3,<2.3.24|~2.4.0|>=2.5,<2.5.9|>=2.6,<2.6.2"
            },
            "require-dev": {
                "symfony/class-loader": "~2.8|~3.0",
                "symfony/http-kernel": "~2.8|~3.0"
            },
            "type": "library",
            "extra": {
                "branch-alias": {
                    "dev-master": "3.1-dev"
                }
            },
            "autoload": {
                "psr-4": {
                    "Symfony\\Component\\Debug\\": ""
                },
                "exclude-from-classmap": [
                    "/Tests/"
                ]
            },
            "notification-url": "https://packagist.org/downloads/",
            "license": [
                "MIT"
            ],
            "authors": [
                {
                    "name": "Fabien Potencier",
                    "email": "fabien@symfony.com"
                },
                {
                    "name": "Symfony Community",
                    "homepage": "https://symfony.com/contributors"
                }
            ],
            "description": "Symfony Debug Component",
            "homepage": "https://symfony.com",
            "time": "2016-05-24 10:06:56"
        },
        {
            "name": "symfony/event-dispatcher",
            "version": "v3.1.1",
            "source": {
                "type": "git",
                "url": "https://github.com/symfony/event-dispatcher.git",
                "reference": "f5b7563f67779c6d3d5370e23448e707c858df3e"
            },
            "dist": {
                "type": "zip",
                "url": "https://api.github.com/repos/symfony/event-dispatcher/zipball/f5b7563f67779c6d3d5370e23448e707c858df3e",
                "reference": "f5b7563f67779c6d3d5370e23448e707c858df3e",
                "shasum": ""
            },
            "require": {
                "php": ">=5.5.9"
            },
            "require-dev": {
                "psr/log": "~1.0",
                "symfony/config": "~2.8|~3.0",
                "symfony/dependency-injection": "~2.8|~3.0",
                "symfony/expression-language": "~2.8|~3.0",
                "symfony/stopwatch": "~2.8|~3.0"
            },
            "suggest": {
                "symfony/dependency-injection": "",
                "symfony/http-kernel": ""
            },
            "type": "library",
            "extra": {
                "branch-alias": {
                    "dev-master": "3.1-dev"
                }
            },
            "autoload": {
                "psr-4": {
                    "Symfony\\Component\\EventDispatcher\\": ""
                },
                "exclude-from-classmap": [
                    "/Tests/"
                ]
            },
            "notification-url": "https://packagist.org/downloads/",
            "license": [
                "MIT"
            ],
            "authors": [
                {
                    "name": "Fabien Potencier",
                    "email": "fabien@symfony.com"
                },
                {
                    "name": "Symfony Community",
                    "homepage": "https://symfony.com/contributors"
                }
            ],
            "description": "Symfony EventDispatcher Component",
            "homepage": "https://symfony.com",
            "time": "2016-06-06 11:42:41"
        },
        {
            "name": "symfony/finder",
            "version": "v3.1.0",
            "source": {
                "type": "git",
                "url": "https://github.com/symfony/finder.git",
                "reference": "40d17ed287bf51a2f884c4619ce8ff2a1c5cd219"
            },
            "dist": {
                "type": "zip",
                "url": "https://api.github.com/repos/symfony/finder/zipball/40d17ed287bf51a2f884c4619ce8ff2a1c5cd219",
                "reference": "40d17ed287bf51a2f884c4619ce8ff2a1c5cd219",
                "shasum": ""
            },
            "require": {
                "php": ">=5.5.9"
            },
            "type": "library",
            "extra": {
                "branch-alias": {
                    "dev-master": "3.1-dev"
                }
            },
            "autoload": {
                "psr-4": {
                    "Symfony\\Component\\Finder\\": ""
                },
                "exclude-from-classmap": [
                    "/Tests/"
                ]
            },
            "notification-url": "https://packagist.org/downloads/",
            "license": [
                "MIT"
            ],
            "authors": [
                {
                    "name": "Fabien Potencier",
                    "email": "fabien@symfony.com"
                },
                {
                    "name": "Symfony Community",
                    "homepage": "https://symfony.com/contributors"
                }
            ],
            "description": "Symfony Finder Component",
            "homepage": "https://symfony.com",
            "time": "2016-05-13 18:06:41"
        },
        {
            "name": "symfony/http-foundation",
            "version": "v3.1.0",
            "source": {
                "type": "git",
                "url": "https://github.com/symfony/http-foundation.git",
                "reference": "83c47b60cdcc0a79651c4e68a3420a54d1eba6e1"
            },
            "dist": {
                "type": "zip",
                "url": "https://api.github.com/repos/symfony/http-foundation/zipball/83c47b60cdcc0a79651c4e68a3420a54d1eba6e1",
                "reference": "83c47b60cdcc0a79651c4e68a3420a54d1eba6e1",
                "shasum": ""
            },
            "require": {
                "php": ">=5.5.9",
                "symfony/polyfill-mbstring": "~1.1"
            },
            "require-dev": {
                "symfony/expression-language": "~2.8|~3.0"
            },
            "type": "library",
            "extra": {
                "branch-alias": {
                    "dev-master": "3.1-dev"
                }
            },
            "autoload": {
                "psr-4": {
                    "Symfony\\Component\\HttpFoundation\\": ""
                },
                "exclude-from-classmap": [
                    "/Tests/"
                ]
            },
            "notification-url": "https://packagist.org/downloads/",
            "license": [
                "MIT"
            ],
            "authors": [
                {
                    "name": "Fabien Potencier",
                    "email": "fabien@symfony.com"
                },
                {
                    "name": "Symfony Community",
                    "homepage": "https://symfony.com/contributors"
                }
            ],
            "description": "Symfony HttpFoundation Component",
            "homepage": "https://symfony.com",
            "time": "2016-05-13 18:06:41"
        },
        {
            "name": "symfony/http-kernel",
            "version": "v3.1.0",
            "source": {
                "type": "git",
                "url": "https://github.com/symfony/http-kernel.git",
                "reference": "01586fd019f01c98ea4d34d26b493de06e619d20"
            },
            "dist": {
                "type": "zip",
                "url": "https://api.github.com/repos/symfony/http-kernel/zipball/01586fd019f01c98ea4d34d26b493de06e619d20",
                "reference": "01586fd019f01c98ea4d34d26b493de06e619d20",
                "shasum": ""
            },
            "require": {
                "php": ">=5.5.9",
                "psr/log": "~1.0",
                "symfony/debug": "~2.8|~3.0",
                "symfony/event-dispatcher": "~2.8|~3.0",
                "symfony/http-foundation": "~2.8|~3.0"
            },
            "conflict": {
                "symfony/config": "<2.8"
            },
            "require-dev": {
                "symfony/browser-kit": "~2.8|~3.0",
                "symfony/class-loader": "~2.8|~3.0",
                "symfony/config": "~2.8|~3.0",
                "symfony/console": "~2.8|~3.0",
                "symfony/css-selector": "~2.8|~3.0",
                "symfony/dependency-injection": "~2.8|~3.0",
                "symfony/dom-crawler": "~2.8|~3.0",
                "symfony/expression-language": "~2.8|~3.0",
                "symfony/finder": "~2.8|~3.0",
                "symfony/process": "~2.8|~3.0",
                "symfony/routing": "~2.8|~3.0",
                "symfony/stopwatch": "~2.8|~3.0",
                "symfony/templating": "~2.8|~3.0",
                "symfony/translation": "~2.8|~3.0",
                "symfony/var-dumper": "~2.8|~3.0"
            },
            "suggest": {
                "symfony/browser-kit": "",
                "symfony/class-loader": "",
                "symfony/config": "",
                "symfony/console": "",
                "symfony/dependency-injection": "",
                "symfony/finder": "",
                "symfony/var-dumper": ""
            },
            "type": "library",
            "extra": {
                "branch-alias": {
                    "dev-master": "3.1-dev"
                }
            },
            "autoload": {
                "psr-4": {
                    "Symfony\\Component\\HttpKernel\\": ""
                },
                "exclude-from-classmap": [
                    "/Tests/"
                ]
            },
            "notification-url": "https://packagist.org/downloads/",
            "license": [
                "MIT"
            ],
            "authors": [
                {
                    "name": "Fabien Potencier",
                    "email": "fabien@symfony.com"
                },
                {
                    "name": "Symfony Community",
                    "homepage": "https://symfony.com/contributors"
                }
            ],
            "description": "Symfony HttpKernel Component",
            "homepage": "https://symfony.com",
            "time": "2016-05-30 07:24:26"
        },
        {
            "name": "symfony/polyfill-mbstring",
            "version": "v1.2.0",
            "source": {
                "type": "git",
                "url": "https://github.com/symfony/polyfill-mbstring.git",
                "reference": "dff51f72b0706335131b00a7f49606168c582594"
            },
            "dist": {
                "type": "zip",
                "url": "https://api.github.com/repos/symfony/polyfill-mbstring/zipball/dff51f72b0706335131b00a7f49606168c582594",
                "reference": "dff51f72b0706335131b00a7f49606168c582594",
                "shasum": ""
            },
            "require": {
                "php": ">=5.3.3"
            },
            "suggest": {
                "ext-mbstring": "For best performance"
            },
            "type": "library",
            "extra": {
                "branch-alias": {
                    "dev-master": "1.2-dev"
                }
            },
            "autoload": {
                "psr-4": {
                    "Symfony\\Polyfill\\Mbstring\\": ""
                },
                "files": [
                    "bootstrap.php"
                ]
            },
            "notification-url": "https://packagist.org/downloads/",
            "license": [
                "MIT"
            ],
            "authors": [
                {
                    "name": "Nicolas Grekas",
                    "email": "p@tchwork.com"
                },
                {
                    "name": "Symfony Community",
                    "homepage": "https://symfony.com/contributors"
                }
            ],
            "description": "Symfony polyfill for the Mbstring extension",
            "homepage": "https://symfony.com",
            "keywords": [
                "compatibility",
                "mbstring",
                "polyfill",
                "portable",
                "shim"
            ],
            "time": "2016-05-18 14:26:46"
        },
        {
            "name": "symfony/polyfill-php56",
            "version": "v1.2.0",
            "source": {
                "type": "git",
                "url": "https://github.com/symfony/polyfill-php56.git",
                "reference": "3edf57a8fbf9a927533344cef65ad7e1cf31030a"
            },
            "dist": {
                "type": "zip",
                "url": "https://api.github.com/repos/symfony/polyfill-php56/zipball/3edf57a8fbf9a927533344cef65ad7e1cf31030a",
                "reference": "3edf57a8fbf9a927533344cef65ad7e1cf31030a",
                "shasum": ""
            },
            "require": {
                "php": ">=5.3.3",
                "symfony/polyfill-util": "~1.0"
            },
            "type": "library",
            "extra": {
                "branch-alias": {
                    "dev-master": "1.2-dev"
                }
            },
            "autoload": {
                "psr-4": {
                    "Symfony\\Polyfill\\Php56\\": ""
                },
                "files": [
                    "bootstrap.php"
                ]
            },
            "notification-url": "https://packagist.org/downloads/",
            "license": [
                "MIT"
            ],
            "authors": [
                {
                    "name": "Nicolas Grekas",
                    "email": "p@tchwork.com"
                },
                {
                    "name": "Symfony Community",
                    "homepage": "https://symfony.com/contributors"
                }
            ],
            "description": "Symfony polyfill backporting some PHP 5.6+ features to lower PHP versions",
            "homepage": "https://symfony.com",
            "keywords": [
                "compatibility",
                "polyfill",
                "portable",
                "shim"
            ],
            "time": "2016-05-18 14:26:46"
        },
        {
            "name": "symfony/polyfill-util",
            "version": "v1.2.0",
            "source": {
                "type": "git",
                "url": "https://github.com/symfony/polyfill-util.git",
                "reference": "ef830ce3d218e622b221d6bfad42c751d974bf99"
            },
            "dist": {
                "type": "zip",
                "url": "https://api.github.com/repos/symfony/polyfill-util/zipball/ef830ce3d218e622b221d6bfad42c751d974bf99",
                "reference": "ef830ce3d218e622b221d6bfad42c751d974bf99",
                "shasum": ""
            },
            "require": {
                "php": ">=5.3.3"
            },
            "type": "library",
            "extra": {
                "branch-alias": {
                    "dev-master": "1.2-dev"
                }
            },
            "autoload": {
                "psr-4": {
                    "Symfony\\Polyfill\\Util\\": ""
                }
            },
            "notification-url": "https://packagist.org/downloads/",
            "license": [
                "MIT"
            ],
            "authors": [
                {
                    "name": "Nicolas Grekas",
                    "email": "p@tchwork.com"
                },
                {
                    "name": "Symfony Community",
                    "homepage": "https://symfony.com/contributors"
                }
            ],
            "description": "Symfony utilities for portability of PHP codes",
            "homepage": "https://symfony.com",
            "keywords": [
                "compat",
                "compatibility",
                "polyfill",
                "shim"
            ],
            "time": "2016-05-18 14:26:46"
        },
        {
            "name": "symfony/process",
            "version": "v3.1.0",
            "source": {
                "type": "git",
                "url": "https://github.com/symfony/process.git",
                "reference": "1574f3451b40fa9bbae518ef71d19a56f409cac0"
            },
            "dist": {
                "type": "zip",
                "url": "https://api.github.com/repos/symfony/process/zipball/1574f3451b40fa9bbae518ef71d19a56f409cac0",
                "reference": "1574f3451b40fa9bbae518ef71d19a56f409cac0",
                "shasum": ""
            },
            "require": {
                "php": ">=5.5.9"
            },
            "type": "library",
            "extra": {
                "branch-alias": {
                    "dev-master": "3.1-dev"
                }
            },
            "autoload": {
                "psr-4": {
                    "Symfony\\Component\\Process\\": ""
                },
                "exclude-from-classmap": [
                    "/Tests/"
                ]
            },
            "notification-url": "https://packagist.org/downloads/",
            "license": [
                "MIT"
            ],
            "authors": [
                {
                    "name": "Fabien Potencier",
                    "email": "fabien@symfony.com"
                },
                {
                    "name": "Symfony Community",
                    "homepage": "https://symfony.com/contributors"
                }
            ],
            "description": "Symfony Process Component",
            "homepage": "https://symfony.com",
            "time": "2016-04-12 19:11:33"
        },
        {
            "name": "symfony/routing",
            "version": "v3.1.0",
            "source": {
                "type": "git",
                "url": "https://github.com/symfony/routing.git",
                "reference": "e52818e421659dd58a4eb3d439064fb3c2480999"
            },
            "dist": {
                "type": "zip",
                "url": "https://api.github.com/repos/symfony/routing/zipball/e52818e421659dd58a4eb3d439064fb3c2480999",
                "reference": "e52818e421659dd58a4eb3d439064fb3c2480999",
                "shasum": ""
            },
            "require": {
                "php": ">=5.5.9"
            },
            "conflict": {
                "symfony/config": "<2.8"
            },
            "require-dev": {
                "doctrine/annotations": "~1.0",
                "doctrine/common": "~2.2",
                "psr/log": "~1.0",
                "symfony/config": "~2.8|~3.0",
                "symfony/expression-language": "~2.8|~3.0",
                "symfony/http-foundation": "~2.8|~3.0",
                "symfony/yaml": "~2.8|~3.0"
            },
            "suggest": {
                "doctrine/annotations": "For using the annotation loader",
                "symfony/config": "For using the all-in-one router or any loader",
                "symfony/dependency-injection": "For loading routes from a service",
                "symfony/expression-language": "For using expression matching",
                "symfony/http-foundation": "For using a Symfony Request object",
                "symfony/yaml": "For using the YAML loader"
            },
            "type": "library",
            "extra": {
                "branch-alias": {
                    "dev-master": "3.1-dev"
                }
            },
            "autoload": {
                "psr-4": {
                    "Symfony\\Component\\Routing\\": ""
                },
                "exclude-from-classmap": [
                    "/Tests/"
                ]
            },
            "notification-url": "https://packagist.org/downloads/",
            "license": [
                "MIT"
            ],
            "authors": [
                {
                    "name": "Fabien Potencier",
                    "email": "fabien@symfony.com"
                },
                {
                    "name": "Symfony Community",
                    "homepage": "https://symfony.com/contributors"
                }
            ],
            "description": "Symfony Routing Component",
            "homepage": "https://symfony.com",
            "keywords": [
                "router",
                "routing",
                "uri",
                "url"
            ],
            "time": "2016-05-30 06:58:39"
        },
        {
            "name": "symfony/translation",
            "version": "v3.1.0",
            "source": {
                "type": "git",
                "url": "https://github.com/symfony/translation.git",
                "reference": "0e67031c9ef0ad681932d2b24f4fd0ec8a6679ff"
            },
            "dist": {
                "type": "zip",
                "url": "https://api.github.com/repos/symfony/translation/zipball/0e67031c9ef0ad681932d2b24f4fd0ec8a6679ff",
                "reference": "0e67031c9ef0ad681932d2b24f4fd0ec8a6679ff",
                "shasum": ""
            },
            "require": {
                "php": ">=5.5.9",
                "symfony/polyfill-mbstring": "~1.0"
            },
            "conflict": {
                "symfony/config": "<2.8"
            },
            "require-dev": {
                "psr/log": "~1.0",
                "symfony/config": "~2.8|~3.0",
                "symfony/intl": "~2.8|~3.0",
                "symfony/yaml": "~2.8|~3.0"
            },
            "suggest": {
                "psr/log": "To use logging capability in translator",
                "symfony/config": "",
                "symfony/yaml": ""
            },
            "type": "library",
            "extra": {
                "branch-alias": {
                    "dev-master": "3.1-dev"
                }
            },
            "autoload": {
                "psr-4": {
                    "Symfony\\Component\\Translation\\": ""
                },
                "exclude-from-classmap": [
                    "/Tests/"
                ]
            },
            "notification-url": "https://packagist.org/downloads/",
            "license": [
                "MIT"
            ],
            "authors": [
                {
                    "name": "Fabien Potencier",
                    "email": "fabien@symfony.com"
                },
                {
                    "name": "Symfony Community",
                    "homepage": "https://symfony.com/contributors"
                }
            ],
            "description": "Symfony Translation Component",
            "homepage": "https://symfony.com",
            "time": "2016-05-12 18:19:29"
        },
        {
            "name": "symfony/var-dumper",
            "version": "v3.1.0",
            "source": {
                "type": "git",
                "url": "https://github.com/symfony/var-dumper.git",
                "reference": "436195b421e8c0493ca3e390c1fbecd8ee08c546"
            },
            "dist": {
                "type": "zip",
                "url": "https://api.github.com/repos/symfony/var-dumper/zipball/436195b421e8c0493ca3e390c1fbecd8ee08c546",
                "reference": "436195b421e8c0493ca3e390c1fbecd8ee08c546",
                "shasum": ""
            },
            "require": {
                "php": ">=5.5.9",
                "symfony/polyfill-mbstring": "~1.0"
            },
            "require-dev": {
                "twig/twig": "~1.20|~2.0"
            },
            "suggest": {
                "ext-symfony_debug": ""
            },
            "type": "library",
            "extra": {
                "branch-alias": {
                    "dev-master": "3.1-dev"
                }
            },
            "autoload": {
                "files": [
                    "Resources/functions/dump.php"
                ],
                "psr-4": {
                    "Symfony\\Component\\VarDumper\\": ""
                },
                "exclude-from-classmap": [
                    "/Tests/"
                ]
            },
            "notification-url": "https://packagist.org/downloads/",
            "license": [
                "MIT"
            ],
            "authors": [
                {
                    "name": "Nicolas Grekas",
                    "email": "p@tchwork.com"
                },
                {
                    "name": "Symfony Community",
                    "homepage": "https://symfony.com/contributors"
                }
            ],
            "description": "Symfony mechanism for exploring and dumping PHP variables",
            "homepage": "https://symfony.com",
            "keywords": [
                "debug",
                "dump"
            ],
            "time": "2016-05-24 10:06:56"
        },
        {
            "name": "tijsverkoyen/css-to-inline-styles",
            "version": "1.5.5",
            "source": {
                "type": "git",
                "url": "https://github.com/tijsverkoyen/CssToInlineStyles.git",
                "reference": "9753fc340726e327e4d48b7c0604f85475ae0bc3"
            },
            "dist": {
                "type": "zip",
                "url": "https://api.github.com/repos/tijsverkoyen/CssToInlineStyles/zipball/9753fc340726e327e4d48b7c0604f85475ae0bc3",
                "reference": "9753fc340726e327e4d48b7c0604f85475ae0bc3",
                "shasum": ""
            },
            "require": {
                "php": ">=5.3.0",
                "symfony/css-selector": "~2.1|~3.0"
            },
            "require-dev": {
                "phpunit/phpunit": "~4.0"
            },
            "type": "library",
            "extra": {
                "branch-alias": {
                    "dev-master": "1.5.x-dev"
                }
            },
            "autoload": {
                "psr-4": {
                    "TijsVerkoyen\\CssToInlineStyles\\": "src"
                }
            },
            "notification-url": "https://packagist.org/downloads/",
            "license": [
                "BSD"
            ],
            "authors": [
                {
                    "name": "Tijs Verkoyen",
                    "email": "css_to_inline_styles@verkoyen.eu",
                    "role": "Developer"
                }
            ],
            "description": "CssToInlineStyles is a class that enables you to convert HTML-pages/files into HTML-pages/files with inline styles. This is very useful when you're sending emails.",
            "homepage": "https://github.com/tijsverkoyen/CssToInlineStyles",
            "time": "2015-12-08 16:14:14"
        },
        {
            "name": "twig/twig",
            "version": "v1.24.1",
            "source": {
                "type": "git",
                "url": "https://github.com/twigphp/Twig.git",
                "reference": "3566d311a92aae4deec6e48682dc5a4528c4a512"
            },
            "dist": {
                "type": "zip",
                "url": "https://api.github.com/repos/twigphp/Twig/zipball/3566d311a92aae4deec6e48682dc5a4528c4a512",
                "reference": "3566d311a92aae4deec6e48682dc5a4528c4a512",
                "shasum": ""
            },
            "require": {
                "php": ">=5.2.7"
            },
            "require-dev": {
                "symfony/debug": "~2.7",
                "symfony/phpunit-bridge": "~2.7"
            },
            "type": "library",
            "extra": {
                "branch-alias": {
                    "dev-master": "1.24-dev"
                }
            },
            "autoload": {
                "psr-0": {
                    "Twig_": "lib/"
                }
            },
            "notification-url": "https://packagist.org/downloads/",
            "license": [
                "BSD-3-Clause"
            ],
            "authors": [
                {
                    "name": "Fabien Potencier",
                    "email": "fabien@symfony.com",
                    "homepage": "http://fabien.potencier.org",
                    "role": "Lead Developer"
                },
                {
                    "name": "Armin Ronacher",
                    "email": "armin.ronacher@active-4.com",
                    "role": "Project Founder"
                },
                {
                    "name": "Twig Team",
                    "homepage": "http://twig.sensiolabs.org/contributors",
                    "role": "Contributors"
                }
            ],
            "description": "Twig, the flexible, fast, and secure template language for PHP",
            "homepage": "http://twig.sensiolabs.org",
            "keywords": [
                "templating"
            ],
            "time": "2016-05-30 09:11:59"
        },
        {
            "name": "vlucas/phpdotenv",
            "version": "v2.3.0",
            "source": {
                "type": "git",
                "url": "https://github.com/vlucas/phpdotenv.git",
                "reference": "9ca5644c536654e9509b9d257f53c58630eb2a6a"
            },
            "dist": {
                "type": "zip",
                "url": "https://api.github.com/repos/vlucas/phpdotenv/zipball/9ca5644c536654e9509b9d257f53c58630eb2a6a",
                "reference": "9ca5644c536654e9509b9d257f53c58630eb2a6a",
                "shasum": ""
            },
            "require": {
                "php": ">=5.3.9"
            },
            "require-dev": {
                "phpunit/phpunit": "^4.8 || ^5.0"
            },
            "type": "library",
            "extra": {
                "branch-alias": {
                    "dev-master": "2.3-dev"
                }
            },
            "autoload": {
                "psr-4": {
                    "Dotenv\\": "src/"
                }
            },
            "notification-url": "https://packagist.org/downloads/",
            "license": [
                "BSD-3-Clause-Attribution"
            ],
            "authors": [
                {
                    "name": "Vance Lucas",
                    "email": "vance@vancelucas.com",
                    "homepage": "http://www.vancelucas.com"
                }
            ],
            "description": "Loads environment variables from `.env` to `getenv()`, `$_ENV` and `$_SERVER` automagically.",
            "keywords": [
                "dotenv",
                "env",
                "environment"
            ],
            "time": "2016-06-14 14:14:52"
        }
    ],
    "packages-dev": [
        {
            "name": "alt-three/testbench",
            "version": "v1.4.0",
            "source": {
                "type": "git",
                "url": "https://github.com/AltThree/TestBench.git",
                "reference": "215ca7a1394d79d3ab649b78bc4c55ca63b73531"
            },
            "dist": {
                "type": "zip",
                "url": "https://api.github.com/repos/AltThree/TestBench/zipball/215ca7a1394d79d3ab649b78bc4c55ca63b73531",
                "reference": "215ca7a1394d79d3ab649b78bc4c55ca63b73531",
                "shasum": ""
            },
            "require": {
                "graham-campbell/testbench-core": "^1.1",
                "php": ">=5.5.9"
            },
            "require-dev": {
                "phpunit/phpunit": "^4.8|^5.0"
            },
            "suggest": {
                "laravel/framework": "Enables the use of every trait."
            },
            "type": "library",
            "extra": {
                "branch-alias": {
                    "dev-master": "1.4-dev"
                }
            },
            "autoload": {
                "psr-4": {
                    "AltThree\\TestBench\\": "src/"
                }
            },
            "notification-url": "https://packagist.org/downloads/",
            "license": [
                "MIT"
            ],
            "authors": [
                {
                    "name": "James Brooks",
                    "email": "james@alt-three.com"
                },
                {
                    "name": "Graham Campbell",
                    "email": "graham@alt-three.com"
                },
                {
                    "name": "Joseph Cohen",
                    "email": "joe@alt-three.com"
                }
            ],
            "description": "Provides Some Testing Traits For Apps",
            "keywords": [
                "Alt Three",
                "TestBench",
                "app"
            ],
            "time": "2016-03-14 18:08:23"
        },
        {
            "name": "doctrine/instantiator",
            "version": "1.0.5",
            "source": {
                "type": "git",
                "url": "https://github.com/doctrine/instantiator.git",
                "reference": "8e884e78f9f0eb1329e445619e04456e64d8051d"
            },
            "dist": {
                "type": "zip",
                "url": "https://api.github.com/repos/doctrine/instantiator/zipball/8e884e78f9f0eb1329e445619e04456e64d8051d",
                "reference": "8e884e78f9f0eb1329e445619e04456e64d8051d",
                "shasum": ""
            },
            "require": {
                "php": ">=5.3,<8.0-DEV"
            },
            "require-dev": {
                "athletic/athletic": "~0.1.8",
                "ext-pdo": "*",
                "ext-phar": "*",
                "phpunit/phpunit": "~4.0",
                "squizlabs/php_codesniffer": "~2.0"
            },
            "type": "library",
            "extra": {
                "branch-alias": {
                    "dev-master": "1.0.x-dev"
                }
            },
            "autoload": {
                "psr-4": {
                    "Doctrine\\Instantiator\\": "src/Doctrine/Instantiator/"
                }
            },
            "notification-url": "https://packagist.org/downloads/",
            "license": [
                "MIT"
            ],
            "authors": [
                {
                    "name": "Marco Pivetta",
                    "email": "ocramius@gmail.com",
                    "homepage": "http://ocramius.github.com/"
                }
            ],
            "description": "A small, lightweight utility to instantiate objects in PHP without invoking their constructors",
            "homepage": "https://github.com/doctrine/instantiator",
            "keywords": [
                "constructor",
                "instantiate"
            ],
            "time": "2015-06-14 21:17:01"
        },
        {
            "name": "filp/whoops",
            "version": "2.1.2",
            "source": {
                "type": "git",
                "url": "https://github.com/filp/whoops.git",
                "reference": "d13505b240a6f580bc75ba591da30299d6cb0eec"
            },
            "dist": {
                "type": "zip",
                "url": "https://api.github.com/repos/filp/whoops/zipball/d13505b240a6f580bc75ba591da30299d6cb0eec",
                "reference": "d13505b240a6f580bc75ba591da30299d6cb0eec",
                "shasum": ""
            },
            "require": {
                "php": ">=5.5.9"
            },
            "require-dev": {
                "mockery/mockery": "0.9.*",
                "phpunit/phpunit": "^4.8 || ^5.0",
                "symfony/var-dumper": "~3.0"
            },
            "suggest": {
                "symfony/var-dumper": "Pretty print complex values better with var-dumper available",
                "whoops/soap": "Formats errors as SOAP responses"
            },
            "type": "library",
            "extra": {
                "branch-alias": {
                    "dev-master": "2.0-dev"
                }
            },
            "autoload": {
                "psr-4": {
                    "Whoops\\": "src/Whoops/"
                }
            },
            "notification-url": "https://packagist.org/downloads/",
            "license": [
                "MIT"
            ],
            "authors": [
                {
                    "name": "Filipe Dobreira",
                    "homepage": "https://github.com/filp",
                    "role": "Developer"
                }
            ],
            "description": "php error handling for cool kids",
            "homepage": "https://github.com/filp/whoops",
            "keywords": [
                "error",
                "exception",
                "handling",
                "library",
                "whoops",
                "zf2"
            ],
            "time": "2016-04-07 06:16:25"
        },
        {
            "name": "fzaninotto/faker",
            "version": "v1.6.0",
            "source": {
                "type": "git",
                "url": "https://github.com/fzaninotto/Faker.git",
                "reference": "44f9a286a04b80c76a4e5fb7aad8bb539b920123"
            },
            "dist": {
                "type": "zip",
                "url": "https://api.github.com/repos/fzaninotto/Faker/zipball/44f9a286a04b80c76a4e5fb7aad8bb539b920123",
                "reference": "44f9a286a04b80c76a4e5fb7aad8bb539b920123",
                "shasum": ""
            },
            "require": {
                "php": "^5.3.3|^7.0"
            },
            "require-dev": {
                "ext-intl": "*",
                "phpunit/phpunit": "~4.0",
                "squizlabs/php_codesniffer": "~1.5"
            },
            "type": "library",
            "extra": {
                "branch-alias": []
            },
            "autoload": {
                "psr-4": {
                    "Faker\\": "src/Faker/"
                }
            },
            "notification-url": "https://packagist.org/downloads/",
            "license": [
                "MIT"
            ],
            "authors": [
                {
                    "name": "François Zaninotto"
                }
            ],
            "description": "Faker is a PHP library that generates fake data for you.",
            "keywords": [
                "data",
                "faker",
                "fixtures"
            ],
            "time": "2016-04-29 12:21:54"
        },
        {
            "name": "graham-campbell/testbench-core",
            "version": "v1.1.1",
            "source": {
                "type": "git",
                "url": "https://github.com/GrahamCampbell/Laravel-TestBench-Core.git",
                "reference": "407e8cff5568ab95c4788ed5f7633e54be712de1"
            },
            "dist": {
                "type": "zip",
                "url": "https://api.github.com/repos/GrahamCampbell/Laravel-TestBench-Core/zipball/407e8cff5568ab95c4788ed5f7633e54be712de1",
                "reference": "407e8cff5568ab95c4788ed5f7633e54be712de1",
                "shasum": ""
            },
            "require": {
                "php": ">=5.5.9"
            },
            "require-dev": {
                "phpunit/phpunit": "^4.8|^5.0"
            },
            "suggest": {
                "illuminate/support": "Required to use the laravel trait.",
                "mockery/mockery": "Required to use the mockery trait.",
                "phpunit/phpunit": "Required to use the most of the features."
            },
            "type": "library",
            "extra": {
                "branch-alias": {
                    "dev-master": "1.1-dev"
                }
            },
            "autoload": {
                "psr-4": {
                    "GrahamCampbell\\TestBenchCore\\": "src/"
                }
            },
            "notification-url": "https://packagist.org/downloads/",
            "license": [
                "MIT"
            ],
            "authors": [
                {
                    "name": "Graham Campbell",
                    "email": "graham@alt-three.com"
                }
            ],
            "description": "TestBench Core Provides Some Testing Functionality For Laravel 5",
            "keywords": [
                "Graham Campbell",
                "GrahamCampbell",
                "Laravel TestBench Core",
                "Laravel-TestBench-Core",
                "TestBench",
                "framework",
                "laravel",
                "testbench-core",
                "testing"
            ],
            "time": "2016-01-30 13:57:27"
        },
        {
            "name": "hamcrest/hamcrest-php",
            "version": "v1.2.2",
            "source": {
                "type": "git",
                "url": "https://github.com/hamcrest/hamcrest-php.git",
                "reference": "b37020aa976fa52d3de9aa904aa2522dc518f79c"
            },
            "dist": {
                "type": "zip",
                "url": "https://api.github.com/repos/hamcrest/hamcrest-php/zipball/b37020aa976fa52d3de9aa904aa2522dc518f79c",
                "reference": "b37020aa976fa52d3de9aa904aa2522dc518f79c",
                "shasum": ""
            },
            "require": {
                "php": ">=5.3.2"
            },
            "replace": {
                "cordoval/hamcrest-php": "*",
                "davedevelopment/hamcrest-php": "*",
                "kodova/hamcrest-php": "*"
            },
            "require-dev": {
                "phpunit/php-file-iterator": "1.3.3",
                "satooshi/php-coveralls": "dev-master"
            },
            "type": "library",
            "autoload": {
                "classmap": [
                    "hamcrest"
                ],
                "files": [
                    "hamcrest/Hamcrest.php"
                ]
            },
            "notification-url": "https://packagist.org/downloads/",
            "license": [
                "BSD"
            ],
            "description": "This is the PHP port of Hamcrest Matchers",
            "keywords": [
                "test"
            ],
            "time": "2015-05-11 14:41:42"
        },
        {
            "name": "mockery/mockery",
            "version": "0.9.5",
            "source": {
                "type": "git",
                "url": "https://github.com/padraic/mockery.git",
                "reference": "4db079511a283e5aba1b3c2fb19037c645e70fc2"
            },
            "dist": {
                "type": "zip",
                "url": "https://api.github.com/repos/padraic/mockery/zipball/4db079511a283e5aba1b3c2fb19037c645e70fc2",
                "reference": "4db079511a283e5aba1b3c2fb19037c645e70fc2",
                "shasum": ""
            },
            "require": {
                "hamcrest/hamcrest-php": "~1.1",
                "lib-pcre": ">=7.0",
                "php": ">=5.3.2"
            },
            "require-dev": {
                "phpunit/phpunit": "~4.0"
            },
            "type": "library",
            "extra": {
                "branch-alias": {
                    "dev-master": "0.9.x-dev"
                }
            },
            "autoload": {
                "psr-0": {
                    "Mockery": "library/"
                }
            },
            "notification-url": "https://packagist.org/downloads/",
            "license": [
                "BSD-3-Clause"
            ],
            "authors": [
                {
                    "name": "Pádraic Brady",
                    "email": "padraic.brady@gmail.com",
                    "homepage": "http://blog.astrumfutura.com"
                },
                {
                    "name": "Dave Marshall",
                    "email": "dave.marshall@atstsolutions.co.uk",
                    "homepage": "http://davedevelopment.co.uk"
                }
            ],
            "description": "Mockery is a simple yet flexible PHP mock object framework for use in unit testing with PHPUnit, PHPSpec or any other testing framework. Its core goal is to offer a test double framework with a succinct API capable of clearly defining all possible object operations and interactions using a human readable Domain Specific Language (DSL). Designed as a drop in alternative to PHPUnit's phpunit-mock-objects library, Mockery is easy to integrate with PHPUnit and can operate alongside phpunit-mock-objects without the World ending.",
            "homepage": "http://github.com/padraic/mockery",
            "keywords": [
                "BDD",
                "TDD",
                "library",
                "mock",
                "mock objects",
                "mockery",
                "stub",
                "test",
                "test double",
                "testing"
            ],
            "time": "2016-05-22 21:52:33"
        },
        {
            "name": "myclabs/deep-copy",
            "version": "1.5.1",
            "source": {
                "type": "git",
                "url": "https://github.com/myclabs/DeepCopy.git",
                "reference": "a8773992b362b58498eed24bf85005f363c34771"
            },
            "dist": {
                "type": "zip",
                "url": "https://api.github.com/repos/myclabs/DeepCopy/zipball/a8773992b362b58498eed24bf85005f363c34771",
                "reference": "a8773992b362b58498eed24bf85005f363c34771",
                "shasum": ""
            },
            "require": {
                "php": ">=5.4.0"
            },
            "require-dev": {
                "doctrine/collections": "1.*",
                "phpunit/phpunit": "~4.1"
            },
            "type": "library",
            "autoload": {
                "psr-4": {
                    "DeepCopy\\": "src/DeepCopy/"
                }
            },
            "notification-url": "https://packagist.org/downloads/",
            "license": [
                "MIT"
            ],
            "description": "Create deep copies (clones) of your objects",
            "homepage": "https://github.com/myclabs/DeepCopy",
            "keywords": [
                "clone",
                "copy",
                "duplicate",
                "object",
                "object graph"
            ],
            "time": "2015-11-20 12:04:31"
        },
        {
            "name": "phpdocumentor/reflection-common",
            "version": "1.0",
            "source": {
                "type": "git",
                "url": "https://github.com/phpDocumentor/ReflectionCommon.git",
                "reference": "144c307535e82c8fdcaacbcfc1d6d8eeb896687c"
            },
            "dist": {
                "type": "zip",
                "url": "https://api.github.com/repos/phpDocumentor/ReflectionCommon/zipball/144c307535e82c8fdcaacbcfc1d6d8eeb896687c",
                "reference": "144c307535e82c8fdcaacbcfc1d6d8eeb896687c",
                "shasum": ""
            },
            "require": {
                "php": ">=5.5"
            },
            "require-dev": {
                "phpunit/phpunit": "^4.6"
            },
            "type": "library",
            "extra": {
                "branch-alias": {
                    "dev-master": "1.0.x-dev"
                }
            },
            "autoload": {
                "psr-4": {
                    "phpDocumentor\\Reflection\\": [
                        "src"
                    ]
                }
            },
            "notification-url": "https://packagist.org/downloads/",
            "license": [
                "MIT"
            ],
            "authors": [
                {
                    "name": "Jaap van Otterdijk",
                    "email": "opensource@ijaap.nl"
                }
            ],
            "description": "Common reflection classes used by phpdocumentor to reflect the code structure",
            "homepage": "http://www.phpdoc.org",
            "keywords": [
                "FQSEN",
                "phpDocumentor",
                "phpdoc",
                "reflection",
                "static analysis"
            ],
            "time": "2015-12-27 11:43:31"
        },
        {
            "name": "phpdocumentor/reflection-docblock",
            "version": "3.1.0",
            "source": {
                "type": "git",
                "url": "https://github.com/phpDocumentor/ReflectionDocBlock.git",
                "reference": "9270140b940ff02e58ec577c237274e92cd40cdd"
            },
            "dist": {
                "type": "zip",
                "url": "https://api.github.com/repos/phpDocumentor/ReflectionDocBlock/zipball/9270140b940ff02e58ec577c237274e92cd40cdd",
                "reference": "9270140b940ff02e58ec577c237274e92cd40cdd",
                "shasum": ""
            },
            "require": {
                "php": ">=5.5",
                "phpdocumentor/reflection-common": "^1.0@dev",
                "phpdocumentor/type-resolver": "^0.2.0",
                "webmozart/assert": "^1.0"
            },
            "require-dev": {
                "mockery/mockery": "^0.9.4",
                "phpunit/phpunit": "^4.4"
            },
            "type": "library",
            "autoload": {
                "psr-4": {
                    "phpDocumentor\\Reflection\\": [
                        "src/"
                    ]
                }
            },
            "notification-url": "https://packagist.org/downloads/",
            "license": [
                "MIT"
            ],
            "authors": [
                {
                    "name": "Mike van Riel",
                    "email": "me@mikevanriel.com"
                }
            ],
            "description": "With this component, a library can provide support for annotations via DocBlocks or otherwise retrieve information that is embedded in a DocBlock.",
            "time": "2016-06-10 09:48:41"
        },
        {
            "name": "phpdocumentor/type-resolver",
            "version": "0.2",
            "source": {
                "type": "git",
                "url": "https://github.com/phpDocumentor/TypeResolver.git",
                "reference": "b39c7a5b194f9ed7bd0dd345c751007a41862443"
            },
            "dist": {
                "type": "zip",
                "url": "https://api.github.com/repos/phpDocumentor/TypeResolver/zipball/b39c7a5b194f9ed7bd0dd345c751007a41862443",
                "reference": "b39c7a5b194f9ed7bd0dd345c751007a41862443",
                "shasum": ""
            },
            "require": {
                "php": ">=5.5",
                "phpdocumentor/reflection-common": "^1.0"
            },
            "require-dev": {
                "mockery/mockery": "^0.9.4",
                "phpunit/phpunit": "^5.2||^4.8.24"
            },
            "type": "library",
            "extra": {
                "branch-alias": {
                    "dev-master": "1.0.x-dev"
                }
            },
            "autoload": {
                "psr-4": {
                    "phpDocumentor\\Reflection\\": [
                        "src/"
                    ]
                }
            },
            "notification-url": "https://packagist.org/downloads/",
            "license": [
                "MIT"
            ],
            "authors": [
                {
                    "name": "Mike van Riel",
                    "email": "me@mikevanriel.com"
                }
            ],
            "time": "2016-06-10 07:14:17"
        },
        {
            "name": "phpspec/prophecy",
            "version": "v1.6.1",
            "source": {
                "type": "git",
                "url": "https://github.com/phpspec/prophecy.git",
                "reference": "58a8137754bc24b25740d4281399a4a3596058e0"
            },
            "dist": {
                "type": "zip",
                "url": "https://api.github.com/repos/phpspec/prophecy/zipball/58a8137754bc24b25740d4281399a4a3596058e0",
                "reference": "58a8137754bc24b25740d4281399a4a3596058e0",
                "shasum": ""
            },
            "require": {
                "doctrine/instantiator": "^1.0.2",
                "php": "^5.3|^7.0",
                "phpdocumentor/reflection-docblock": "^2.0|^3.0.2",
                "sebastian/comparator": "^1.1",
                "sebastian/recursion-context": "^1.0"
            },
            "require-dev": {
                "phpspec/phpspec": "^2.0"
            },
            "type": "library",
            "extra": {
                "branch-alias": {
                    "dev-master": "1.6.x-dev"
                }
            },
            "autoload": {
                "psr-0": {
                    "Prophecy\\": "src/"
                }
            },
            "notification-url": "https://packagist.org/downloads/",
            "license": [
                "MIT"
            ],
            "authors": [
                {
                    "name": "Konstantin Kudryashov",
                    "email": "ever.zet@gmail.com",
                    "homepage": "http://everzet.com"
                },
                {
                    "name": "Marcello Duarte",
                    "email": "marcello.duarte@gmail.com"
                }
            ],
            "description": "Highly opinionated mocking framework for PHP 5.3+",
            "homepage": "https://github.com/phpspec/prophecy",
            "keywords": [
                "Double",
                "Dummy",
                "fake",
                "mock",
                "spy",
                "stub"
            ],
            "time": "2016-06-07 08:13:47"
        },
        {
            "name": "phpunit/php-code-coverage",
            "version": "4.0.0",
            "source": {
                "type": "git",
                "url": "https://github.com/sebastianbergmann/php-code-coverage.git",
                "reference": "900370c81280cc0d942ffbc5912d80464eaee7e9"
            },
            "dist": {
                "type": "zip",
                "url": "https://api.github.com/repos/sebastianbergmann/php-code-coverage/zipball/900370c81280cc0d942ffbc5912d80464eaee7e9",
                "reference": "900370c81280cc0d942ffbc5912d80464eaee7e9",
                "shasum": ""
            },
            "require": {
                "php": "^5.6 || ^7.0",
                "phpunit/php-file-iterator": "~1.3",
                "phpunit/php-text-template": "~1.2",
                "phpunit/php-token-stream": "^1.4.2",
                "sebastian/code-unit-reverse-lookup": "~1.0",
                "sebastian/environment": "^1.3.2",
                "sebastian/version": "~1.0|~2.0"
            },
            "require-dev": {
                "ext-xdebug": ">=2.1.4",
                "phpunit/phpunit": "^5.4"
            },
            "suggest": {
                "ext-dom": "*",
                "ext-xdebug": ">=2.4.0",
                "ext-xmlwriter": "*"
            },
            "type": "library",
            "extra": {
                "branch-alias": {
                    "dev-master": "4.0.x-dev"
                }
            },
            "autoload": {
                "classmap": [
                    "src/"
                ]
            },
            "notification-url": "https://packagist.org/downloads/",
            "license": [
                "BSD-3-Clause"
            ],
            "authors": [
                {
                    "name": "Sebastian Bergmann",
                    "email": "sb@sebastian-bergmann.de",
                    "role": "lead"
                }
            ],
            "description": "Library that provides collection, processing, and rendering functionality for PHP code coverage information.",
            "homepage": "https://github.com/sebastianbergmann/php-code-coverage",
            "keywords": [
                "coverage",
                "testing",
                "xunit"
            ],
            "time": "2016-06-03 05:03:56"
        },
        {
            "name": "phpunit/php-file-iterator",
            "version": "1.4.1",
            "source": {
                "type": "git",
                "url": "https://github.com/sebastianbergmann/php-file-iterator.git",
                "reference": "6150bf2c35d3fc379e50c7602b75caceaa39dbf0"
            },
            "dist": {
                "type": "zip",
                "url": "https://api.github.com/repos/sebastianbergmann/php-file-iterator/zipball/6150bf2c35d3fc379e50c7602b75caceaa39dbf0",
                "reference": "6150bf2c35d3fc379e50c7602b75caceaa39dbf0",
                "shasum": ""
            },
            "require": {
                "php": ">=5.3.3"
            },
            "type": "library",
            "extra": {
                "branch-alias": {
                    "dev-master": "1.4.x-dev"
                }
            },
            "autoload": {
                "classmap": [
                    "src/"
                ]
            },
            "notification-url": "https://packagist.org/downloads/",
            "license": [
                "BSD-3-Clause"
            ],
            "authors": [
                {
                    "name": "Sebastian Bergmann",
                    "email": "sb@sebastian-bergmann.de",
                    "role": "lead"
                }
            ],
            "description": "FilterIterator implementation that filters files based on a list of suffixes.",
            "homepage": "https://github.com/sebastianbergmann/php-file-iterator/",
            "keywords": [
                "filesystem",
                "iterator"
            ],
            "time": "2015-06-21 13:08:43"
        },
        {
            "name": "phpunit/php-text-template",
            "version": "1.2.1",
            "source": {
                "type": "git",
                "url": "https://github.com/sebastianbergmann/php-text-template.git",
                "reference": "31f8b717e51d9a2afca6c9f046f5d69fc27c8686"
            },
            "dist": {
                "type": "zip",
                "url": "https://api.github.com/repos/sebastianbergmann/php-text-template/zipball/31f8b717e51d9a2afca6c9f046f5d69fc27c8686",
                "reference": "31f8b717e51d9a2afca6c9f046f5d69fc27c8686",
                "shasum": ""
            },
            "require": {
                "php": ">=5.3.3"
            },
            "type": "library",
            "autoload": {
                "classmap": [
                    "src/"
                ]
            },
            "notification-url": "https://packagist.org/downloads/",
            "license": [
                "BSD-3-Clause"
            ],
            "authors": [
                {
                    "name": "Sebastian Bergmann",
                    "email": "sebastian@phpunit.de",
                    "role": "lead"
                }
            ],
            "description": "Simple template engine.",
            "homepage": "https://github.com/sebastianbergmann/php-text-template/",
            "keywords": [
                "template"
            ],
            "time": "2015-06-21 13:50:34"
        },
        {
            "name": "phpunit/php-timer",
            "version": "1.0.8",
            "source": {
                "type": "git",
                "url": "https://github.com/sebastianbergmann/php-timer.git",
                "reference": "38e9124049cf1a164f1e4537caf19c99bf1eb260"
            },
            "dist": {
                "type": "zip",
                "url": "https://api.github.com/repos/sebastianbergmann/php-timer/zipball/38e9124049cf1a164f1e4537caf19c99bf1eb260",
                "reference": "38e9124049cf1a164f1e4537caf19c99bf1eb260",
                "shasum": ""
            },
            "require": {
                "php": ">=5.3.3"
            },
            "require-dev": {
                "phpunit/phpunit": "~4|~5"
            },
            "type": "library",
            "autoload": {
                "classmap": [
                    "src/"
                ]
            },
            "notification-url": "https://packagist.org/downloads/",
            "license": [
                "BSD-3-Clause"
            ],
            "authors": [
                {
                    "name": "Sebastian Bergmann",
                    "email": "sb@sebastian-bergmann.de",
                    "role": "lead"
                }
            ],
            "description": "Utility class for timing",
            "homepage": "https://github.com/sebastianbergmann/php-timer/",
            "keywords": [
                "timer"
            ],
            "time": "2016-05-12 18:03:57"
        },
        {
            "name": "phpunit/php-token-stream",
            "version": "1.4.8",
            "source": {
                "type": "git",
                "url": "https://github.com/sebastianbergmann/php-token-stream.git",
                "reference": "3144ae21711fb6cac0b1ab4cbe63b75ce3d4e8da"
            },
            "dist": {
                "type": "zip",
                "url": "https://api.github.com/repos/sebastianbergmann/php-token-stream/zipball/3144ae21711fb6cac0b1ab4cbe63b75ce3d4e8da",
                "reference": "3144ae21711fb6cac0b1ab4cbe63b75ce3d4e8da",
                "shasum": ""
            },
            "require": {
                "ext-tokenizer": "*",
                "php": ">=5.3.3"
            },
            "require-dev": {
                "phpunit/phpunit": "~4.2"
            },
            "type": "library",
            "extra": {
                "branch-alias": {
                    "dev-master": "1.4-dev"
                }
            },
            "autoload": {
                "classmap": [
                    "src/"
                ]
            },
            "notification-url": "https://packagist.org/downloads/",
            "license": [
                "BSD-3-Clause"
            ],
            "authors": [
                {
                    "name": "Sebastian Bergmann",
                    "email": "sebastian@phpunit.de"
                }
            ],
            "description": "Wrapper around PHP's tokenizer extension.",
            "homepage": "https://github.com/sebastianbergmann/php-token-stream/",
            "keywords": [
                "tokenizer"
            ],
            "time": "2015-09-15 10:49:45"
        },
        {
            "name": "phpunit/phpunit",
            "version": "5.4.4",
            "source": {
                "type": "git",
                "url": "https://github.com/sebastianbergmann/phpunit.git",
                "reference": "02d5b64aa0837a038a5a4faeeefa5ef44bdcb928"
            },
            "dist": {
                "type": "zip",
                "url": "https://api.github.com/repos/sebastianbergmann/phpunit/zipball/02d5b64aa0837a038a5a4faeeefa5ef44bdcb928",
                "reference": "02d5b64aa0837a038a5a4faeeefa5ef44bdcb928",
                "shasum": ""
            },
            "require": {
                "ext-dom": "*",
                "ext-json": "*",
                "ext-pcre": "*",
                "ext-reflection": "*",
                "ext-spl": "*",
                "myclabs/deep-copy": "~1.3",
                "php": "^5.6 || ^7.0",
                "phpspec/prophecy": "^1.3.1",
                "phpunit/php-code-coverage": "^4.0",
                "phpunit/php-file-iterator": "~1.4",
                "phpunit/php-text-template": "~1.2",
                "phpunit/php-timer": "^1.0.6",
                "phpunit/phpunit-mock-objects": "^3.2",
                "sebastian/comparator": "~1.1",
                "sebastian/diff": "~1.2",
                "sebastian/environment": "~1.3",
                "sebastian/exporter": "~1.2",
                "sebastian/global-state": "~1.0",
                "sebastian/object-enumerator": "~1.0",
                "sebastian/resource-operations": "~1.0",
                "sebastian/version": "~1.0|~2.0",
                "symfony/yaml": "~2.1|~3.0"
            },
            "conflict": {
                "phpdocumentor/reflection-docblock": "3.0.2"
            },
            "suggest": {
                "phpunit/php-invoker": "~1.1"
            },
            "bin": [
                "phpunit"
            ],
            "type": "library",
            "extra": {
                "branch-alias": {
                    "dev-master": "5.4.x-dev"
                }
            },
            "autoload": {
                "classmap": [
                    "src/"
                ]
            },
            "notification-url": "https://packagist.org/downloads/",
            "license": [
                "BSD-3-Clause"
            ],
            "authors": [
                {
                    "name": "Sebastian Bergmann",
                    "email": "sebastian@phpunit.de",
                    "role": "lead"
                }
            ],
            "description": "The PHP Unit Testing framework.",
            "homepage": "https://phpunit.de/",
            "keywords": [
                "phpunit",
                "testing",
                "xunit"
            ],
            "time": "2016-06-09 09:09:27"
        },
        {
            "name": "phpunit/phpunit-mock-objects",
            "version": "3.2.1",
            "source": {
                "type": "git",
                "url": "https://github.com/sebastianbergmann/phpunit-mock-objects.git",
                "reference": "0dc8fd8e87e0366c22b6c25d1f43c4e2e66847b3"
            },
            "dist": {
                "type": "zip",
                "url": "https://api.github.com/repos/sebastianbergmann/phpunit-mock-objects/zipball/0dc8fd8e87e0366c22b6c25d1f43c4e2e66847b3",
                "reference": "0dc8fd8e87e0366c22b6c25d1f43c4e2e66847b3",
                "shasum": ""
            },
            "require": {
                "doctrine/instantiator": "^1.0.2",
                "php": "^5.6 || ^7.0",
                "phpunit/php-text-template": "^1.2",
                "sebastian/exporter": "^1.2"
            },
            "conflict": {
                "phpunit/phpunit": "<5.4.0"
            },
            "require-dev": {
                "phpunit/phpunit": "^5.4"
            },
            "suggest": {
                "ext-soap": "*"
            },
            "type": "library",
            "extra": {
                "branch-alias": {
                    "dev-master": "3.2.x-dev"
                }
            },
            "autoload": {
                "classmap": [
                    "src/"
                ]
            },
            "notification-url": "https://packagist.org/downloads/",
            "license": [
                "BSD-3-Clause"
            ],
            "authors": [
                {
                    "name": "Sebastian Bergmann",
                    "email": "sb@sebastian-bergmann.de",
                    "role": "lead"
                }
            ],
            "description": "Mock Object library for PHPUnit",
            "homepage": "https://github.com/sebastianbergmann/phpunit-mock-objects/",
            "keywords": [
                "mock",
                "xunit"
            ],
            "time": "2016-06-04 05:52:19"
        },
        {
            "name": "sebastian/code-unit-reverse-lookup",
            "version": "1.0.0",
            "source": {
                "type": "git",
                "url": "https://github.com/sebastianbergmann/code-unit-reverse-lookup.git",
                "reference": "c36f5e7cfce482fde5bf8d10d41a53591e0198fe"
            },
            "dist": {
                "type": "zip",
                "url": "https://api.github.com/repos/sebastianbergmann/code-unit-reverse-lookup/zipball/c36f5e7cfce482fde5bf8d10d41a53591e0198fe",
                "reference": "c36f5e7cfce482fde5bf8d10d41a53591e0198fe",
                "shasum": ""
            },
            "require": {
                "php": ">=5.6"
            },
            "require-dev": {
                "phpunit/phpunit": "~5"
            },
            "type": "library",
            "extra": {
                "branch-alias": {
                    "dev-master": "1.0.x-dev"
                }
            },
            "autoload": {
                "classmap": [
                    "src/"
                ]
            },
            "notification-url": "https://packagist.org/downloads/",
            "license": [
                "BSD-3-Clause"
            ],
            "authors": [
                {
                    "name": "Sebastian Bergmann",
                    "email": "sebastian@phpunit.de"
                }
            ],
            "description": "Looks up which function or method a line of code belongs to",
            "homepage": "https://github.com/sebastianbergmann/code-unit-reverse-lookup/",
            "time": "2016-02-13 06:45:14"
        },
        {
            "name": "sebastian/comparator",
            "version": "1.2.0",
            "source": {
                "type": "git",
                "url": "https://github.com/sebastianbergmann/comparator.git",
                "reference": "937efb279bd37a375bcadf584dec0726f84dbf22"
            },
            "dist": {
                "type": "zip",
                "url": "https://api.github.com/repos/sebastianbergmann/comparator/zipball/937efb279bd37a375bcadf584dec0726f84dbf22",
                "reference": "937efb279bd37a375bcadf584dec0726f84dbf22",
                "shasum": ""
            },
            "require": {
                "php": ">=5.3.3",
                "sebastian/diff": "~1.2",
                "sebastian/exporter": "~1.2"
            },
            "require-dev": {
                "phpunit/phpunit": "~4.4"
            },
            "type": "library",
            "extra": {
                "branch-alias": {
                    "dev-master": "1.2.x-dev"
                }
            },
            "autoload": {
                "classmap": [
                    "src/"
                ]
            },
            "notification-url": "https://packagist.org/downloads/",
            "license": [
                "BSD-3-Clause"
            ],
            "authors": [
                {
                    "name": "Jeff Welch",
                    "email": "whatthejeff@gmail.com"
                },
                {
                    "name": "Volker Dusch",
                    "email": "github@wallbash.com"
                },
                {
                    "name": "Bernhard Schussek",
                    "email": "bschussek@2bepublished.at"
                },
                {
                    "name": "Sebastian Bergmann",
                    "email": "sebastian@phpunit.de"
                }
            ],
            "description": "Provides the functionality to compare PHP values for equality",
            "homepage": "http://www.github.com/sebastianbergmann/comparator",
            "keywords": [
                "comparator",
                "compare",
                "equality"
            ],
            "time": "2015-07-26 15:48:44"
        },
        {
            "name": "sebastian/diff",
            "version": "1.4.1",
            "source": {
                "type": "git",
                "url": "https://github.com/sebastianbergmann/diff.git",
                "reference": "13edfd8706462032c2f52b4b862974dd46b71c9e"
            },
            "dist": {
                "type": "zip",
                "url": "https://api.github.com/repos/sebastianbergmann/diff/zipball/13edfd8706462032c2f52b4b862974dd46b71c9e",
                "reference": "13edfd8706462032c2f52b4b862974dd46b71c9e",
                "shasum": ""
            },
            "require": {
                "php": ">=5.3.3"
            },
            "require-dev": {
                "phpunit/phpunit": "~4.8"
            },
            "type": "library",
            "extra": {
                "branch-alias": {
                    "dev-master": "1.4-dev"
                }
            },
            "autoload": {
                "classmap": [
                    "src/"
                ]
            },
            "notification-url": "https://packagist.org/downloads/",
            "license": [
                "BSD-3-Clause"
            ],
            "authors": [
                {
                    "name": "Kore Nordmann",
                    "email": "mail@kore-nordmann.de"
                },
                {
                    "name": "Sebastian Bergmann",
                    "email": "sebastian@phpunit.de"
                }
            ],
            "description": "Diff implementation",
            "homepage": "https://github.com/sebastianbergmann/diff",
            "keywords": [
                "diff"
            ],
            "time": "2015-12-08 07:14:41"
        },
        {
            "name": "sebastian/environment",
            "version": "1.3.7",
            "source": {
                "type": "git",
                "url": "https://github.com/sebastianbergmann/environment.git",
                "reference": "4e8f0da10ac5802913afc151413bc8c53b6c2716"
            },
            "dist": {
                "type": "zip",
                "url": "https://api.github.com/repos/sebastianbergmann/environment/zipball/4e8f0da10ac5802913afc151413bc8c53b6c2716",
                "reference": "4e8f0da10ac5802913afc151413bc8c53b6c2716",
                "shasum": ""
            },
            "require": {
                "php": ">=5.3.3"
            },
            "require-dev": {
                "phpunit/phpunit": "~4.4"
            },
            "type": "library",
            "extra": {
                "branch-alias": {
                    "dev-master": "1.3.x-dev"
                }
            },
            "autoload": {
                "classmap": [
                    "src/"
                ]
            },
            "notification-url": "https://packagist.org/downloads/",
            "license": [
                "BSD-3-Clause"
            ],
            "authors": [
                {
                    "name": "Sebastian Bergmann",
                    "email": "sebastian@phpunit.de"
                }
            ],
            "description": "Provides functionality to handle HHVM/PHP environments",
            "homepage": "http://www.github.com/sebastianbergmann/environment",
            "keywords": [
                "Xdebug",
                "environment",
                "hhvm"
            ],
            "time": "2016-05-17 03:18:57"
        },
        {
            "name": "sebastian/exporter",
            "version": "1.2.2",
            "source": {
                "type": "git",
                "url": "https://github.com/sebastianbergmann/exporter.git",
                "reference": "42c4c2eec485ee3e159ec9884f95b431287edde4"
            },
            "dist": {
                "type": "zip",
                "url": "https://api.github.com/repos/sebastianbergmann/exporter/zipball/42c4c2eec485ee3e159ec9884f95b431287edde4",
                "reference": "42c4c2eec485ee3e159ec9884f95b431287edde4",
                "shasum": ""
            },
            "require": {
                "php": ">=5.3.3",
                "sebastian/recursion-context": "~1.0"
            },
            "require-dev": {
                "ext-mbstring": "*",
                "phpunit/phpunit": "~4.4"
            },
            "type": "library",
            "extra": {
                "branch-alias": {
                    "dev-master": "1.3.x-dev"
                }
            },
            "autoload": {
                "classmap": [
                    "src/"
                ]
            },
            "notification-url": "https://packagist.org/downloads/",
            "license": [
                "BSD-3-Clause"
            ],
            "authors": [
                {
                    "name": "Jeff Welch",
                    "email": "whatthejeff@gmail.com"
                },
                {
                    "name": "Volker Dusch",
                    "email": "github@wallbash.com"
                },
                {
                    "name": "Bernhard Schussek",
                    "email": "bschussek@2bepublished.at"
                },
                {
                    "name": "Sebastian Bergmann",
                    "email": "sebastian@phpunit.de"
                },
                {
                    "name": "Adam Harvey",
                    "email": "aharvey@php.net"
                }
            ],
            "description": "Provides the functionality to export PHP variables for visualization",
            "homepage": "http://www.github.com/sebastianbergmann/exporter",
            "keywords": [
                "export",
                "exporter"
            ],
            "time": "2016-06-17 09:04:28"
        },
        {
            "name": "sebastian/global-state",
            "version": "1.1.1",
            "source": {
                "type": "git",
                "url": "https://github.com/sebastianbergmann/global-state.git",
                "reference": "bc37d50fea7d017d3d340f230811c9f1d7280af4"
            },
            "dist": {
                "type": "zip",
                "url": "https://api.github.com/repos/sebastianbergmann/global-state/zipball/bc37d50fea7d017d3d340f230811c9f1d7280af4",
                "reference": "bc37d50fea7d017d3d340f230811c9f1d7280af4",
                "shasum": ""
            },
            "require": {
                "php": ">=5.3.3"
            },
            "require-dev": {
                "phpunit/phpunit": "~4.2"
            },
            "suggest": {
                "ext-uopz": "*"
            },
            "type": "library",
            "extra": {
                "branch-alias": {
                    "dev-master": "1.0-dev"
                }
            },
            "autoload": {
                "classmap": [
                    "src/"
                ]
            },
            "notification-url": "https://packagist.org/downloads/",
            "license": [
                "BSD-3-Clause"
            ],
            "authors": [
                {
                    "name": "Sebastian Bergmann",
                    "email": "sebastian@phpunit.de"
                }
            ],
            "description": "Snapshotting of global state",
            "homepage": "http://www.github.com/sebastianbergmann/global-state",
            "keywords": [
                "global state"
            ],
            "time": "2015-10-12 03:26:01"
        },
        {
            "name": "sebastian/object-enumerator",
            "version": "1.0.0",
            "source": {
                "type": "git",
                "url": "https://github.com/sebastianbergmann/object-enumerator.git",
                "reference": "d4ca2fb70344987502567bc50081c03e6192fb26"
            },
            "dist": {
                "type": "zip",
                "url": "https://api.github.com/repos/sebastianbergmann/object-enumerator/zipball/d4ca2fb70344987502567bc50081c03e6192fb26",
                "reference": "d4ca2fb70344987502567bc50081c03e6192fb26",
                "shasum": ""
            },
            "require": {
                "php": ">=5.6",
                "sebastian/recursion-context": "~1.0"
            },
            "require-dev": {
                "phpunit/phpunit": "~5"
            },
            "type": "library",
            "extra": {
                "branch-alias": {
                    "dev-master": "1.0.x-dev"
                }
            },
            "autoload": {
                "classmap": [
                    "src/"
                ]
            },
            "notification-url": "https://packagist.org/downloads/",
            "license": [
                "BSD-3-Clause"
            ],
            "authors": [
                {
                    "name": "Sebastian Bergmann",
                    "email": "sebastian@phpunit.de"
                }
            ],
            "description": "Traverses array structures and object graphs to enumerate all referenced objects",
            "homepage": "https://github.com/sebastianbergmann/object-enumerator/",
            "time": "2016-01-28 13:25:10"
        },
        {
            "name": "sebastian/recursion-context",
            "version": "1.0.2",
            "source": {
                "type": "git",
                "url": "https://github.com/sebastianbergmann/recursion-context.git",
                "reference": "913401df809e99e4f47b27cdd781f4a258d58791"
            },
            "dist": {
                "type": "zip",
                "url": "https://api.github.com/repos/sebastianbergmann/recursion-context/zipball/913401df809e99e4f47b27cdd781f4a258d58791",
                "reference": "913401df809e99e4f47b27cdd781f4a258d58791",
                "shasum": ""
            },
            "require": {
                "php": ">=5.3.3"
            },
            "require-dev": {
                "phpunit/phpunit": "~4.4"
            },
            "type": "library",
            "extra": {
                "branch-alias": {
                    "dev-master": "1.0.x-dev"
                }
            },
            "autoload": {
                "classmap": [
                    "src/"
                ]
            },
            "notification-url": "https://packagist.org/downloads/",
            "license": [
                "BSD-3-Clause"
            ],
            "authors": [
                {
                    "name": "Jeff Welch",
                    "email": "whatthejeff@gmail.com"
                },
                {
                    "name": "Sebastian Bergmann",
                    "email": "sebastian@phpunit.de"
                },
                {
                    "name": "Adam Harvey",
                    "email": "aharvey@php.net"
                }
            ],
            "description": "Provides functionality to recursively process PHP variables",
            "homepage": "http://www.github.com/sebastianbergmann/recursion-context",
            "time": "2015-11-11 19:50:13"
        },
        {
            "name": "sebastian/resource-operations",
            "version": "1.0.0",
            "source": {
                "type": "git",
                "url": "https://github.com/sebastianbergmann/resource-operations.git",
                "reference": "ce990bb21759f94aeafd30209e8cfcdfa8bc3f52"
            },
            "dist": {
                "type": "zip",
                "url": "https://api.github.com/repos/sebastianbergmann/resource-operations/zipball/ce990bb21759f94aeafd30209e8cfcdfa8bc3f52",
                "reference": "ce990bb21759f94aeafd30209e8cfcdfa8bc3f52",
                "shasum": ""
            },
            "require": {
                "php": ">=5.6.0"
            },
            "type": "library",
            "extra": {
                "branch-alias": {
                    "dev-master": "1.0.x-dev"
                }
            },
            "autoload": {
                "classmap": [
                    "src/"
                ]
            },
            "notification-url": "https://packagist.org/downloads/",
            "license": [
                "BSD-3-Clause"
            ],
            "authors": [
                {
                    "name": "Sebastian Bergmann",
                    "email": "sebastian@phpunit.de"
                }
            ],
            "description": "Provides a list of PHP built-in functions that operate on resources",
            "homepage": "https://www.github.com/sebastianbergmann/resource-operations",
            "time": "2015-07-28 20:34:47"
        },
        {
            "name": "sebastian/version",
            "version": "2.0.0",
            "source": {
                "type": "git",
                "url": "https://github.com/sebastianbergmann/version.git",
                "reference": "c829badbd8fdf16a0bad8aa7fa7971c029f1b9c5"
            },
            "dist": {
                "type": "zip",
                "url": "https://api.github.com/repos/sebastianbergmann/version/zipball/c829badbd8fdf16a0bad8aa7fa7971c029f1b9c5",
                "reference": "c829badbd8fdf16a0bad8aa7fa7971c029f1b9c5",
                "shasum": ""
            },
            "require": {
                "php": ">=5.6"
            },
            "type": "library",
            "extra": {
                "branch-alias": {
                    "dev-master": "2.0.x-dev"
                }
            },
            "autoload": {
                "classmap": [
                    "src/"
                ]
            },
            "notification-url": "https://packagist.org/downloads/",
            "license": [
                "BSD-3-Clause"
            ],
            "authors": [
                {
                    "name": "Sebastian Bergmann",
                    "email": "sebastian@phpunit.de",
                    "role": "lead"
                }
            ],
            "description": "Library that helps with managing the version number of Git-hosted PHP projects",
            "homepage": "https://github.com/sebastianbergmann/version",
            "time": "2016-02-04 12:56:52"
        },
        {
            "name": "symfony/dom-crawler",
            "version": "v3.1.1",
            "source": {
                "type": "git",
                "url": "https://github.com/symfony/dom-crawler.git",
                "reference": "12aa63fd41b060d2bee9a34623d29eda70bc8fe3"
            },
            "dist": {
                "type": "zip",
                "url": "https://api.github.com/repos/symfony/dom-crawler/zipball/12aa63fd41b060d2bee9a34623d29eda70bc8fe3",
                "reference": "12aa63fd41b060d2bee9a34623d29eda70bc8fe3",
                "shasum": ""
            },
            "require": {
                "php": ">=5.5.9",
                "symfony/polyfill-mbstring": "~1.0"
            },
            "require-dev": {
                "symfony/css-selector": "~2.8|~3.0"
            },
            "suggest": {
                "symfony/css-selector": ""
            },
            "type": "library",
            "extra": {
                "branch-alias": {
                    "dev-master": "3.1-dev"
                }
            },
            "autoload": {
                "psr-4": {
                    "Symfony\\Component\\DomCrawler\\": ""
                },
                "exclude-from-classmap": [
                    "/Tests/"
                ]
            },
            "notification-url": "https://packagist.org/downloads/",
            "license": [
                "MIT"
            ],
            "authors": [
                {
                    "name": "Fabien Potencier",
                    "email": "fabien@symfony.com"
                },
                {
                    "name": "Symfony Community",
                    "homepage": "https://symfony.com/contributors"
                }
            ],
            "description": "Symfony DomCrawler Component",
            "homepage": "https://symfony.com",
            "time": "2016-05-13 15:49:09"
        },
        {
            "name": "symfony/yaml",
            "version": "v3.1.1",
            "source": {
                "type": "git",
                "url": "https://github.com/symfony/yaml.git",
                "reference": "c5a7e7fc273c758b92b85dcb9c46149ccda89623"
            },
            "dist": {
                "type": "zip",
                "url": "https://api.github.com/repos/symfony/yaml/zipball/c5a7e7fc273c758b92b85dcb9c46149ccda89623",
                "reference": "c5a7e7fc273c758b92b85dcb9c46149ccda89623",
                "shasum": ""
            },
            "require": {
                "php": ">=5.5.9"
            },
            "type": "library",
            "extra": {
                "branch-alias": {
                    "dev-master": "3.1-dev"
                }
            },
            "autoload": {
                "psr-4": {
                    "Symfony\\Component\\Yaml\\": ""
                },
                "exclude-from-classmap": [
                    "/Tests/"
                ]
            },
            "notification-url": "https://packagist.org/downloads/",
            "license": [
                "MIT"
            ],
            "authors": [
                {
                    "name": "Fabien Potencier",
                    "email": "fabien@symfony.com"
                },
                {
                    "name": "Symfony Community",
                    "homepage": "https://symfony.com/contributors"
                }
            ],
            "description": "Symfony Yaml Component",
            "homepage": "https://symfony.com",
            "time": "2016-06-14 11:18:07"
        },
        {
            "name": "webmozart/assert",
            "version": "1.0.2",
            "source": {
                "type": "git",
                "url": "https://github.com/webmozart/assert.git",
                "reference": "30eed06dd6bc88410a4ff7f77b6d22f3ce13dbde"
            },
            "dist": {
                "type": "zip",
                "url": "https://api.github.com/repos/webmozart/assert/zipball/30eed06dd6bc88410a4ff7f77b6d22f3ce13dbde",
                "reference": "30eed06dd6bc88410a4ff7f77b6d22f3ce13dbde",
                "shasum": ""
            },
            "require": {
                "php": ">=5.3.3"
            },
            "require-dev": {
                "phpunit/phpunit": "^4.6"
            },
            "type": "library",
            "extra": {
                "branch-alias": {
                    "dev-master": "1.0-dev"
                }
            },
            "autoload": {
                "psr-4": {
                    "Webmozart\\Assert\\": "src/"
                }
            },
            "notification-url": "https://packagist.org/downloads/",
            "license": [
                "MIT"
            ],
            "authors": [
                {
                    "name": "Bernhard Schussek",
                    "email": "bschussek@gmail.com"
                }
            ],
            "description": "Assertions to validate method input/output with nice error messages.",
            "keywords": [
                "assert",
                "check",
                "validate"
            ],
            "time": "2015-08-24 13:29:44"
        }
    ],
    "aliases": [],
    "minimum-stability": "dev",
    "stability-flags": [],
    "prefer-stable": true,
    "prefer-lowest": false,
    "platform": {
        "php": ">=5.6.4"
    },
    "platform-dev": [],
    "platform-overrides": {
        "php": "5.6.4"
    }
}<|MERGE_RESOLUTION|>--- conflicted
+++ resolved
@@ -4,13 +4,8 @@
         "Read more about it at https://getcomposer.org/doc/01-basic-usage.md#composer-lock-the-lock-file",
         "This file is @generated automatically"
     ],
-<<<<<<< HEAD
-    "hash": "fa4a09fbf2efc36bb4710253bae69ba1",
+    "hash": "6bf4e9cedf6ca218fba6ed4a56509cb6",
     "content-hash": "5a087736790ae56d9cb11a2a7bc37509",
-=======
-    "hash": "85b73f3211babb4bf992e5628a862804",
-    "content-hash": "7b5f27f3d4ef54e83dd203203d704984",
->>>>>>> cb5badef
     "packages": [
         {
             "name": "alt-three/badger",
@@ -578,12 +573,12 @@
             "source": {
                 "type": "git",
                 "url": "https://github.com/barryvdh/laravel-cors.git",
-                "reference": "d4a1b08307b99dbc6df8f7faa1ade587a622f7be"
-            },
-            "dist": {
-                "type": "zip",
-                "url": "https://api.github.com/repos/barryvdh/laravel-cors/zipball/d4a1b08307b99dbc6df8f7faa1ade587a622f7be",
-                "reference": "d4a1b08307b99dbc6df8f7faa1ade587a622f7be",
+                "reference": "1998c8c7295d167cb744bbc45fbefad9b86b836c"
+            },
+            "dist": {
+                "type": "zip",
+                "url": "https://api.github.com/repos/barryvdh/laravel-cors/zipball/1998c8c7295d167cb744bbc45fbefad9b86b836c",
+                "reference": "1998c8c7295d167cb744bbc45fbefad9b86b836c",
                 "shasum": ""
             },
             "require": {
@@ -623,7 +618,7 @@
                 "crossdomain",
                 "laravel"
             ],
-            "time": "2016-06-10 05:44:37"
+            "time": "2016-06-22 06:36:34"
         },
         {
             "name": "christian-riesen/base32",
@@ -2024,29 +2019,16 @@
         },
         {
             "name": "laravel/framework",
-<<<<<<< HEAD
             "version": "5.3.x-dev",
             "source": {
                 "type": "git",
                 "url": "https://github.com/laravel/framework.git",
-                "reference": "312b587f85ad2f7a94ed9c400925b67c25ab55d3"
-            },
-            "dist": {
-                "type": "zip",
-                "url": "https://api.github.com/repos/laravel/framework/zipball/312b587f85ad2f7a94ed9c400925b67c25ab55d3",
-                "reference": "312b587f85ad2f7a94ed9c400925b67c25ab55d3",
-=======
-            "version": "v5.2.39",
-            "source": {
-                "type": "git",
-                "url": "https://github.com/laravel/framework.git",
-                "reference": "c2a77050269b4e03bd9a735a9f24e573a7598b8a"
-            },
-            "dist": {
-                "type": "zip",
-                "url": "https://api.github.com/repos/laravel/framework/zipball/c2a77050269b4e03bd9a735a9f24e573a7598b8a",
-                "reference": "c2a77050269b4e03bd9a735a9f24e573a7598b8a",
->>>>>>> cb5badef
+                "reference": "957de98b718fd055e55b5694d0f44c034d06d905"
+            },
+            "dist": {
+                "type": "zip",
+                "url": "https://api.github.com/repos/laravel/framework/zipball/957de98b718fd055e55b5694d0f44c034d06d905",
+                "reference": "957de98b718fd055e55b5694d0f44c034d06d905",
                 "shasum": ""
             },
             "require": {
@@ -2161,11 +2143,7 @@
                 "framework",
                 "laravel"
             ],
-<<<<<<< HEAD
-            "time": "2016-06-10 22:50:29"
-=======
-            "time": "2016-06-17 19:25:12"
->>>>>>> cb5badef
+            "time": "2016-06-27 14:05:03"
         },
         {
             "name": "league/commonmark",
@@ -3138,16 +3116,16 @@
         },
         {
             "name": "symfony/console",
-            "version": "v3.1.0",
+            "version": "v3.1.1",
             "source": {
                 "type": "git",
                 "url": "https://github.com/symfony/console.git",
-                "reference": "f62db5b8afec27073a4609b8c84b1f9936652259"
-            },
-            "dist": {
-                "type": "zip",
-                "url": "https://api.github.com/repos/symfony/console/zipball/f62db5b8afec27073a4609b8c84b1f9936652259",
-                "reference": "f62db5b8afec27073a4609b8c84b1f9936652259",
+                "reference": "64a4d43b045f07055bb197650159769604cb2a92"
+            },
+            "dist": {
+                "type": "zip",
+                "url": "https://api.github.com/repos/symfony/console/zipball/64a4d43b045f07055bb197650159769604cb2a92",
+                "reference": "64a4d43b045f07055bb197650159769604cb2a92",
                 "shasum": ""
             },
             "require": {
@@ -3194,7 +3172,7 @@
             ],
             "description": "Symfony Console Component",
             "homepage": "https://symfony.com",
-            "time": "2016-05-30 06:58:39"
+            "time": "2016-06-14 11:18:07"
         },
         {
             "name": "symfony/css-selector",
@@ -3251,16 +3229,16 @@
         },
         {
             "name": "symfony/debug",
-            "version": "v3.1.0",
+            "version": "v3.1.1",
             "source": {
                 "type": "git",
                 "url": "https://github.com/symfony/debug.git",
-                "reference": "c9ed5a44dbc783a352f06b20440863c7463de907"
-            },
-            "dist": {
-                "type": "zip",
-                "url": "https://api.github.com/repos/symfony/debug/zipball/c9ed5a44dbc783a352f06b20440863c7463de907",
-                "reference": "c9ed5a44dbc783a352f06b20440863c7463de907",
+                "reference": "26786e21ee0344f99629215ead5f0d6f18cdc267"
+            },
+            "dist": {
+                "type": "zip",
+                "url": "https://api.github.com/repos/symfony/debug/zipball/26786e21ee0344f99629215ead5f0d6f18cdc267",
+                "reference": "26786e21ee0344f99629215ead5f0d6f18cdc267",
                 "shasum": ""
             },
             "require": {
@@ -3304,7 +3282,7 @@
             ],
             "description": "Symfony Debug Component",
             "homepage": "https://symfony.com",
-            "time": "2016-05-24 10:06:56"
+            "time": "2016-06-06 15:08:54"
         },
         {
             "name": "symfony/event-dispatcher",
@@ -3368,7 +3346,7 @@
         },
         {
             "name": "symfony/finder",
-            "version": "v3.1.0",
+            "version": "v3.1.1",
             "source": {
                 "type": "git",
                 "url": "https://github.com/symfony/finder.git",
@@ -3417,16 +3395,16 @@
         },
         {
             "name": "symfony/http-foundation",
-            "version": "v3.1.0",
+            "version": "v3.1.1",
             "source": {
                 "type": "git",
                 "url": "https://github.com/symfony/http-foundation.git",
-                "reference": "83c47b60cdcc0a79651c4e68a3420a54d1eba6e1"
-            },
-            "dist": {
-                "type": "zip",
-                "url": "https://api.github.com/repos/symfony/http-foundation/zipball/83c47b60cdcc0a79651c4e68a3420a54d1eba6e1",
-                "reference": "83c47b60cdcc0a79651c4e68a3420a54d1eba6e1",
+                "reference": "5fa10139fe520561e313cc2a6cea1e44a71f36ce"
+            },
+            "dist": {
+                "type": "zip",
+                "url": "https://api.github.com/repos/symfony/http-foundation/zipball/5fa10139fe520561e313cc2a6cea1e44a71f36ce",
+                "reference": "5fa10139fe520561e313cc2a6cea1e44a71f36ce",
                 "shasum": ""
             },
             "require": {
@@ -3466,20 +3444,20 @@
             ],
             "description": "Symfony HttpFoundation Component",
             "homepage": "https://symfony.com",
-            "time": "2016-05-13 18:06:41"
+            "time": "2016-06-14 11:18:07"
         },
         {
             "name": "symfony/http-kernel",
-            "version": "v3.1.0",
+            "version": "v3.1.1",
             "source": {
                 "type": "git",
                 "url": "https://github.com/symfony/http-kernel.git",
-                "reference": "01586fd019f01c98ea4d34d26b493de06e619d20"
-            },
-            "dist": {
-                "type": "zip",
-                "url": "https://api.github.com/repos/symfony/http-kernel/zipball/01586fd019f01c98ea4d34d26b493de06e619d20",
-                "reference": "01586fd019f01c98ea4d34d26b493de06e619d20",
+                "reference": "2a501e4263dbd0a08569e4589bfa297b578d0ecc"
+            },
+            "dist": {
+                "type": "zip",
+                "url": "https://api.github.com/repos/symfony/http-kernel/zipball/2a501e4263dbd0a08569e4589bfa297b578d0ecc",
+                "reference": "2a501e4263dbd0a08569e4589bfa297b578d0ecc",
                 "shasum": ""
             },
             "require": {
@@ -3548,7 +3526,7 @@
             ],
             "description": "Symfony HttpKernel Component",
             "homepage": "https://symfony.com",
-            "time": "2016-05-30 07:24:26"
+            "time": "2016-06-15 05:59:04"
         },
         {
             "name": "symfony/polyfill-mbstring",
@@ -3719,16 +3697,16 @@
         },
         {
             "name": "symfony/process",
-            "version": "v3.1.0",
+            "version": "v3.1.1",
             "source": {
                 "type": "git",
                 "url": "https://github.com/symfony/process.git",
-                "reference": "1574f3451b40fa9bbae518ef71d19a56f409cac0"
-            },
-            "dist": {
-                "type": "zip",
-                "url": "https://api.github.com/repos/symfony/process/zipball/1574f3451b40fa9bbae518ef71d19a56f409cac0",
-                "reference": "1574f3451b40fa9bbae518ef71d19a56f409cac0",
+                "reference": "6350e63ed9c232da50e00f00a7e0330f066387a2"
+            },
+            "dist": {
+                "type": "zip",
+                "url": "https://api.github.com/repos/symfony/process/zipball/6350e63ed9c232da50e00f00a7e0330f066387a2",
+                "reference": "6350e63ed9c232da50e00f00a7e0330f066387a2",
                 "shasum": ""
             },
             "require": {
@@ -3764,11 +3742,11 @@
             ],
             "description": "Symfony Process Component",
             "homepage": "https://symfony.com",
-            "time": "2016-04-12 19:11:33"
+            "time": "2016-06-06 11:42:41"
         },
         {
             "name": "symfony/routing",
-            "version": "v3.1.0",
+            "version": "v3.1.1",
             "source": {
                 "type": "git",
                 "url": "https://github.com/symfony/routing.git",
@@ -3843,16 +3821,16 @@
         },
         {
             "name": "symfony/translation",
-            "version": "v3.1.0",
+            "version": "v3.1.1",
             "source": {
                 "type": "git",
                 "url": "https://github.com/symfony/translation.git",
-                "reference": "0e67031c9ef0ad681932d2b24f4fd0ec8a6679ff"
-            },
-            "dist": {
-                "type": "zip",
-                "url": "https://api.github.com/repos/symfony/translation/zipball/0e67031c9ef0ad681932d2b24f4fd0ec8a6679ff",
-                "reference": "0e67031c9ef0ad681932d2b24f4fd0ec8a6679ff",
+                "reference": "b36e79d7bbbfa4a7e9708335082b3eba2263d356"
+            },
+            "dist": {
+                "type": "zip",
+                "url": "https://api.github.com/repos/symfony/translation/zipball/b36e79d7bbbfa4a7e9708335082b3eba2263d356",
+                "reference": "b36e79d7bbbfa4a7e9708335082b3eba2263d356",
                 "shasum": ""
             },
             "require": {
@@ -3903,11 +3881,11 @@
             ],
             "description": "Symfony Translation Component",
             "homepage": "https://symfony.com",
-            "time": "2016-05-12 18:19:29"
+            "time": "2016-06-14 11:18:07"
         },
         {
             "name": "symfony/var-dumper",
-            "version": "v3.1.0",
+            "version": "v3.1.1",
             "source": {
                 "type": "git",
                 "url": "https://github.com/symfony/var-dumper.git",
@@ -5017,16 +4995,16 @@
         },
         {
             "name": "phpunit/phpunit",
-            "version": "5.4.4",
+            "version": "5.4.6",
             "source": {
                 "type": "git",
                 "url": "https://github.com/sebastianbergmann/phpunit.git",
-                "reference": "02d5b64aa0837a038a5a4faeeefa5ef44bdcb928"
-            },
-            "dist": {
-                "type": "zip",
-                "url": "https://api.github.com/repos/sebastianbergmann/phpunit/zipball/02d5b64aa0837a038a5a4faeeefa5ef44bdcb928",
-                "reference": "02d5b64aa0837a038a5a4faeeefa5ef44bdcb928",
+                "reference": "2f1fc94b77ea6418bd6a06c64a1dac0645fbce59"
+            },
+            "dist": {
+                "type": "zip",
+                "url": "https://api.github.com/repos/sebastianbergmann/phpunit/zipball/2f1fc94b77ea6418bd6a06c64a1dac0645fbce59",
+                "reference": "2f1fc94b77ea6418bd6a06c64a1dac0645fbce59",
                 "shasum": ""
             },
             "require": {
@@ -5045,7 +5023,7 @@
                 "phpunit/phpunit-mock-objects": "^3.2",
                 "sebastian/comparator": "~1.1",
                 "sebastian/diff": "~1.2",
-                "sebastian/environment": "~1.3",
+                "sebastian/environment": "^1.3 || ^2.0",
                 "sebastian/exporter": "~1.2",
                 "sebastian/global-state": "~1.0",
                 "sebastian/object-enumerator": "~1.0",
@@ -5091,20 +5069,20 @@
                 "testing",
                 "xunit"
             ],
-            "time": "2016-06-09 09:09:27"
+            "time": "2016-06-16 06:01:15"
         },
         {
             "name": "phpunit/phpunit-mock-objects",
-            "version": "3.2.1",
+            "version": "3.2.3",
             "source": {
                 "type": "git",
                 "url": "https://github.com/sebastianbergmann/phpunit-mock-objects.git",
-                "reference": "0dc8fd8e87e0366c22b6c25d1f43c4e2e66847b3"
-            },
-            "dist": {
-                "type": "zip",
-                "url": "https://api.github.com/repos/sebastianbergmann/phpunit-mock-objects/zipball/0dc8fd8e87e0366c22b6c25d1f43c4e2e66847b3",
-                "reference": "0dc8fd8e87e0366c22b6c25d1f43c4e2e66847b3",
+                "reference": "b13d0d9426ced06958bd32104653526a6c998a52"
+            },
+            "dist": {
+                "type": "zip",
+                "url": "https://api.github.com/repos/sebastianbergmann/phpunit-mock-objects/zipball/b13d0d9426ced06958bd32104653526a6c998a52",
+                "reference": "b13d0d9426ced06958bd32104653526a6c998a52",
                 "shasum": ""
             },
             "require": {
@@ -5150,7 +5128,7 @@
                 "mock",
                 "xunit"
             ],
-            "time": "2016-06-04 05:52:19"
+            "time": "2016-06-12 07:37:26"
         },
         {
             "name": "sebastian/code-unit-reverse-lookup",
